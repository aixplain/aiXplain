--- conflicted
+++ resolved
@@ -1,13 +1,8 @@
 [
     {
         "agent_name": "TEST Translation agent", 
-<<<<<<< HEAD
-        "llm_id": "669a63646eb56306647e1091",
-        "llm_name": "GPT-4o Mini",
-=======
         "llm_id": "67fd9ddfef0365783d06e2ef",
         "llm_name": "GPT-4.1 Mini",
->>>>>>> 68cb17d7
         "query": "Who is the president of Brazil right now? Translate to pt",
         "model_tools": [
             {
