--- conflicted
+++ resolved
@@ -327,7 +327,11 @@
         function = Function(tool_config["function"])
         function_params = function.get_parameters()
         function_params.sourcelanguage = "pt"
-        tool = AgentFactory.create_model_tool(function=function, description=tool_config["description"], supplier="microsoft")
+        tool = AgentFactory.create_model_tool(
+            function=function,
+            description=tool_config["description"],
+            supplier="microsoft",
+        )
 
     # Verify tool parameters
     params = tool.get_parameters()
@@ -410,6 +414,7 @@
         os.remove("ftest.db")
         if agent:
             agent.delete()
+
 
 @pytest.mark.parametrize("AgentFactory", [AgentFactory, v2.Agent])
 def test_sql_tool_with_csv(delete_agents_and_team_agents, AgentFactory):
@@ -535,7 +540,13 @@
     @utility_tool(
         name="vowel_remover",
         description="Remove all vowels from a given string",
-        inputs=[UtilityModelInput(name="text", description="String from which to remove vowels", type=DataType.TEXT)],
+        inputs=[
+            UtilityModelInput(
+                name="text",
+                description="String from which to remove vowels",
+                type=DataType.TEXT,
+            )
+        ],
     )
     def vowel_remover(text: str):
         """Remove vowels from strings"""
@@ -548,8 +559,16 @@
         name="concat_strings",
         description="Concatenate two strings into one",
         inputs=[
-            UtilityModelInput(name="string1", description="First string to concatenate", type=DataType.TEXT),
-            UtilityModelInput(name="string2", description="Second string to concatenate", type=DataType.TEXT),
+            UtilityModelInput(
+                name="string1",
+                description="First string to concatenate",
+                type=DataType.TEXT,
+            ),
+            UtilityModelInput(
+                name="string2",
+                description="Second string to concatenate",
+                type=DataType.TEXT,
+            ),
         ],
     )
     def concat_strings(string1: str, string2: str):
@@ -602,7 +621,8 @@
         description="Return the text given.",
         tools=[
             AgentFactory.create_pipeline_tool(
-                pipeline=pipeline.id, description="You are a tool that responds users query with only 'Hello'."
+                pipeline=pipeline.id,
+                description="You are a tool that responds users query with only 'Hello'.",
             ),
         ],
         llm_id="6646261c6eb563165658bbb1",
@@ -694,7 +714,11 @@
         llm_id="6646261c6eb563165658bbb1",
     )
     # Run the agent
-    response = agent.run("Who have more than 30 years old?", output_format=OutputFormat.JSON, expected_output=Response)
+    response = agent.run(
+        "Who have more than 30 years old?",
+        output_format=OutputFormat.JSON,
+        expected_output=Response,
+    )
 
     # Verify response basics
     assert response is not None
@@ -732,9 +756,9 @@
 
     connector = ModelFactory.get("686432941223092cb4294d3f")
     # connect
-<<<<<<< HEAD
     response = connector.connect(
-        authentication_schema=AuthenticationSchema.BEARER_TOKEN, data={"token": os.getenv("SLACK_TOKEN")}
+        authentication_schema=AuthenticationSchema.BEARER_TOKEN,
+        data={"token": os.getenv("SLACK_TOKEN")},
     )
     connection_id = response.data["id"]
 
@@ -742,13 +766,6 @@
     connection.action_scope = [
         action for action in connection.actions if action.code == "SLACK_SENDS_A_MESSAGE_TO_A_SLACK_CHANNEL"
     ]
-=======
-    response = connector.connect(authentication_schema=AuthenticationSchema.BEARER_TOKEN, data={"token": os.getenv("SLACK_TOKEN")})
-    connection_id = response.data["id"]
-
-    connection = ModelFactory.get(connection_id)
-    connection.action_scope = [action for action in connection.actions if action.code == "SLACK_SENDS_A_MESSAGE_TO_A_SLACK_CHANNEL"]
->>>>>>> c155a633
 
     agent = AgentFactory.create(
         name="Test Agent",
@@ -767,18 +784,13 @@
     assert response is not None
     assert response["status"].lower() == "success"
     assert "helsinki" in response.data.output.lower()
-<<<<<<< HEAD
     assert "SLACK_SENDS_A_MESSAGE_TO_A_SLACK_CHANNEL" in [
         step["tool"] for step in response.data.intermediate_steps[0]["tool_steps"]
     ]
-=======
-    assert "SLACK_SENDS_A_MESSAGE_TO_A_SLACK_CHANNEL" in [step["tool"] for step in response.data.intermediate_steps[0]["tool_steps"]]
->>>>>>> c155a633
     connection.delete()
 
 
 def test_agent_with_mcp_tool():
-<<<<<<< HEAD
     from aixplain.modules.model.integration import AuthenticationSchema
 
     connector = ModelFactory.get("686eb9cd26480723d0634d3e")
@@ -788,12 +800,6 @@
         data={
             "url": "https://mcp.zapier.com/api/mcp/s/OTJiMjVlYjEtMGE4YS00OTVjLWIwMGYtZDJjOGVkNTc4NjFkOjI0MTNjNzg5LWZlNGMtNDZmNC05MDhmLWM0MGRlNDU4ZmU1NA==/mcp"
         },
-=======
-    connector = ModelFactory.get("686eb9cd26480723d0634d3e")
-    # connect
-    response = connector.connect(
-        data="https://mcp.zapier.com/api/mcp/s/OTJiMjVlYjEtMGE4YS00OTVjLWIwMGYtZDJjOGVkNTc4NjFkOjI0MTNjNzg5LWZlNGMtNDZmNC05MDhmLWM0MGRlNDU4ZmU1NA==/mcp"
->>>>>>> c155a633
     )
     connection_id = response.data["id"]
     connection = ModelFactory.get(connection_id)
