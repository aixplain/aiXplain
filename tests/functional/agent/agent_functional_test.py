--- conflicted
+++ resolved
@@ -424,7 +424,6 @@
             description="Execute SQL queries on employee data", source="test.csv", source_type="csv", tables=["employees"]
         )
 
-<<<<<<< HEAD
         # Verify tool setup
         assert tool is not None
         assert tool.description == "Execute SQL queries on employee data"
@@ -471,12 +470,6 @@
         os.remove("test.csv")
         os.remove("test.db")
         agent.delete()
-=======
-    # Cleanup
-    os.remove("test.csv")
-    os.remove("test.db")
-    agent.delete()
-
 
 @pytest.mark.parametrize("AgentFactory", [AgentFactory, v2.Agent])
 def test_instructions(delete_agents_and_team_agents, AgentFactory):
@@ -501,5 +494,4 @@
     assert "data" in response
     assert response["data"]["session_id"] is not None
     assert response["data"]["output"] is not None
-    assert "aixplain" in response["data"]["output"].lower()
->>>>>>> 9e2b03c7
+    assert "aixplain" in response["data"]["output"].lower()