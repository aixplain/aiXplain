--- conflicted
+++ resolved
@@ -757,8 +757,7 @@
     assert response is not None
     assert response["status"].lower() == "success"
     assert "helsinki" in response.data.output.lower()
-<<<<<<< HEAD
-    assert "SLACK_CHAT_POST_MESSAGE" in [step["tool"] for step in response.data.intermediate_steps[0]["tool_steps"]]
+    assert "SLACK_SENDS_A_MESSAGE_TO_A_SLACK_CHANNEL" in [step["tool"] for step in response.data.intermediate_steps[0]["tool_steps"]]
     connection.delete()
 
 
@@ -790,7 +789,4 @@
     assert response["status"].lower() == "success"
     assert "helsinki" in response.data.output.lower()
     assert action_name in [step["tool"] for step in response.data.intermediate_steps[0]["tool_steps"]]
-=======
-    assert "SLACK_SENDS_A_MESSAGE_TO_A_SLACK_CHANNEL" in [step["tool"] for step in response.data.intermediate_steps[0]["tool_steps"]]
->>>>>>> ba71caa2
     connection.delete()