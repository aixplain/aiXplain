__author__ = "lucaspavanelli"

"""
Copyright 2022 The aiXplain SDK authors

Licensed under the Apache License, Version 2.0 (the "License");
you may not use this file except in compliance with the License.
You may obtain a copy of the License at

     http://www.apache.org/licenses/LICENSE-2.0

Unless required by applicable law or agreed to in writing, software
distributed under the License is distributed on an "AS IS" BASIS,
WITHOUT WARRANTIES OR CONDITIONS OF ANY KIND, either express or implied.
See the License for the specific language governing permissions and
limitations under the License.
"""
import copy
import json
import os
from dotenv import load_dotenv

load_dotenv()
from aixplain.factories import AgentFactory, TeamAgentFactory, ModelFactory
from aixplain.enums.asset_status import AssetStatus
from aixplain.enums.function import Function
from aixplain.enums.supplier import Supplier
from uuid import uuid4

import pytest

from aixplain import aixplain_v2 as v2

RUN_FILE = "tests/functional/agent/data/agent_test_end2end.json"


def read_data(data_path):
    return json.load(open(data_path, "r"))


@pytest.fixture(scope="module", params=read_data(RUN_FILE))
def run_input_map(request):
    return request.param


@pytest.fixture(scope="function")
def delete_agents_and_team_agents():
    for team_agent in TeamAgentFactory.list()["results"]:
        team_agent.delete()
    for agent in AgentFactory.list()["results"]:
        agent.delete()

    yield True

    for team_agent in TeamAgentFactory.list()["results"]:
        team_agent.delete()
    for agent in AgentFactory.list()["results"]:
        agent.delete()


@pytest.mark.parametrize("AgentFactory", [AgentFactory, v2.Agent])
def test_end2end(run_input_map, delete_agents_and_team_agents, AgentFactory):
    assert delete_agents_and_team_agents
    tools = []
    if "model_tools" in run_input_map:
        for tool in run_input_map["model_tools"]:
            tool_ = copy.copy(tool)
            for supplier in Supplier:
                if tool["supplier"] is not None and tool["supplier"].lower() in [
                    supplier.value["code"].lower(),
                    supplier.value["name"].lower(),
                ]:
                    tool_["supplier"] = supplier
                    break
            tools.append(AgentFactory.create_model_tool(**tool_))
    if "pipeline_tools" in run_input_map:
        for tool in run_input_map["pipeline_tools"]:
            tools.append(AgentFactory.create_pipeline_tool(pipeline=tool["pipeline_id"], description=tool["description"]))

    agent = AgentFactory.create(
        name=run_input_map["agent_name"],
        description=run_input_map["agent_name"],
        instructions=run_input_map["agent_name"],
        llm_id=run_input_map["llm_id"],
        tools=tools,
    )
    assert agent is not None
    assert agent.status == AssetStatus.DRAFT
    # deploy agent
    agent.deploy()
    assert agent.status == AssetStatus.ONBOARDED

    agent = AgentFactory.get(agent.id)
    assert agent is not None
    response = agent.run(data=run_input_map["query"])
    assert response is not None
    assert response["completed"] is True
    assert response["status"].lower() == "success"
    assert "data" in response
    assert response["data"]["session_id"] is not None
    assert response["data"]["output"] is not None
    agent.delete()


@pytest.mark.parametrize("AgentFactory", [AgentFactory, v2.Agent])
def test_python_interpreter_tool(delete_agents_and_team_agents, AgentFactory):
    assert delete_agents_and_team_agents
    tool = AgentFactory.create_python_interpreter_tool()
    assert tool is not None
    assert tool.name == "Python Interpreter"
    assert tool.description == "A Python shell. Use this to execute python commands. Input should be a valid python command."

    agent = AgentFactory.create(
        name="Python Developer",
        description="A Python developer agent. If you get an error from a tool, try to fix it.",
        instructions="A Python developer agent. If you get an error from a tool, try to fix it.",
        tools=[tool],
    )
    assert agent is not None
    response = agent.run("Solve the equation $\\frac{v^2}{2} + 7v - 16 = 0$ to find the value of $v$.")
    assert response is not None
    assert response["completed"] is True
    assert response["status"].lower() == "success"
    assert len(response["data"]["intermediate_steps"]) > 0
    intermediate_step = response["data"]["intermediate_steps"][0]
    assert len(intermediate_step["tool_steps"]) > 0
    assert intermediate_step["tool_steps"][0]["tool"] == "Custom Code Tool"
    agent.delete()


@pytest.mark.parametrize("AgentFactory", [AgentFactory, v2.Agent])
def test_custom_code_tool(delete_agents_and_team_agents, AgentFactory):
    assert delete_agents_and_team_agents
    tool = AgentFactory.create_custom_python_code_tool(
        description="Add two strings",
        code='def main(aaa: str, bbb: str) -> str:\n    """Add two strings"""\n    return aaa + bbb',
        name="Add Strings",
    )
    assert tool is not None
    assert tool.description == "Add two strings"
    assert tool.code.startswith("s3://")
    agent = AgentFactory.create(
        name="Add Strings Agent",
        description="Add two strings. Do not directly answer. Use the tool to add the strings.",
        instructions="Add two strings. Do not directly answer. Use the tool to add the strings.",
        tools=[tool],
    )
    assert agent is not None
    response = agent.run(
        "What is the result of concatenating 'Hello' and 'World'? Do not directly answer the question, call the tool."
    )
    assert response is not None
    assert response["completed"] is True
    assert response["status"].lower() == "success"
    assert "HelloWorld" in response["data"]["output"]
    agent.delete()


@pytest.mark.parametrize("AgentFactory", [AgentFactory, v2.Agent])
def test_list_agents(AgentFactory):
    agents = AgentFactory.list()
    assert "results" in agents
    agents_result = agents["results"]
    assert type(agents_result) is list


@pytest.mark.parametrize("AgentFactory", [AgentFactory, v2.Agent])
def test_update_draft_agent(run_input_map, delete_agents_and_team_agents, AgentFactory):
    assert delete_agents_and_team_agents

    tools = []
    if "model_tools" in run_input_map:
        for tool in run_input_map["model_tools"]:
            tool_ = copy.copy(tool)
            for supplier in Supplier:
                if tool["supplier"] is not None and tool["supplier"].lower() in [
                    supplier.value["code"].lower(),
                    supplier.value["name"].lower(),
                ]:
                    tool_["supplier"] = supplier
                    break
            tools.append(AgentFactory.create_model_tool(**tool_))
    if "pipeline_tools" in run_input_map:
        for tool in run_input_map["pipeline_tools"]:
            tools.append(AgentFactory.create_pipeline_tool(pipeline=tool["pipeline_id"], description=tool["description"]))

    agent = AgentFactory.create(
        name=run_input_map["agent_name"],
        description=run_input_map["agent_name"],
        instructions=run_input_map["agent_name"],
        llm_id=run_input_map["llm_id"],
        tools=tools,
    )

    agent_name = str(uuid4()).replace("-", "")
    agent.name = agent_name
    agent.update()

    agent = AgentFactory.get(agent.id)
    assert agent.name == agent_name
    assert agent.status == AssetStatus.DRAFT
    agent.delete()


@pytest.mark.parametrize("AgentFactory", [AgentFactory, v2.Agent])
def test_fail_non_existent_llm(delete_agents_and_team_agents, AgentFactory):
    assert delete_agents_and_team_agents
    with pytest.raises(Exception) as exc_info:
        AgentFactory.create(
            name="Test Agent",
            description="Test description",
            instructions="Test Agent Role",
            llm_id="non_existent_llm",
            tools=[AgentFactory.create_model_tool(function=Function.TRANSLATION)],
        )
    assert str(exc_info.value) == "Large Language Model with ID 'non_existent_llm' not found."


@pytest.mark.parametrize("AgentFactory", [AgentFactory, v2.Agent])
def test_delete_agent_in_use(delete_agents_and_team_agents, AgentFactory):
    assert delete_agents_and_team_agents
    agent = AgentFactory.create(
        name="Test Agent",
        description="Test description",
        instructions="Test Agent Role",
        tools=[AgentFactory.create_model_tool(function=Function.TRANSLATION)],
    )
    TeamAgentFactory.create(
        name="Test Team Agent",
        agents=[agent],
        description="Test description",
        use_mentalist_and_inspector=True,
    )

    with pytest.raises(Exception) as exc_info:
        agent.delete()
    assert str(exc_info.value) == "Agent Deletion Error (HTTP 403): err.agent_is_in_use."


@pytest.mark.parametrize("AgentFactory", [AgentFactory, v2.Agent])
def test_update_tools_of_agent(run_input_map, delete_agents_and_team_agents, AgentFactory):
    assert delete_agents_and_team_agents

    agent = AgentFactory.create(
        name=run_input_map["agent_name"],
        description=run_input_map["agent_name"],
        instructions=run_input_map["agent_name"],
        llm_id=run_input_map["llm_id"],
    )
    assert agent is not None
    assert agent.status == AssetStatus.DRAFT
    assert len(agent.tools) == 0

    tools = []
    if "model_tools" in run_input_map:
        for tool in run_input_map["model_tools"]:
            tool_ = copy.copy(tool)
            for supplier in Supplier:
                if tool["supplier"] is not None and tool["supplier"].lower() in [
                    supplier.value["code"].lower(),
                    supplier.value["name"].lower(),
                ]:
                    tool_["supplier"] = supplier
                    break
            tools.append(AgentFactory.create_model_tool(**tool_))

    if "pipeline_tools" in run_input_map:
        for tool in run_input_map["pipeline_tools"]:
            tools.append(AgentFactory.create_pipeline_tool(pipeline=tool["pipeline_id"], description=tool["description"]))

    agent.tools = tools
    agent.update()

    agent = AgentFactory.get(agent.id)
    assert len(agent.tools) == len(tools)

    removed_tool = agent.tools.pop()
    agent.update()

    agent = AgentFactory.get(agent.id)
    assert len(agent.tools) == len(tools) - 1
    assert removed_tool not in agent.tools

    agent.delete()


@pytest.mark.parametrize(
    "tool_config",
    [
        pytest.param(
            {
                "type": "search",
                "model": "65c51c556eb563350f6e1bb1",
                "query": "What is the weather in New York?",
                "description": "Search tool with custom number of results",
                "expected_tool_input": "'numResults': 5",
            },
            id="search_tool",
        ),
        pytest.param(
            {
                "type": "translation",
                "supplier": "Microsoft",
                "function": "translation",
                "query": "Translate: Olá, como vai você?",
                "description": "Translation tool with target language",
                "expected_tool_input": "targetlanguage",
            },
            id="translation_tool",
        ),
    ],
)
def test_specific_model_parameters_e2e(tool_config, delete_agents_and_team_agents):
    assert delete_agents_and_team_agents
    """Test end-to-end agent execution with specific model parameters"""
    # Create tool based on config
    if tool_config["type"] == "search":
        search_model = ModelFactory.get(tool_config["model"])
        model_params = search_model.get_parameters()
        model_params.numResults = 5
        tool = AgentFactory.create_model_tool(model=search_model, description=tool_config["description"])
    else:
        function = Function(tool_config["function"])
        function_params = function.get_parameters()
        function_params.sourcelanguage = "pt"
        tool = AgentFactory.create_model_tool(function=function, description=tool_config["description"], supplier="microsoft")

    # Verify tool parameters
    params = tool.get_parameters()
    assert len(params) == 1
    assert params[0]["name"] == ("numResults" if tool_config["type"] == "search" else "sourcelanguage")
    assert params[0]["value"] == (5 if tool_config["type"] == "search" else "pt")

    # Create and run agent
    agent = AgentFactory.create(
        name="Test Parameter Agent",
        description="Test agent with parameterized tools. You MUST use a tool for the tasks.",
        tools=[tool],
        llm_id="6646261c6eb563165658bbb1",  # Using LLM ID from test data
    )

    # Run agent
    response = agent.run(data=tool_config["query"])

    # Verify response
    assert response["completed"] is True
    assert response["status"].lower() == "success"
    assert "data" in response
    assert response["data"]["output"] is not None

    # Verify tool was used in execution
    assert len(response["data"]["intermediate_steps"]) > 0
    tool_used = False
    for step in response["data"]["intermediate_steps"]:
        if tool_config["expected_tool_input"] in step["tool_steps"][0]["input"]:
            tool_used = True
            break
    assert tool_used, "Tool was not used in execution"


@pytest.mark.parametrize("AgentFactory", [AgentFactory, v2.Agent])
def test_sql_tool(delete_agents_and_team_agents, AgentFactory):
    assert delete_agents_and_team_agents
    agent = None
    try:
        import os

        # Create test SQLite database
        with open("ftest.db", "w") as f:
            f.write("")

        tool = AgentFactory.create_sql_tool(
            name="TestDB",
            description="Execute an SQL query and return the result",
            source="ftest.db",
            source_type="sqlite",
            enable_commit=True,
        )
        assert tool is not None
        assert tool.description == "Execute an SQL query and return the result"

        agent = AgentFactory.create(
            name="Teste",
            description="You are a test agent that search for employee information in a database",
            tools=[tool],
        )
        assert agent is not None

        response = agent.run("Create a table called Person with the following columns: id, name, age, salary, department")
        assert response is not None
        assert response["completed"] is True
        assert response["status"].lower() == "success"

        response = agent.run("Insert the following data into the Person table: 1, Eve, 30, 50000, Sales")
        assert response is not None
        assert response["completed"] is True
        assert response["status"].lower() == "success"

        response = agent.run("What is the name of the employee with the highest salary?")
        assert response is not None
        assert response["completed"] is True
        assert response["status"].lower() == "success"
        assert "eve" in str(response["data"]["output"]).lower()
    finally:
        os.remove("ftest.db")
        if agent:
            agent.delete()


@pytest.mark.parametrize("AgentFactory", [AgentFactory, v2.Agent])
def test_sql_tool_with_csv(delete_agents_and_team_agents, AgentFactory):
    assert delete_agents_and_team_agents
    agent = None
    try:
        import os
        import pandas as pd

        # remove test.csv if it exists
        if os.path.exists("test.csv"):
            os.remove("test.csv")

        # remove test.db if it exists
        if os.path.exists("test.db"):
            os.remove("test.db")

        # Create a more comprehensive test dataset
        df = pd.DataFrame(
            {
                "id": [1, 2, 3, 4, 5],
                "name": ["Alice", "Bob", "Charlie", "David", "Eve"],
                "department": ["Sales", "IT", "Sales", "Marketing", "IT"],
                "salary": [75000, 85000, 72000, 68000, 90000],
            }
        )
        df.to_csv("test.csv", index=False)

        # Create SQL tool from CSV
        tool = AgentFactory.create_sql_tool(
            name="CSV Tool Test",
            description="Execute SQL queries on employee data",
            source="test.csv",
            source_type="csv",
            tables=["employees"],
        )

        # Verify tool setup
        assert tool is not None
        assert tool.description == "Execute SQL queries on employee data"
        assert tool.database.split("?")[0].endswith(".db")
        assert tool.tables == ["employees"]
        assert (
            tool.schema
            == 'CREATE TABLE employees (\n                    "id" INTEGER, "name" TEXT, "department" TEXT, "salary" INTEGER\n                )'  # noqa: W503
        )
        assert not tool.enable_commit  # must be False by default

        # Create an agent with the SQL tool
        agent = AgentFactory.create(
            name="SQL Query Agent",
            description="I am an agent that helps query employee information from a database.",
            instructions="Help users query employee information from the database. Use SQL queries to get the requested information.",
            tools=[tool],
        )
        assert agent is not None

        # Test 1: Basic SELECT query
        response = agent.run("Who are all the employees in the Sales department?")
        assert response["completed"] is True
        assert response["status"].lower() == "success"
        assert "alice" in response["data"]["output"].lower()
        assert "charlie" in response["data"]["output"].lower()

        # Test 2: Aggregation query
        response = agent.run("What is the average salary in each department?")
        assert response["completed"] is True
        assert response["status"].lower() == "success"
        assert "sales" in response["data"]["output"].lower()
        assert "it" in response["data"]["output"].lower()
        assert "marketing" in response["data"]["output"].lower()

        # Test 3: Complex query with conditions
        response = agent.run("Who is the highest paid employee in the IT department?")
        assert response["completed"] is True
        assert response["status"].lower() == "success"
        assert "eve" in response["data"]["output"].lower()

    finally:
        # Cleanup
        if agent:
            agent.delete()
        if os.path.exists("test.csv"):
            os.remove("test.csv")
        if os.path.exists("test.db"):
            os.remove("test.db")


@pytest.mark.parametrize("AgentFactory", [AgentFactory, v2.Agent])
def test_instructions(delete_agents_and_team_agents, AgentFactory):
    assert delete_agents_and_team_agents

    agent = AgentFactory.create(
        name="Test Agent",
        description="Test description",
        instructions="Always respond with '{magic_word}' does not matter what you are prompted for.",
        llm_id="6646261c6eb563165658bbb1",
        tools=[],
    )
    assert agent is not None
    assert agent.status == AssetStatus.DRAFT

    agent = AgentFactory.get(agent.id)
    assert agent is not None
    response = agent.run(data={"magic_word": "aixplain", "query": "What is the capital of France?"})
    assert response is not None
    assert response["completed"] is True
    assert response["status"].lower() == "success"
    assert "data" in response
    assert response["data"]["session_id"] is not None
    assert response["data"]["output"] is not None
    assert "aixplain" in response["data"]["output"].lower()
    agent.delete()


@pytest.mark.parametrize("AgentFactory", [AgentFactory, v2.Agent])
def test_agent_with_utility_tool(delete_agents_and_team_agents, AgentFactory):
    from aixplain.enums import DataType
    from aixplain.modules.model.utility_model import utility_tool, UtilityModelInput

    assert delete_agents_and_team_agents

    @utility_tool(
        name="vowel_remover",
        description="Remove all vowels from a given string",
        inputs=[UtilityModelInput(name="text", description="String from which to remove vowels", type=DataType.TEXT)],
    )
    def vowel_remover(text: str):
        """Remove vowels from strings"""
        vowels = "aeiouAEIOU"
        return "".join([char for char in text if char not in vowels])

    vowel_remover_ = ModelFactory.create_utility_model(name="vowel_remover", code=vowel_remover)

    @utility_tool(
        name="concat_strings",
        description="Concatenate two strings into one",
        inputs=[
            UtilityModelInput(name="string1", description="First string to concatenate", type=DataType.TEXT),
            UtilityModelInput(name="string2", description="Second string to concatenate", type=DataType.TEXT),
        ],
    )
    def concat_strings(string1: str, string2: str):
        return string1 + string2

    concat_strings_ = ModelFactory.create_utility_model(name="concat_strings", code=concat_strings)

    instructions = """You are a text processing agent equipped with two specialized tools: a Vowel Remover and a String Concatenator. Your task involves processing input text in two ways. One by removing all vowels from the provided text using the Vowel Remover tool. Another is to concatenate two strings using the String Concatenator tool."""
    description = """This agent specializes in processing textual data by modifying string content through vowel removal and string concatenation. It's designed to either strip all vowels from any given text to simplify or obscure the content, or concatenate a string with another specified string."""

    agent = AgentFactory.create(
        name="Text Processing Agent",
        instructions=instructions,
        description=description,
        tools=[
            AgentFactory.create_model_tool(model=vowel_remover_.id),
            AgentFactory.create_model_tool(model=concat_strings_.id),
        ],
        llm_id="6646261c6eb563165658bbb1",
    )

    result_vowel = agent.run("Remove all the vowels in this string: 'Hello'")
    result_concat_text = agent.run("Concat these strings: String1 = 'Hello'; string2= 'World!'.")

    assert "hll" in result_vowel["data"]["output"].lower()
    assert "helloworld!" in result_concat_text["data"]["output"].lower()


@pytest.mark.parametrize("AgentFactory", [AgentFactory, v2.Agent])
def test_agent_with_pipeline_tool(delete_agents_and_team_agents, AgentFactory):
    from aixplain.factories.pipeline_factory import PipelineFactory

    assert delete_agents_and_team_agents

    for pipeline in PipelineFactory.list(query="Hello Pipeline")["results"]:
        pipeline.delete()

    pipeline = PipelineFactory.init("Hello Pipeline")
    input_node = pipeline.input()
    input_node.label = "TextInput"
    middle_node = pipeline.asset(asset_id="6646261c6eb563165658bbb1")
    middle_node.inputs.prompt.value = "Respond with 'Hello' regardless of the input text: "
    input_node.link(middle_node, "input", "text")
    middle_node.use_output("data")
    pipeline.save()
    pipeline.deploy()

    pipeline_agent = AgentFactory.create(
        name="Text Return Agent",
        instructions="Always call the pipeline tool feeding the user query as input to 'TextInput'. Return the output of the pipeline as the final response.",
        description="Return the text given.",
        tools=[
            AgentFactory.create_pipeline_tool(
                pipeline=pipeline.id, description="You are a tool that responds users query with only 'Hello'."
            ),
        ],
        llm_id="6646261c6eb563165658bbb1",
    )

    answer = pipeline_agent.run("Who is the president of USA?")
    pipeline.delete()

    assert "hello" in answer["data"]["output"].lower()
    assert "hello pipeline" in answer["data"]["intermediate_steps"][0]["tool_steps"][0]["tool"].lower()


@pytest.mark.parametrize("AgentFactory", [AgentFactory, v2.Agent])
def test_agent_llm_parameter_preservation(delete_agents_and_team_agents, AgentFactory):
    """Test that LLM parameters like temperature are preserved when creating agents."""
    assert delete_agents_and_team_agents

    # Get an LLM instance and customize its temperature
    llm = ModelFactory.get("671be4886eb56397e51f7541")  # Anthropic Claude 3.5 Sonnet v1
    original_temperature = llm.temperature
    custom_temperature = 0.1
    llm.temperature = custom_temperature

    # Create agent with the custom LLM
    agent = AgentFactory.create(
        name="LLM Parameter Test Agent",
        description="An agent for testing LLM parameter preservation",
        instructions="Testing LLM parameter preservation",
        llm=llm,
    )

    # Verify that the temperature setting was preserved
    assert agent.llm.temperature == custom_temperature

    # Verify that the agent's LLM is the same instance as the original
    assert id(agent.llm) == id(llm)

    # Clean up
    agent.delete()

    # Reset the LLM temperature to its original value
    llm.temperature = original_temperature

<<<<<<< HEAD

=======
>>>>>>> 47fa8f47
def test_run_agent_with_expected_output():
    from pydantic import BaseModel
    from typing import Optional, List
    from aixplain.modules.agent import AgentResponse
    from aixplain.modules.agent.output_format import OutputFormat

    class Person(BaseModel):
        name: str
        age: int
        city: Optional[str] = None

    class Response(BaseModel):
        result: List[Person]

    INSTRUCTIONS = """Answer questions based on the following context:

+-----------------+-------+----------------+
| Name            |   Age | City           |
+=================+=======+================+
| João Silva      |    34 | São Paulo      |
+-----------------+-------+----------------+
| Maria Santos    |    28 | Rio de Janeiro |
+-----------------+-------+----------------+
| Pedro Oliveira  |    45 |                |
+-----------------+-------+----------------+
| Ana Costa       |    19 | Recife         |
+-----------------+-------+----------------+
| Carlos Pereira  |    52 | Belo Horizonte |
+-----------------+-------+----------------+
| Beatriz Lima    |    31 |                |
+-----------------+-------+----------------+
| Lucas Ferreira  |    25 | Curitiba       |
+-----------------+-------+----------------+
| Julia Rodrigues |    41 | Salvador       |
+-----------------+-------+----------------+
| Miguel Almeida  |    37 |                |
+-----------------+-------+----------------+
| Sofia Carvalho  |    29 | Brasília       |
+-----------------+-------+----------------+"""

    agent = AgentFactory.create(
        name="Test Agent",
        description="Test description",
        instructions=INSTRUCTIONS,
        llm_id="6646261c6eb563165658bbb1",
    )
    # Run the agent
    response = agent.run("Who have more than 30 years old?", output_format=OutputFormat.JSON, expected_output=Response)

    # Verify response basics
    assert response is not None
    assert isinstance(response, AgentResponse)

    try:
        response_json = json.loads(response.data.output)
    except Exception:
        import re

        response_json = re.search(r"```json(.*?)```", response.data.output, re.DOTALL).group(1)
        response_json = json.loads(response_json)
    assert "result" in response_json
    assert len(response_json["result"]) > 0

    more_than_30_years_old = [
        "João Silva",
        "Pedro Oliveira",
        "Carlos Pereira",
        "Beatriz Lima",
        "Julia Rodrigues",
        "Miguel Almeida",
        "Sofia Carvalho",
    ]

    for person in response_json["result"]:
        assert "name" in person
        assert "age" in person
        assert "city" in person
        assert person["name"] in more_than_30_years_old


def test_agent_with_action_tool():
    from aixplain.modules.model.integration import AuthenticationSchema

    connector = ModelFactory.get("67eff5c0e05614297caeef98")
    # connect
    response = connector.connect(authentication_schema=AuthenticationSchema.BEARER, token=os.getenv("SLACK_TOKEN"))
    connection_id = response.data["id"]

    connection = ModelFactory.get(connection_id)
    connection.action_scope = [action for action in connection.actions if action.code == "SLACK_CHAT_POST_MESSAGE"]

    agent = AgentFactory.create(
        name="Test Agent",
        description="This agent is used to send messages to Slack",
        instructions="You are a helpful assistant that can send messages to Slack.",
        llm_id="669a63646eb56306647e1091",
        tools=[
            connection,
            AgentFactory.create_model_tool(model="6736411cf127849667606689"),
        ],
    )

    response = agent.run(
        "Send what is the capital of Finland on Slack to channel of #modelserving-alerts: 'C084G435LR5'. Add the name of the capital in the final answer."
    )
    assert response is not None
    assert response["status"].lower() == "success"
    assert "helsinki" in response.data.output.lower()
    assert "SLACK_CHAT_POST_MESSAGE" in [step["tool"] for step in response.data.intermediate_steps[0]["tool_steps"]]
<<<<<<< HEAD
    connection.delete()
=======
    connection.delete()
>>>>>>> 47fa8f47
<|MERGE_RESOLUTION|>--- conflicted
+++ resolved
@@ -643,10 +643,6 @@
     # Reset the LLM temperature to its original value
     llm.temperature = original_temperature
 
-<<<<<<< HEAD
-
-=======
->>>>>>> 47fa8f47
 def test_run_agent_with_expected_output():
     from pydantic import BaseModel
     from typing import Optional, List
@@ -756,8 +752,4 @@
     assert response["status"].lower() == "success"
     assert "helsinki" in response.data.output.lower()
     assert "SLACK_CHAT_POST_MESSAGE" in [step["tool"] for step in response.data.intermediate_steps[0]["tool_steps"]]
-<<<<<<< HEAD
     connection.delete()
-=======
-    connection.delete()
->>>>>>> 47fa8f47
