--- conflicted
+++ resolved
@@ -354,10 +354,7 @@
 @pytest.mark.parametrize("AgentFactory", [AgentFactory, v2.Agent])
 def test_sql_tool(delete_agents_and_team_agents, AgentFactory):
     assert delete_agents_and_team_agents
-<<<<<<< HEAD
     agent = None
-=======
->>>>>>> 61e2ca1f
     try:
         import os
 
@@ -366,10 +363,7 @@
             f.write("")
 
         tool = AgentFactory.create_sql_tool(
-<<<<<<< HEAD
             name="Teste",
-=======
->>>>>>> 61e2ca1f
             description="Execute an SQL query and return the result",
             source="ftest.db",
             source_type="sqlite",
@@ -402,7 +396,6 @@
         assert "eve" in str(response["data"]["output"]).lower()
     finally:
         os.remove("ftest.db")
-<<<<<<< HEAD
         if agent:
             agent.delete()
 
@@ -606,85 +599,3 @@
 
     assert "hello" in answer["data"]["output"].lower()
     assert "hello pipeline" in answer["data"]["intermediate_steps"][0]["tool_steps"][0]["tool"].lower()
-=======
-        agent.delete()
-
-
-@pytest.mark.parametrize("AgentFactory", [AgentFactory, v2.Agent])
-def test_sql_tool_with_csv(delete_agents_and_team_agents, AgentFactory):
-    assert delete_agents_and_team_agents
-    try:
-        import os
-        import pandas as pd
-
-        # remove test.csv if it exists
-        if os.path.exists("test.csv"):
-            os.remove("test.csv")
-
-        # remove test.db if it exists
-        if os.path.exists("test.db"):
-            os.remove("test.db")
-
-        # Create a more comprehensive test dataset
-        df = pd.DataFrame(
-            {
-                "id": [1, 2, 3, 4, 5],
-                "name": ["Alice", "Bob", "Charlie", "David", "Eve"],
-                "department": ["Sales", "IT", "Sales", "Marketing", "IT"],
-                "salary": [75000, 85000, 72000, 68000, 90000],
-            }
-        )
-        df.to_csv("test.csv", index=False)
-
-        # Create SQL tool from CSV
-        tool = AgentFactory.create_sql_tool(
-            description="Execute SQL queries on employee data", source="test.csv", source_type="csv", tables=["employees"]
-        )
-
-        # Verify tool setup
-        assert tool is not None
-        assert tool.description == "Execute SQL queries on employee data"
-        assert tool.database.endswith(".db")
-        assert tool.tables == ["employees"]
-        assert (
-            tool.schema
-            == 'CREATE TABLE employees (\n                    "id" INTEGER, "name" TEXT, "department" TEXT, "salary" INTEGER\n                )'  # noqa: W503
-        )
-        assert not tool.enable_commit  # must be False by default
-
-        # Create an agent with the SQL tool
-        agent = AgentFactory.create(
-            name="SQL Query Agent",
-            description="I am an agent that helps query employee information from a database.",
-            instructions="Help users query employee information from the database. Use SQL queries to get the requested information.",
-            tools=[tool],
-        )
-        assert agent is not None
-
-        # Test 1: Basic SELECT query
-        response = agent.run("Who are all the employees in the Sales department?")
-        assert response["completed"] is True
-        assert response["status"].lower() == "success"
-        assert "alice" in response["data"]["output"].lower()
-        assert "charlie" in response["data"]["output"].lower()
-
-        # Test 2: Aggregation query
-        response = agent.run("What is the average salary in each department?")
-        assert response["completed"] is True
-        assert response["status"].lower() == "success"
-        assert "sales" in response["data"]["output"].lower()
-        assert "it" in response["data"]["output"].lower()
-        assert "marketing" in response["data"]["output"].lower()
-
-        # Test 3: Complex query with conditions
-        response = agent.run("Who is the highest paid employee in the IT department?")
-        assert response["completed"] is True
-        assert response["status"].lower() == "success"
-        assert "eve" in response["data"]["output"].lower()
-
-    finally:
-        # Cleanup
-        os.remove("test.csv")
-        os.remove("test.db")
-        agent.delete()
->>>>>>> 61e2ca1f
