__author__ = "lucaspavanelli"

"""
Copyright 2022 The aiXplain SDK authors

Licensed under the Apache License, Version 2.0 (the "License");
you may not use this file except in compliance with the License.
You may obtain a copy of the License at

     http://www.apache.org/licenses/LICENSE-2.0

Unless required by applicable law or agreed to in writing, software
distributed under the License is distributed on an "AS IS" BASIS,
WITHOUT WARRANTIES OR CONDITIONS OF ANY KIND, either express or implied.
See the License for the specific language governing permissions and
limitations under the License.
"""
import json
from dotenv import load_dotenv

load_dotenv()
from aixplain.factories import AgentFactory
from aixplain.enums.function import Function
from aixplain.enums.supplier import Supplier

import pytest

RUN_FILE = "tests/functional/agent/data/agent_test_end2end.json"


def read_data(data_path):
    return json.load(open(data_path, "r"))


@pytest.fixture(scope="module", params=read_data(RUN_FILE))
def run_input_map(request):
    return request.param


def test_end2end(run_input_map):
    for agent in AgentFactory.list()["results"]:
        agent.delete()

    tools = []
    if "model_tools" in run_input_map:
        for tool in run_input_map["model_tools"]:
            for supplier in Supplier:
                if tool["supplier"] is not None and tool["supplier"].lower() in [
                    supplier.value["code"].lower(),
                    supplier.value["name"].lower(),
                ]:
                    tool["supplier"] = supplier
                    break
            tools.append(AgentFactory.create_model_tool(**tool))
    if "pipeline_tools" in run_input_map:
        for tool in run_input_map["pipeline_tools"]:
            tools.append(AgentFactory.create_pipeline_tool(pipeline=tool["pipeline_id"], description=tool["description"]))
<<<<<<< HEAD
    agent = AgentFactory.create(
        name=run_input_map["agent_name"], description=run_input_map["agent_name"], llm_id=run_input_map["llm_id"], tools=tools
    )
    assert agent is not None
    agent = AgentFactory.get(agent.id)
    assert agent is not None
=======
    print(f"Creating agent with tools: {tools}")
    agent = AgentFactory.create(
        name=run_input_map["agent_name"], description=run_input_map["agent_name"], llm_id=run_input_map["llm_id"], tools=tools
    )
    print(f"Agent created: {agent.__dict__}")
    print("Running agent")
>>>>>>> 61635d8a
    response = agent.run(data=run_input_map["query"])
    assert response is not None
    assert response["completed"] is True
    assert response["status"].lower() == "success"
    assert "data" in response
    assert response["data"]["session_id"] is not None
    assert response["data"]["output"] is not None
    agent.delete()


def test_list_agents():
    agents = AgentFactory.list()
    assert "results" in agents
    agents_result = agents["results"]
    assert type(agents_result) is list


def test_fail_non_existent_llm():
    with pytest.raises(Exception) as exc_info:
        AgentFactory.create(
            name="Test Agent",
            description="Test description",
            llm_id="non_existent_llm",
            tools=[AgentFactory.create_model_tool(function=Function.TRANSLATION)],
        )
    assert str(exc_info.value) == "Large Language Model with ID 'non_existent_llm' not found."<|MERGE_RESOLUTION|>--- conflicted
+++ resolved
@@ -55,21 +55,13 @@
     if "pipeline_tools" in run_input_map:
         for tool in run_input_map["pipeline_tools"]:
             tools.append(AgentFactory.create_pipeline_tool(pipeline=tool["pipeline_id"], description=tool["description"]))
-<<<<<<< HEAD
+            
     agent = AgentFactory.create(
         name=run_input_map["agent_name"], description=run_input_map["agent_name"], llm_id=run_input_map["llm_id"], tools=tools
     )
     assert agent is not None
     agent = AgentFactory.get(agent.id)
     assert agent is not None
-=======
-    print(f"Creating agent with tools: {tools}")
-    agent = AgentFactory.create(
-        name=run_input_map["agent_name"], description=run_input_map["agent_name"], llm_id=run_input_map["llm_id"], tools=tools
-    )
-    print(f"Agent created: {agent.__dict__}")
-    print("Running agent")
->>>>>>> 61635d8a
     response = agent.run(data=run_input_map["query"])
     assert response is not None
     assert response["completed"] is True
