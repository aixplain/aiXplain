__author__ = "lucaspavanelli"

"""
Copyright 2022 The aiXplain SDK authors

Licensed under the Apache License, Version 2.0 (the "License");
you may not use this file except in compliance with the License.
You may obtain a copy of the License at

     http://www.apache.org/licenses/LICENSE-2.0

Unless required by applicable law or agreed to in writing, software
distributed under the License is distributed on an "AS IS" BASIS,
WITHOUT WARRANTIES OR CONDITIONS OF ANY KIND, either express or implied.
See the License for the specific language governing permissions and
limitations under the License.
"""
import copy
import json
import os
import re
from dotenv import load_dotenv

load_dotenv()
from aixplain.factories import AgentFactory, TeamAgentFactory, ModelFactory
from aixplain.enums.asset_status import AssetStatus
from aixplain.enums.function import Function
from aixplain.enums.supplier import Supplier
from uuid import uuid4

import pytest

from aixplain import aixplain_v2 as v2

RUN_FILE = "tests/functional/agent/data/agent_test_end2end.json"


def read_data(data_path):
    return json.load(open(data_path, "r"))


@pytest.fixture(scope="module", params=read_data(RUN_FILE))
def run_input_map(request):
    return request.param


@pytest.fixture(scope="function")
def delete_agents_and_team_agents():
    for team_agent in TeamAgentFactory.list()["results"]:
        team_agent.delete()
    for agent in AgentFactory.list()["results"]:
        agent.delete()

    yield True

    for team_agent in TeamAgentFactory.list()["results"]:
        team_agent.delete()
    for agent in AgentFactory.list()["results"]:
        agent.delete()


@pytest.mark.parametrize("AgentFactory", [AgentFactory, v2.Agent])
def test_end2end(run_input_map, delete_agents_and_team_agents, AgentFactory):
    assert delete_agents_and_team_agents
    tools = []
    if "model_tools" in run_input_map:
        for tool in run_input_map["model_tools"]:
            tool_ = copy.copy(tool)
            for supplier in Supplier:
                if tool["supplier"] is not None and tool["supplier"].lower() in [
                    supplier.value["code"].lower(),
                    supplier.value["name"].lower(),
                ]:
                    tool_["supplier"] = supplier
                    break
            tools.append(AgentFactory.create_model_tool(**tool_))
    if "pipeline_tools" in run_input_map:
        for tool in run_input_map["pipeline_tools"]:
            tools.append(AgentFactory.create_pipeline_tool(pipeline=tool["pipeline_id"], description=tool["description"]))

    agent = AgentFactory.create(
        name=run_input_map["agent_name"],
        description=run_input_map["agent_name"],
        instructions=run_input_map["agent_name"],
        llm_id=run_input_map["llm_id"],
        tools=tools,
    )
    assert agent is not None
    assert agent.status == AssetStatus.DRAFT
    # deploy agent
    agent.deploy()
    assert agent.status == AssetStatus.ONBOARDED

    agent = AgentFactory.get(agent.id)
    assert agent is not None
    response = agent.run(data=run_input_map["query"])
    assert response is not None
    assert response["completed"] is True
    assert response["status"].lower() == "success"
    assert "data" in response
    assert response["data"]["session_id"] is not None
    assert response["data"]["output"] is not None
    agent.delete()


@pytest.mark.parametrize("AgentFactory", [AgentFactory, v2.Agent])
def test_python_interpreter_tool(delete_agents_and_team_agents, AgentFactory):
    assert delete_agents_and_team_agents
    tool = AgentFactory.create_python_interpreter_tool()
    assert tool is not None
    assert tool.name == "Python Interpreter"
    assert tool.description == "A Python shell. Use this to execute python commands. Input should be a valid python command."

    agent = AgentFactory.create(
        name="Python Developer",
        description="A Python developer agent. If you get an error from a tool, try to fix it.",
        instructions="A Python developer agent. If you get an error from a tool, try to fix it.",
        tools=[tool],
    )
    assert agent is not None
    response = agent.run("Solve the equation $\\frac{v^2}{2} + 7v - 16 = 0$ to find the value of $v$.")
    assert response is not None
    assert response["completed"] is True
    assert response["status"].lower() == "success"
    assert len(response["data"]["intermediate_steps"]) > 0
    intermediate_step = response["data"]["intermediate_steps"][0]
    assert len(intermediate_step["tool_steps"]) > 0
    assert intermediate_step["tool_steps"][0]["tool"] == "Custom Code Tool"
    agent.delete()


@pytest.mark.parametrize("AgentFactory", [AgentFactory, v2.Agent])
def test_custom_code_tool(delete_agents_and_team_agents, AgentFactory):
    assert delete_agents_and_team_agents
    tool = AgentFactory.create_custom_python_code_tool(
        description="Add two strings",
        code='def main(aaa: str, bbb: str) -> str:\n    """Add two strings"""\n    return aaa + bbb',
        name="Add Strings",
    )
    assert tool is not None
    assert tool.description == "Add two strings"
    assert tool.code.startswith("s3://")
    agent = AgentFactory.create(
        name="Add Strings Agent",
        description="Add two strings. Do not directly answer. Use the tool to add the strings.",
        instructions="Add two strings. Do not directly answer. Use the tool to add the strings.",
        tools=[tool],
    )
    assert agent is not None
    response = agent.run(
        "What is the result of concatenating 'Hello' and 'World'? Do not directly answer the question, call the tool."
    )
    assert response is not None
    assert response["completed"] is True
    assert response["status"].lower() == "success"
    assert "HelloWorld" in response["data"]["output"]
    agent.delete()


@pytest.mark.parametrize("AgentFactory", [AgentFactory, v2.Agent])
def test_list_agents(AgentFactory):
    agents = AgentFactory.list()
    assert "results" in agents
    agents_result = agents["results"]
    assert type(agents_result) is list


@pytest.mark.parametrize("AgentFactory", [AgentFactory, v2.Agent])
def test_update_draft_agent(run_input_map, delete_agents_and_team_agents, AgentFactory):
    assert delete_agents_and_team_agents

    tools = []
    if "model_tools" in run_input_map:
        for tool in run_input_map["model_tools"]:
            tool_ = copy.copy(tool)
            for supplier in Supplier:
                if tool["supplier"] is not None and tool["supplier"].lower() in [
                    supplier.value["code"].lower(),
                    supplier.value["name"].lower(),
                ]:
                    tool_["supplier"] = supplier
                    break
            tools.append(AgentFactory.create_model_tool(**tool_))
    if "pipeline_tools" in run_input_map:
        for tool in run_input_map["pipeline_tools"]:
            tools.append(AgentFactory.create_pipeline_tool(pipeline=tool["pipeline_id"], description=tool["description"]))

    agent = AgentFactory.create(
        name=run_input_map["agent_name"],
        description=run_input_map["agent_name"],
        instructions=run_input_map["agent_name"],
        llm_id=run_input_map["llm_id"],
        tools=tools,
    )

    agent_name = str(uuid4()).replace("-", "")
    agent.name = agent_name
    agent.update()

    agent = AgentFactory.get(agent.id)
    assert agent.name == agent_name
    assert agent.status == AssetStatus.DRAFT
    agent.delete()


@pytest.mark.parametrize("AgentFactory", [AgentFactory, v2.Agent])
def test_fail_non_existent_llm(delete_agents_and_team_agents, AgentFactory):
    assert delete_agents_and_team_agents
    with pytest.raises(Exception) as exc_info:
        AgentFactory.create(
            name="Test Agent",
            description="Test description",
            instructions="Test Agent Role",
            llm_id="non_existent_llm",
            tools=[AgentFactory.create_model_tool(function=Function.TRANSLATION)],
        )
    assert str(exc_info.value) == "Large Language Model with ID 'non_existent_llm' not found."


@pytest.mark.parametrize("AgentFactory", [AgentFactory, v2.Agent])
def test_delete_agent_in_use(delete_agents_and_team_agents, AgentFactory):
    assert delete_agents_and_team_agents
    agent = AgentFactory.create(
        name="Test Agent",
        description="Test description",
        instructions="Test Agent Role",
        tools=[AgentFactory.create_model_tool(function=Function.TRANSLATION)],
    )
    TeamAgentFactory.create(
        name="Test Team Agent",
        agents=[agent],
        description="Test description",
        use_mentalist_and_inspector=True,
    )

    with pytest.raises(Exception) as exc_info:
        agent.delete()
    assert re.match(
        r"Error: Agent cannot be deleted\.\nReason: This agent is currently used by one or more team agents\.\n\nteam_agent_id: [a-f0-9]{24}\. To proceed, remove the agent from all team agents before deletion\.",
        str(exc_info.value),
    )


@pytest.mark.parametrize("AgentFactory", [AgentFactory, v2.Agent])
def test_update_tools_of_agent(run_input_map, delete_agents_and_team_agents, AgentFactory):
    assert delete_agents_and_team_agents

    agent = AgentFactory.create(
        name=run_input_map["agent_name"],
        description=run_input_map["agent_name"],
        instructions=run_input_map["agent_name"],
        llm_id=run_input_map["llm_id"],
    )
    assert agent is not None
    assert agent.status == AssetStatus.DRAFT
    assert len(agent.tools) == 0

    tools = []
    if "model_tools" in run_input_map:
        for tool in run_input_map["model_tools"]:
            tool_ = copy.copy(tool)
            for supplier in Supplier:
                if tool["supplier"] is not None and tool["supplier"].lower() in [
                    supplier.value["code"].lower(),
                    supplier.value["name"].lower(),
                ]:
                    tool_["supplier"] = supplier
                    break
            tools.append(AgentFactory.create_model_tool(**tool_))

    if "pipeline_tools" in run_input_map:
        for tool in run_input_map["pipeline_tools"]:
            tools.append(AgentFactory.create_pipeline_tool(pipeline=tool["pipeline_id"], description=tool["description"]))

    agent.tools = tools
    agent.update()

    agent = AgentFactory.get(agent.id)
    assert len(agent.tools) == len(tools)

    removed_tool = agent.tools.pop()
    agent.update()

    agent = AgentFactory.get(agent.id)
    assert len(agent.tools) == len(tools) - 1
    assert removed_tool not in agent.tools

    agent.delete()


@pytest.mark.parametrize(
    "tool_config",
    [
        pytest.param(
            {
                "type": "search",
                "model": "65c51c556eb563350f6e1bb1",
                "query": "What is the weather in New York?",
                "description": "Search tool with custom number of results",
                "expected_tool_input": "'numResults': 5",
            },
            id="search_tool",
        ),
        pytest.param(
            {
                "type": "translation",
                "supplier": "Microsoft",
                "function": "translation",
                "query": "Translate: 'Olá, como vai você?'",
                "description": "Translation tool with target language",
                "expected_tool_input": "targetlanguage",
            },
            id="translation_tool",
        ),
    ],
)
def test_specific_model_parameters_e2e(tool_config, delete_agents_and_team_agents):
    assert delete_agents_and_team_agents
    """Test end-to-end agent execution with specific model parameters"""
    # Create tool based on config
    if tool_config["type"] == "search":
        search_model = ModelFactory.get(tool_config["model"])
        model_params = search_model.get_parameters()
        model_params.numResults = 5
        tool = AgentFactory.create_model_tool(model=search_model, description=tool_config["description"])
    else:
        function = Function(tool_config["function"])
        function_params = function.get_parameters()
        function_params.sourcelanguage = "pt"
        tool = AgentFactory.create_model_tool(function=function, description=tool_config["description"], supplier="microsoft")

    # Verify tool parameters
    params = tool.get_parameters()
    assert len(params) == 1
    assert params[0]["name"] == ("numResults" if tool_config["type"] == "search" else "sourcelanguage")
    assert params[0]["value"] == (5 if tool_config["type"] == "search" else "pt")

    # Create and run agent
    agent = AgentFactory.create(
        name="Test Parameter Agent",
        description="Test agent with parameterized tools. You MUST use a tool for the tasks. Do not directly answer the question.",
        tools=[tool],
        llm_id="6646261c6eb563165658bbb1",  # Using LLM ID from test data
    )

    # Run agent
    response = agent.run(data=tool_config["query"])

    # Verify response
    assert response["completed"] is True
    assert response["status"].lower() == "success"
    assert "data" in response
    assert response["data"]["output"] is not None

    # Verify tool was used in execution
    assert len(response["data"]["intermediate_steps"]) > 0
    tool_used = False

    for step in response["data"]["intermediate_steps"]:
        if len(step["tool_steps"]) > 0 and tool_config["expected_tool_input"] in step["tool_steps"][0]["input"]:
            tool_used = True
            break
    assert tool_used, "Tool was not used in execution"


@pytest.mark.parametrize("AgentFactory", [AgentFactory, v2.Agent])
def test_sql_tool(delete_agents_and_team_agents, AgentFactory):
    assert delete_agents_and_team_agents
    agent = None
    try:
        import os

        # Create test SQLite database
        with open("ftest.db", "w") as f:
            f.write("")

        tool = AgentFactory.create_sql_tool(
            name="TestDB",
            description="Execute an SQL query and return the result",
            source="ftest.db",
            source_type="sqlite",
            enable_commit=True,
        )
        assert tool is not None
        assert tool.description == "Execute an SQL query and return the result"

        agent = AgentFactory.create(
            name="Teste",
            description="You are a test agent that search for employee information in a database",
            tools=[tool],
        )
        assert agent is not None

        response = agent.run("Create a table called Person with the following columns: id, name, age, salary, department")
        assert response is not None
        assert response["completed"] is True
        assert response["status"].lower() == "success"

        response = agent.run("Insert the following data into the Person table: 1, Eve, 30, 50000, Sales")
        assert response is not None
        assert response["completed"] is True
        assert response["status"].lower() == "success"

        response = agent.run("What is the name of the employee with the highest salary?")
        assert response is not None
        assert response["completed"] is True
        assert response["status"].lower() == "success"
        assert "eve" in str(response["data"]["output"]).lower()
    finally:
        os.remove("ftest.db")
        if agent:
            agent.delete()

@pytest.mark.parametrize("AgentFactory", [AgentFactory, v2.Agent])
def test_sql_tool_with_csv(delete_agents_and_team_agents, AgentFactory):
    assert delete_agents_and_team_agents
    agent = None
    try:
        import os
        import pandas as pd

        # remove test.csv if it exists
        if os.path.exists("test.csv"):
            os.remove("test.csv")

        # remove test.db if it exists
        if os.path.exists("test.db"):
            os.remove("test.db")

        # Create a more comprehensive test dataset
        df = pd.DataFrame(
            {
                "id": [1, 2, 3, 4, 5],
                "name": ["Alice", "Bob", "Charlie", "David", "Eve"],
                "department": ["Sales", "IT", "Sales", "Marketing", "IT"],
                "salary": [75000, 85000, 72000, 68000, 90000],
            }
        )
        df.to_csv("test.csv", index=False)

        # Create SQL tool from CSV
        tool = AgentFactory.create_sql_tool(
            name="CSV Tool Test",
            description="Execute SQL queries on employee data",
            source="test.csv",
            source_type="csv",
            tables=["employees"],
        )

        # Verify tool setup
        assert tool is not None
        assert tool.description == "Execute SQL queries on employee data"
        assert tool.database.split("?")[0].endswith(".db")
        assert tool.tables == ["employees"]
        assert (
            tool.schema
            == 'CREATE TABLE employees (\n                    "id" INTEGER, "name" TEXT, "department" TEXT, "salary" INTEGER\n                )'  # noqa: W503
        )
        assert not tool.enable_commit  # must be False by default

        # Create an agent with the SQL tool
        agent = AgentFactory.create(
            name="SQL Query Agent",
            description="I am an agent that helps query employee information from a database.",
            instructions="Help users query employee information from the database. Use SQL queries to get the requested information.",
            tools=[tool],
        )
        assert agent is not None

        # Test 1: Basic SELECT query
        response = agent.run("Who are all the employees in the Sales department?")
        assert response["completed"] is True
        assert response["status"].lower() == "success"
        assert "alice" in response["data"]["output"].lower()
        assert "charlie" in response["data"]["output"].lower()

        # Test 2: Aggregation query
        response = agent.run("What is the average salary in each department?")
        assert response["completed"] is True
        assert response["status"].lower() == "success"
        assert "sales" in response["data"]["output"].lower()
        assert "it" in response["data"]["output"].lower()
        assert "marketing" in response["data"]["output"].lower()

        # Test 3: Complex query with conditions
        response = agent.run("Who is the highest paid employee in the IT department?")
        assert response["completed"] is True
        assert response["status"].lower() == "success"
        assert "eve" in response["data"]["output"].lower()

    finally:
        # Cleanup
        if agent:
            agent.delete()
        if os.path.exists("test.csv"):
            os.remove("test.csv")
        if os.path.exists("test.db"):
            os.remove("test.db")


@pytest.mark.parametrize("AgentFactory", [AgentFactory, v2.Agent])
def test_instructions(delete_agents_and_team_agents, AgentFactory):
    assert delete_agents_and_team_agents

    agent = AgentFactory.create(
        name="Test Agent",
        description="Test description",
        instructions="Always respond with '{magic_word}' does not matter what you are prompted for.",
        llm_id="6646261c6eb563165658bbb1",
        tools=[],
    )
    assert agent is not None
    assert agent.status == AssetStatus.DRAFT

    agent = AgentFactory.get(agent.id)
    assert agent is not None
    response = agent.run(data={"magic_word": "aixplain", "query": "What is the capital of France?"})
    assert response is not None
    assert response["completed"] is True
    assert response["status"].lower() == "success"
    assert "data" in response
    assert response["data"]["session_id"] is not None
    assert response["data"]["output"] is not None
    assert "aixplain" in response["data"]["output"].lower()
    agent.delete()


@pytest.mark.parametrize("AgentFactory", [AgentFactory, v2.Agent])
def test_agent_with_utility_tool(delete_agents_and_team_agents, AgentFactory):
    from aixplain.enums import DataType
    from aixplain.modules.model.utility_model import utility_tool, UtilityModelInput

    assert delete_agents_and_team_agents

    @utility_tool(
        name="vowel_remover",
        description="Remove all vowels from a given string",
        inputs=[UtilityModelInput(name="text", description="String from which to remove vowels", type=DataType.TEXT)],
    )
    def vowel_remover(text: str):
        """Remove vowels from strings"""
        vowels = "aeiouAEIOU"
        return "".join([char for char in text if char not in vowels])

    vowel_remover_ = ModelFactory.create_utility_model(name="vowel_remover", code=vowel_remover)

    @utility_tool(
        name="concat_strings",
        description="Concatenate two strings into one",
        inputs=[
            UtilityModelInput(name="string1", description="First string to concatenate", type=DataType.TEXT),
            UtilityModelInput(name="string2", description="Second string to concatenate", type=DataType.TEXT),
        ],
    )
    def concat_strings(string1: str, string2: str):
        return string1 + string2

    concat_strings_ = ModelFactory.create_utility_model(name="concat_strings", code=concat_strings)

    instructions = """You are a text processing agent equipped with two specialized tools: a Vowel Remover and a String Concatenator. Your task involves processing input text in two ways. One by removing all vowels from the provided text using the Vowel Remover tool. Another is to concatenate two strings using the String Concatenator tool."""
    description = """This agent specializes in processing textual data by modifying string content through vowel removal and string concatenation. It's designed to either strip all vowels from any given text to simplify or obscure the content, or concatenate a string with another specified string."""

    agent = AgentFactory.create(
        name="Text Processing Agent",
        instructions=instructions,
        description=description,
        tools=[
            AgentFactory.create_model_tool(model=vowel_remover_.id),
            AgentFactory.create_model_tool(model=concat_strings_.id),
        ],
        llm_id="6646261c6eb563165658bbb1",
    )

    result_vowel = agent.run("Remove all the vowels in this string: 'Hello'")
    result_concat_text = agent.run("Concat these strings: String1 = 'Hello'; string2= 'World!'.")

    assert "hll" in result_vowel["data"]["output"].lower()
    assert "helloworld!" in result_concat_text["data"]["output"].lower()


@pytest.mark.parametrize("AgentFactory", [AgentFactory, v2.Agent])
def test_agent_with_pipeline_tool(delete_agents_and_team_agents, AgentFactory):
    from aixplain.factories.pipeline_factory import PipelineFactory

    assert delete_agents_and_team_agents

    for pipeline in PipelineFactory.list(query="Hello Pipeline")["results"]:
        pipeline.delete()
    pipeline = PipelineFactory.init("Hello Pipeline")
    input_node = pipeline.input()
    input_node.label = "TextInput"
    middle_node = pipeline.asset(asset_id="6646261c6eb563165658bbb1")
    middle_node.inputs.prompt.value = "Respond with 'Hello' regardless of the input text: "
    input_node.link(middle_node, "input", "text")
    middle_node.use_output("data")
    pipeline.save()
    pipeline.deploy()

    pipeline_agent = AgentFactory.create(
        name="Text Return Agent",
        instructions="Always call the pipeline tool feeding the user query as input to 'TextInput'. Return the output of the pipeline as the final response.",
        description="Return the text given.",
        tools=[
            AgentFactory.create_pipeline_tool(
                pipeline=pipeline.id, description="You are a tool that responds users query with only 'Hello'."
            ),
        ],
        llm_id="6646261c6eb563165658bbb1",
    )

    answer = pipeline_agent.run("Who is the president of USA?")
    pipeline.delete()

    assert "hello" in answer["data"]["output"].lower()
    assert "hello pipeline" in answer["data"]["intermediate_steps"][0]["tool_steps"][0]["tool"].lower()


@pytest.mark.parametrize("AgentFactory", [AgentFactory, v2.Agent])
def test_agent_llm_parameter_preservation(delete_agents_and_team_agents, AgentFactory):
    """Test that LLM parameters like temperature are preserved when creating agents."""
    assert delete_agents_and_team_agents

    # Get an LLM instance and customize its temperature
    llm = ModelFactory.get("671be4886eb56397e51f7541")  # Anthropic Claude 3.5 Sonnet v1
    original_temperature = llm.temperature
    custom_temperature = 0.1
    llm.temperature = custom_temperature

    # Create agent with the custom LLM
    agent = AgentFactory.create(
        name="LLM Parameter Test Agent",
        description="An agent for testing LLM parameter preservation",
        instructions="Testing LLM parameter preservation",
        llm=llm,
    )

    # Verify that the temperature setting was preserved
    assert agent.llm.temperature == custom_temperature

    # Verify that the agent's LLM is the same instance as the original
    assert id(agent.llm) == id(llm)

    # Clean up
    agent.delete()

    # Reset the LLM temperature to its original value
    llm.temperature = original_temperature


def test_run_agent_with_expected_output():
    from pydantic import BaseModel
    from typing import Optional, List
    from aixplain.modules.agent import AgentResponse
    from aixplain.modules.agent.output_format import OutputFormat

    class Person(BaseModel):
        name: str
        age: int
        city: Optional[str] = None

    class Response(BaseModel):
        result: List[Person]

    INSTRUCTIONS = """Answer questions based on the following context:

+-----------------+-------+----------------+
| Name            |   Age | City           |
+=================+=======+================+
| João Silva      |    34 | São Paulo      |
+-----------------+-------+----------------+
| Maria Santos    |    28 | Rio de Janeiro |
+-----------------+-------+----------------+
| Pedro Oliveira  |    45 |                |
+-----------------+-------+----------------+
| Ana Costa       |    19 | Recife         |
+-----------------+-------+----------------+
| Carlos Pereira  |    52 | Belo Horizonte |
+-----------------+-------+----------------+
| Beatriz Lima    |    31 |                |
+-----------------+-------+----------------+
| Lucas Ferreira  |    25 | Curitiba       |
+-----------------+-------+----------------+
| Julia Rodrigues |    41 | Salvador       |
+-----------------+-------+----------------+
| Miguel Almeida  |    37 |                |
+-----------------+-------+----------------+
| Sofia Carvalho  |    29 | Brasília       |
+-----------------+-------+----------------+"""

    agent = AgentFactory.create(
        name="Test Agent",
        description="Test description",
        instructions=INSTRUCTIONS,
        llm_id="6646261c6eb563165658bbb1",
    )
    # Run the agent
    response = agent.run("Who have more than 30 years old?", output_format=OutputFormat.JSON, expected_output=Response)

    # Verify response basics
    assert response is not None
    assert isinstance(response, AgentResponse)

    try:
        response_json = json.loads(response.data.output)
    except Exception:
        import re

        response_json = re.search(r"```json(.*?)```", response.data.output, re.DOTALL).group(1)
        response_json = json.loads(response_json)
    assert "result" in response_json
    assert len(response_json["result"]) > 0

    more_than_30_years_old = [
        "João Silva",
        "Pedro Oliveira",
        "Carlos Pereira",
        "Beatriz Lima",
        "Julia Rodrigues",
        "Miguel Almeida",
        "Sofia Carvalho",
    ]

    for person in response_json["result"]:
        assert "name" in person
        assert "age" in person
        assert "city" in person
        assert person["name"] in more_than_30_years_old


def test_agent_with_action_tool():
    from aixplain.modules.model.integration import AuthenticationSchema

    connector = ModelFactory.get("686432941223092cb4294d3f")
    # connect
    response = connector.connect(authentication_schema=AuthenticationSchema.BEARER_TOKEN, data={"token": os.getenv("SLACK_TOKEN")})
    connection_id = response.data["id"]

    connection = ModelFactory.get(connection_id)
    connection.action_scope = [action for action in connection.actions if action.code == "SLACK_SENDS_A_MESSAGE_TO_A_SLACK_CHANNEL"]

    agent = AgentFactory.create(
        name="Test Agent",
        description="This agent is used to send messages to Slack",
        instructions="You are a helpful assistant that can send messages to Slack.",
        llm_id="669a63646eb56306647e1091",
        tools=[
            connection,
            AgentFactory.create_model_tool(model="6736411cf127849667606689"),
        ],
    )

    response = agent.run(
        "Send what is the capital of Finland on Slack to channel of #modelserving-alerts: 'C084G435LR5'. Add the name of the capital in the final answer."
    )
    assert response is not None
    assert response["status"].lower() == "success"
    assert "helsinki" in response.data.output.lower()
    assert "SLACK_SENDS_A_MESSAGE_TO_A_SLACK_CHANNEL" in [step["tool"] for step in response.data.intermediate_steps[0]["tool_steps"]]
<<<<<<< HEAD
    connection.delete()


def test_agent_with_mcp_tool():
    connector = ModelFactory.get("68549a33ba00e44f357896f1")
    # connect
    response = connector.connect(
        data="https://mcp.zapier.com/api/mcp/s/OTJiMjVlYjEtMGE4YS00OTVjLWIwMGYtZDJjOGVkNTc4NjFkOjI0MTNjNzg5LWZlNGMtNDZmNC05MDhmLWM0MGRlNDU4ZmU1NA==/mcp"
    )
    connection_id = response.data["id"]
    connection = ModelFactory.get(connection_id)
    action_name = "SLACK_SEND_CHANNEL_MESSAGE".lower()
    connection.action_scope = [action for action in connection.actions if action.code == action_name]

    agent = AgentFactory.create(
        name="Test Agent",
        description="This agent is used to send messages to Slack",
        instructions="You are a helpful assistant that can send messages to Slack. You MUST use the tool to send the message.",
        llm_id="669a63646eb56306647e1091",
        tools=[
            connection,
        ],
    )

    response = agent.run(
        "Send what is the capital of Finland on Slack to channel of #modelserving-alerts-testing. Add the name of the capital in the final answer."
    )
    assert response is not None
    assert response["status"].lower() == "success"
    assert "helsinki" in response.data.output.lower()
    assert action_name in [step["tool"] for step in response.data.intermediate_steps[0]["tool_steps"]]
=======
>>>>>>> fb1359e8
    connection.delete()<|MERGE_RESOLUTION|>--- conflicted
+++ resolved
@@ -756,7 +756,6 @@
     assert response["status"].lower() == "success"
     assert "helsinki" in response.data.output.lower()
     assert "SLACK_SENDS_A_MESSAGE_TO_A_SLACK_CHANNEL" in [step["tool"] for step in response.data.intermediate_steps[0]["tool_steps"]]
-<<<<<<< HEAD
     connection.delete()
 
 
@@ -788,6 +787,4 @@
     assert response["status"].lower() == "success"
     assert "helsinki" in response.data.output.lower()
     assert action_name in [step["tool"] for step in response.data.intermediate_steps[0]["tool_steps"]]
-=======
->>>>>>> fb1359e8
     connection.delete()