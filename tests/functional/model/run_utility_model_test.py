--- conflicted
+++ resolved
@@ -312,10 +312,7 @@
         assert final_model.name == "sum_numbers_test"
         assert final_model.description == "Updated to sum numbers utility"
         assert final_model.status == AssetStatus.ONBOARDED
-<<<<<<< HEAD
-=======
-
->>>>>>> 4aaeaa07
+
         # Test final behavior with new function but same input field names
         response = final_model.run({"num1": 5, "num2": 7})
         assert response.status == "SUCCESS"
