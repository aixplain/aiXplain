__author__ = "thiagocastroferreira"

import pytest
import requests

from aixplain.enums import Function, EmbeddingModel
from aixplain.factories import ModelFactory
from aixplain.modules import LLM
from datetime import datetime, timedelta, timezone
from pathlib import Path
from aixplain.factories.index_factory.utils import AirParams, VectaraParams, GraphRAGParams, ZeroEntropyParams


def pytest_generate_tests(metafunc):
    if "llm_model" in metafunc.fixturenames:
        four_weeks_ago = datetime.now(timezone.utc) - timedelta(weeks=4)
        models = ModelFactory.list(function=Function.TEXT_GENERATION)["results"]

        predefined_models = []
        for predefined_model in ["Groq Llama 3 70B", "GPT-4o"]:
            predefined_models.extend(
                [
                    m
                    for m in ModelFactory.list(query=predefined_model, function=Function.TEXT_GENERATION)["results"]
                    if m.name == predefined_model and "aiXplain-testing" not in str(m.supplier)
                ]
            )
        recent_models = [
            model
            for model in models
            if model.created_at and model.created_at >= four_weeks_ago and "aiXplain-testing" not in str(model.supplier)
        ]
        combined_models = recent_models + predefined_models
        model_ids = [model.id for model in combined_models]
        metafunc.parametrize("llm_model", combined_models, ids=model_ids)


def test_llm_run(llm_model):
    """Testing LLMs with history context"""

    assert isinstance(llm_model, LLM)
    response = llm_model.run(
        data="What is my name?",
        history=[{"role": "user", "content": "Hello! My name is Thiago."}, {"role": "assistant", "content": "Hello!"}],
    )
    assert response["status"] == "SUCCESS"


def test_run_async():
    """Testing Model Async"""
    model = ModelFactory.get("60ddef828d38c51c5885d491")

    response = model.run_async("Test")
    poll_url = response["url"]
    response = model.sync_poll(poll_url)

    assert response["status"] == "SUCCESS"
    assert "teste" in response["data"].lower()


def run_index_model(index_model):
    from aixplain.modules.model.record import Record

    index_model.upsert([Record(value="Berlin is the capital of Germany.", value_type="text", uri="", id="1", attributes={})])
    response = index_model.search("Berlin")
    assert str(response.status) == "SUCCESS"
    assert "germany" in response.data.lower()
    assert index_model.count() == 1

    index_model.upsert([Record(value="Ankara is the capital of Turkey.", value_type="text", uri="", id="1", attributes={})])
    response = index_model.search("Ankara")
    assert str(response.status) == "SUCCESS"
    assert "turkey" in response.data.lower()
    assert index_model.count() == 1

    index_model.upsert([Record(value="London is the capital of England.", value_type="text", uri="", id="2", attributes={})])
    assert index_model.count() == 2

    response = index_model.get_record("1")
    assert str(response.status) == "SUCCESS"
    assert response.data == "Ankara is the capital of Turkey."
    assert index_model.count() == 2

    response = index_model.delete_record("1")
    assert str(response.status) == "SUCCESS"
    assert index_model.count() == 1

    index_model.delete()


@pytest.mark.parametrize(
    "embedding_model,supplier_params",
<<<<<<< HEAD
    [
        pytest.param(None, VectaraParams, id="VECTARA"),
        pytest.param(None, ZeroEntropyParams, id="ZERO_ENTROPY"),
        pytest.param(EmbeddingModel.OPENAI_ADA002, GraphRAGParams, id="GRAPHRAG"),
        pytest.param(EmbeddingModel.OPENAI_ADA002, AirParams, id="AIR - OpenAI Ada 002"),
        pytest.param(EmbeddingModel.SNOWFLAKE_ARCTIC_EMBED_M_LONG, AirParams, id="AIR - Snowflake Arctic Embed M Long"),
        pytest.param(EmbeddingModel.SNOWFLAKE_ARCTIC_EMBED_L_V2_0, AirParams, id="AIR - Snowflake Arctic Embed L v2.0"),
        pytest.param(EmbeddingModel.MULTILINGUAL_E5_LARGE, AirParams, id="AIR - Multilingual E5 Large"),
        pytest.param(EmbeddingModel.BGE_M3, AirParams, id="AIR - BGE M3"),
        pytest.param(EmbeddingModel.AIXPLAIN_LEGAL_EMBEDDINGS, AirParams, id="AIR - aiXplain Legal Embeddings"),
    ],
)
def test_index_model(embedding_model, supplier_params):
    from uuid import uuid4
    from aixplain.factories import IndexFactory

    params = supplier_params(name=str(uuid4()), description=str(uuid4()))
    if embedding_model is not None:
        params = supplier_params(name=str(uuid4()), description=str(uuid4()), embedding_model=embedding_model)

    index_model = IndexFactory.create(params=params)
    run_index_model(index_model)


@pytest.mark.parametrize(
    "embedding_model,supplier_params",
    [
        pytest.param(None, VectaraParams, id="VECTARA"),
        pytest.param(EmbeddingModel.OPENAI_ADA002, AirParams, id="OpenAI Ada 002"),
        pytest.param(EmbeddingModel.SNOWFLAKE_ARCTIC_EMBED_M_LONG, AirParams, id="Snowflake Arctic Embed M Long"),
        pytest.param(EmbeddingModel.SNOWFLAKE_ARCTIC_EMBED_L_V2_0, AirParams, id="Snowflake Arctic Embed L v2.0"),
        pytest.param(EmbeddingModel.JINA_CLIP_V2_MULTIMODAL, AirParams, id="Jina Clip v2 Multimodal"),
        pytest.param(EmbeddingModel.MULTILINGUAL_E5_LARGE, AirParams, id="Multilingual E5 Large"),
        pytest.param(EmbeddingModel.BGE_M3, AirParams, id="BGE M3"),
        pytest.param(EmbeddingModel.AIXPLAIN_LEGAL_EMBEDDINGS, AirParams, id="aiXplain Legal Embeddings"),
    ],
)
=======
    [
        pytest.param(None, VectaraParams, id="VECTARA"),
        pytest.param(None, ZeroEntropyParams, id="ZERO_ENTROPY"),
        pytest.param(EmbeddingModel.OPENAI_ADA002, GraphRAGParams, id="GRAPHRAG"),
        pytest.param(EmbeddingModel.OPENAI_ADA002, AirParams, id="AIR - OpenAI Ada 002"),
        pytest.param(EmbeddingModel.SNOWFLAKE_ARCTIC_EMBED_M_LONG, AirParams, id="AIR - Snowflake Arctic Embed M Long"),
        pytest.param(EmbeddingModel.SNOWFLAKE_ARCTIC_EMBED_L_V2_0, AirParams, id="AIR - Snowflake Arctic Embed L v2.0"),
        pytest.param(EmbeddingModel.MULTILINGUAL_E5_LARGE, AirParams, id="AIR - Multilingual E5 Large"),
        pytest.param(EmbeddingModel.BGE_M3, AirParams, id="AIR - BGE M3"),
    ],
)
def test_index_model(embedding_model, supplier_params):
    from uuid import uuid4
    from aixplain.factories import IndexFactory

    params = supplier_params(name=str(uuid4()), description=str(uuid4()))
    if embedding_model is not None:
        params = supplier_params(name=str(uuid4()), description=str(uuid4()), embedding_model=embedding_model)

    index_model = IndexFactory.create(params=params)
    run_index_model(index_model)


@pytest.mark.parametrize(
    "embedding_model,supplier_params",
    [
        pytest.param(None, VectaraParams, id="VECTARA"),
        pytest.param(EmbeddingModel.OPENAI_ADA002, AirParams, id="OpenAI Ada 002"),
        pytest.param(EmbeddingModel.SNOWFLAKE_ARCTIC_EMBED_M_LONG, AirParams, id="Snowflake Arctic Embed M Long"),
        pytest.param(EmbeddingModel.SNOWFLAKE_ARCTIC_EMBED_L_V2_0, AirParams, id="Snowflake Arctic Embed L v2.0"),
        pytest.param(EmbeddingModel.JINA_CLIP_V2_MULTIMODAL, AirParams, id="Jina Clip v2 Multimodal"),
        pytest.param(EmbeddingModel.MULTILINGUAL_E5_LARGE, AirParams, id="Multilingual E5 Large"),
        pytest.param(EmbeddingModel.BGE_M3, AirParams, id="BGE M3"),
    ],
)
>>>>>>> 708d0af2
def test_index_model_with_filter(embedding_model, supplier_params):
    from uuid import uuid4
    from aixplain.modules.model.record import Record
    from aixplain.factories import IndexFactory
    from aixplain.modules.model.index_model import IndexFilter, IndexFilterOperator

    for index in IndexFactory.list()["results"]:
        index.delete()

    params = supplier_params(name=str(uuid4()), description=str(uuid4()))
    if embedding_model is not None:
        params = supplier_params(name=str(uuid4()), description=str(uuid4()), embedding_model=embedding_model)

    index_model = IndexFactory.create(params=params)
    index_model.upsert([Record(value="Hello, aiXplain!", value_type="text", uri="", id="1", attributes={"category": "hello"})])
    index_model.upsert(
        [Record(value="The world is great", value_type="text", uri="", id="2", attributes={"category": "world"})]
    )
    assert index_model.count() == 2
    response = index_model.search(
        "", filters=[IndexFilter(field="category", value="world", operator=IndexFilterOperator.EQUALS)]
    )
    assert str(response.status) == "SUCCESS"
    assert "world" in response.data.lower()
    assert len(response.details) == 1
    index_model.delete()


def test_llm_run_with_file():
    """Testing LLM with local file input containing emoji"""

    # Create test file path
    test_file_path = Path(__file__).parent / "data" / "test_input.txt"

    # Get a text generation model
    llm_model = ModelFactory.get("674a17f6098e7d5b18453da7")  # Llama 3.1 Nemotron 70B Instruct

    assert isinstance(llm_model, LLM)

    # Run model with file path
    response = llm_model.run(data=str(test_file_path))

    # Verify response
    assert response["status"] == "SUCCESS"
    assert "🤖" in response["data"], "Robot emoji should be present in the response"


def test_index_model_air_with_image():
    from aixplain.factories import IndexFactory
    from aixplain.modules.model.record import Record
    from uuid import uuid4
    from aixplain.factories.index_factory.utils import AirParams

    for index in IndexFactory.list()["results"]:
        index.delete()

    params = AirParams(
        name=f"Image Index {uuid4()}", description="Index for images", embedding_model=EmbeddingModel.JINA_CLIP_V2_MULTIMODAL
    )

    index_model = IndexFactory.create(params=params)

    records = []
    # Building image
    records.append(
        Record(
            uri="https://aixplain-platform-assets.s3.us-east-1.amazonaws.com/samples/building.png",
            value_type="image",
            attributes={},
            id="1",
        )
    )

    # beach image
    image_url = "https://aixplain-platform-assets.s3.us-east-1.amazonaws.com/samples/hurricane.jpeg"
    response = requests.get(image_url)
    if response.status_code == 200:
        with open("hurricane.jpeg", "wb") as f:
            f.write(response.content)

    records.append(Record(uri="hurricane.jpeg", value_type="image", attributes={}, id="2"))

    # people image
    image_url = "https://aixplain-platform-assets.s3.us-east-1.amazonaws.com/samples/faces.jpeg"
    records.append(Record(uri=image_url, value_type="image", attributes={}, id="3"))

    records.append(Record(value="Hello, world!", value_type="text", uri="", attributes={}, id="4"))

    index_model.upsert(records)

    response = index_model.search("beach")
    assert str(response.status) == "SUCCESS"
    second_record = response.details[1]["metadata"]["uri"]
    assert "hurricane" in second_record.lower()

    response = index_model.search("people")
    assert str(response.status) == "SUCCESS"
    first_record = response.details[0]["data"]
    assert "hello" in first_record.lower()
    second_record = response.details[1]["metadata"]["uri"]
    assert "faces" in second_record.lower()

    assert index_model.count() == 4

    response = index_model.get_record("2")
    assert str(response.status) == "SUCCESS"
    second_record = response.details[0]["metadata"]["uri"]
    assert "hurricane" in second_record.lower()

    index_model.delete()

    import os

    if os.path.exists("hurricane.jpeg"):
        os.remove("hurricane.jpeg")<|MERGE_RESOLUTION|>--- conflicted
+++ resolved
@@ -90,7 +90,6 @@
 
 @pytest.mark.parametrize(
     "embedding_model,supplier_params",
-<<<<<<< HEAD
     [
         pytest.param(None, VectaraParams, id="VECTARA"),
         pytest.param(None, ZeroEntropyParams, id="ZERO_ENTROPY"),
@@ -101,6 +100,7 @@
         pytest.param(EmbeddingModel.MULTILINGUAL_E5_LARGE, AirParams, id="AIR - Multilingual E5 Large"),
         pytest.param(EmbeddingModel.BGE_M3, AirParams, id="AIR - BGE M3"),
         pytest.param(EmbeddingModel.AIXPLAIN_LEGAL_EMBEDDINGS, AirParams, id="AIR - aiXplain Legal Embeddings"),
+
     ],
 )
 def test_index_model(embedding_model, supplier_params):
@@ -126,45 +126,9 @@
         pytest.param(EmbeddingModel.MULTILINGUAL_E5_LARGE, AirParams, id="Multilingual E5 Large"),
         pytest.param(EmbeddingModel.BGE_M3, AirParams, id="BGE M3"),
         pytest.param(EmbeddingModel.AIXPLAIN_LEGAL_EMBEDDINGS, AirParams, id="aiXplain Legal Embeddings"),
+
     ],
 )
-=======
-    [
-        pytest.param(None, VectaraParams, id="VECTARA"),
-        pytest.param(None, ZeroEntropyParams, id="ZERO_ENTROPY"),
-        pytest.param(EmbeddingModel.OPENAI_ADA002, GraphRAGParams, id="GRAPHRAG"),
-        pytest.param(EmbeddingModel.OPENAI_ADA002, AirParams, id="AIR - OpenAI Ada 002"),
-        pytest.param(EmbeddingModel.SNOWFLAKE_ARCTIC_EMBED_M_LONG, AirParams, id="AIR - Snowflake Arctic Embed M Long"),
-        pytest.param(EmbeddingModel.SNOWFLAKE_ARCTIC_EMBED_L_V2_0, AirParams, id="AIR - Snowflake Arctic Embed L v2.0"),
-        pytest.param(EmbeddingModel.MULTILINGUAL_E5_LARGE, AirParams, id="AIR - Multilingual E5 Large"),
-        pytest.param(EmbeddingModel.BGE_M3, AirParams, id="AIR - BGE M3"),
-    ],
-)
-def test_index_model(embedding_model, supplier_params):
-    from uuid import uuid4
-    from aixplain.factories import IndexFactory
-
-    params = supplier_params(name=str(uuid4()), description=str(uuid4()))
-    if embedding_model is not None:
-        params = supplier_params(name=str(uuid4()), description=str(uuid4()), embedding_model=embedding_model)
-
-    index_model = IndexFactory.create(params=params)
-    run_index_model(index_model)
-
-
-@pytest.mark.parametrize(
-    "embedding_model,supplier_params",
-    [
-        pytest.param(None, VectaraParams, id="VECTARA"),
-        pytest.param(EmbeddingModel.OPENAI_ADA002, AirParams, id="OpenAI Ada 002"),
-        pytest.param(EmbeddingModel.SNOWFLAKE_ARCTIC_EMBED_M_LONG, AirParams, id="Snowflake Arctic Embed M Long"),
-        pytest.param(EmbeddingModel.SNOWFLAKE_ARCTIC_EMBED_L_V2_0, AirParams, id="Snowflake Arctic Embed L v2.0"),
-        pytest.param(EmbeddingModel.JINA_CLIP_V2_MULTIMODAL, AirParams, id="Jina Clip v2 Multimodal"),
-        pytest.param(EmbeddingModel.MULTILINGUAL_E5_LARGE, AirParams, id="Multilingual E5 Large"),
-        pytest.param(EmbeddingModel.BGE_M3, AirParams, id="BGE M3"),
-    ],
-)
->>>>>>> 708d0af2
 def test_index_model_with_filter(embedding_model, supplier_params):
     from uuid import uuid4
     from aixplain.modules.model.record import Record
