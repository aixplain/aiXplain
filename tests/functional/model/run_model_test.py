--- conflicted
+++ resolved
@@ -86,10 +86,19 @@
     assert str(response.status) == "SUCCESS"
     assert "aixplain" in response.data.lower()
     assert index_model.count() == 1
-<<<<<<< HEAD
-=======
+
     index_model.upsert([Record(value="The world is great", value_type="text", uri="", id="2", attributes={})])
     assert index_model.count() == 2
+    
+    response = index_model.get_document("1")
+    assert str(response.status) == "SUCCESS"
+    assert response.data == "Hello, aiXplain!"
+    assert index_model.count() == 1
+
+    response = index_model.delete_document("1")
+    assert str(response.status) == "SUCCESS"
+    assert index_model.count() == 1
+    index_model.delete()
     index_model.delete()
 
 
@@ -124,17 +133,7 @@
     assert "world" in response.data.lower()
     assert len(response.details) == 1
     index_model.delete()
->>>>>>> 695f044e
-
-    response = index_model.get_document("1")
-    assert str(response.status) == "SUCCESS"
-    assert response.data == "Hello, aiXplain!"
-    assert index_model.count() == 1
-
-    response = index_model.delete_document("1")
-    assert str(response.status) == "SUCCESS"
-    assert index_model.count() == 0
-    index_model.delete()
+
 
 def test_llm_run_with_file():
     """Testing LLM with local file input containing emoji"""
