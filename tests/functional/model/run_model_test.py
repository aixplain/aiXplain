__author__ = "thiagocastroferreira"

import pytest
import requests

from aixplain.enums import Function, EmbeddingModel
from aixplain.factories import ModelFactory
from aixplain.modules import LLM
from datetime import datetime, timedelta, timezone
from pathlib import Path
from aixplain.factories.index_factory.utils import AirParams, VectaraParams, GraphRAGParams, ZeroEntropyParams
import time
import os
import json
<<<<<<< HEAD
=======

CACHE_FOLDER = ".cache"
>>>>>>> 632b4b30

CACHE_FOLDER = ".cache"

def pytest_generate_tests(metafunc):
    if "llm_model" in metafunc.fixturenames:
        four_weeks_ago = datetime.now(timezone.utc) - timedelta(weeks=4)
        models = ModelFactory.list(function=Function.TEXT_GENERATION)["results"]

        predefined_models = []
        for predefined_model in ["GPT-4.1 Mini", "GPT-4o"]:
            predefined_models.extend(
                [
                    m
                    for m in ModelFactory.list(query=predefined_model, function=Function.TEXT_GENERATION)["results"]
                    if m.name == predefined_model and "aiXplain-testing" not in str(m.supplier)
                ]
            )
        recent_models = [
            model
            for model in models
            if model.created_at and model.created_at >= four_weeks_ago and "aiXplain-testing" not in str(model.supplier)
        ]
        combined_models = recent_models + predefined_models
        model_ids = [model.id for model in combined_models]
        metafunc.parametrize("llm_model", combined_models, ids=model_ids)


def test_llm_run(llm_model):
    """Testing LLMs with history context"""

    assert isinstance(llm_model, LLM)
    response = llm_model.run(
        data="What is my name?",
        history=[{"role": "user", "content": "Hello! My name is Thiago."}, {"role": "assistant", "content": "Hello!"}],
    )
    assert response["status"] == "SUCCESS"


def test_llm_run_stream():
    """Testing LLMs with streaming"""
    from aixplain.modules.model.response import ModelResponse, ResponseStatus
    from aixplain.modules.model.model_response_streamer import ModelResponseStreamer

    llm_model = ModelFactory.get("669a63646eb56306647e1091")

    assert isinstance(llm_model, LLM)
    response = llm_model.run(
        data="This is a test prompt where I expect you to respond with the following phrase: 'This is a test response.'",
        stream=True,
    )
    assert isinstance(response, ModelResponseStreamer)
    for chunk in response:
        assert isinstance(chunk, ModelResponse)
        assert chunk.data in "This is a test response."
    assert response.status == ResponseStatus.SUCCESS


def test_run_async():
    """Testing Model Async"""
    model = ModelFactory.get("60ddef828d38c51c5885d491")

    response = model.run_async("Test")
    poll_url = response["url"]
    response = model.sync_poll(poll_url)

    assert response["status"] == "SUCCESS"
    assert "teste" in response["data"].lower()


def run_index_model(index_model, retries):
    from aixplain.modules.model.record import Record

    for _ in range(retries):
        try:
            index_model.upsert(
                [Record(value="Berlin is the capital of Germany.", value_type="text", uri="", id="1", attributes={})]
            )
            break
        except Exception:
            time.sleep(180)

    time.sleep(2)
    response = index_model.search("Berlin")
    assert str(response.status) == "SUCCESS"
    assert "germany" in response.data.lower()
    assert index_model.count() == 1

    index_model.delete()


@pytest.mark.parametrize(
    "embedding_model,supplier_params",
    [
        pytest.param(None, VectaraParams, id="VECTARA"),
        pytest.param(None, ZeroEntropyParams, id="ZERO_ENTROPY"),
        pytest.param(EmbeddingModel.OPENAI_ADA002, GraphRAGParams, id="GRAPHRAG"),
        pytest.param(EmbeddingModel.OPENAI_ADA002, AirParams, id="AIR - OpenAI Ada 002"),
        pytest.param(EmbeddingModel.MULTILINGUAL_E5_LARGE, AirParams, id="AIR - Multilingual E5 Large"),
        pytest.param("67efd4f92a0a850afa045af7", AirParams, id="AIR - BGE M3"),
    ],
)
def test_index_model(embedding_model, supplier_params):
    from uuid import uuid4
    from aixplain.factories import IndexFactory

    params = supplier_params(name=str(uuid4()), description=str(uuid4()))
    if embedding_model is not None:
        print(f"Embedding Model : {embedding_model}")
        params = supplier_params(name=str(uuid4()), description=str(uuid4()), embedding_model=embedding_model)

    index_model = IndexFactory.create(params=params)
    if embedding_model in [EmbeddingModel.MULTILINGUAL_E5_LARGE, EmbeddingModel.BGE_M3]:
        retries = 3
    else:
        retries = 1
    run_index_model(index_model, retries)


@pytest.mark.parametrize(
    "embedding_model,supplier_params",
    [
        pytest.param(None, VectaraParams, id="VECTARA"),
        pytest.param(EmbeddingModel.OPENAI_ADA002, AirParams, id="OpenAI Ada 002"),
        pytest.param(EmbeddingModel.JINA_CLIP_V2_MULTIMODAL, AirParams, id="Jina Clip v2 Multimodal"),
        pytest.param(EmbeddingModel.MULTILINGUAL_E5_LARGE, AirParams, id="Multilingual E5 Large"),
        pytest.param("67efd4f92a0a850afa045af7", AirParams, id="BGE M3"),
    ],
)
def test_index_model_with_filter(embedding_model, supplier_params):
    from uuid import uuid4
    from aixplain.modules.model.record import Record
    from aixplain.factories import IndexFactory
    from aixplain.modules.model.index_model import IndexFilter, IndexFilterOperator

    params = supplier_params(name=str(uuid4()), description=str(uuid4()))
    if embedding_model is not None:
        params = supplier_params(name=str(uuid4()), description=str(uuid4()), embedding_model=embedding_model)

    index_model = IndexFactory.create(params=params)
    if embedding_model in [EmbeddingModel.MULTILINGUAL_E5_LARGE, EmbeddingModel.BGE_M3]:
        retries = 3
    else:
        retries = 1
    for _ in range(retries):
        try:
            index_model.upsert(
                [Record(value="Hello, aiXplain!", value_type="text", uri="", id="1", attributes={"category": "hello"})]
            )
            break
        except Exception:
            time.sleep(180)
    for _ in range(retries):
        try:
            index_model.upsert(
                [Record(value="The world is great", value_type="text", uri="", id="2", attributes={"category": "world"})]
            )
            break
        except Exception:
            time.sleep(180)

    time.sleep(2)
    assert index_model.count() == 2
    response = index_model.search(
        "", filters=[IndexFilter(field="category", value="world", operator=IndexFilterOperator.EQUALS)]
    )
    assert str(response.status) == "SUCCESS"
    assert "world" in response.data.lower()
    assert len(response.details) == 1
    index_model.delete()


def test_llm_run_with_file():
    """Testing LLM with local file input containing emoji"""

    # Create test file path
    test_file_path = Path(__file__).parent / "data" / "test_input.txt"

    # Get a text generation model
    llm_model = ModelFactory.get("674a17f6098e7d5b18453da7")  # Llama 3.1 Nemotron 70B Instruct

    assert isinstance(llm_model, LLM)

    # Run model with file path
    response = llm_model.run(data=str(test_file_path))

    # Verify response
    assert response["status"] == "SUCCESS"
    assert "🤖" in response["data"], "Robot emoji should be present in the response"


def test_aixplain_model_cache_creation():
    """Ensure AssetCache is triggered and cache is created."""

    cache_file = os.path.join(CACHE_FOLDER, "models.json")

    # Clean up cache before the test
    if os.path.exists(cache_file):
        os.remove(cache_file)

    # Instantiate the Model (replace this with a real model ID from your env)
    model_id = "6239efa4822d7a13b8e20454"  # Translate from Punjabi to Portuguese (Brazil)
    _ = ModelFactory.get(model_id)

    # Assert the cache file was created
    assert os.path.exists(cache_file), "Expected cache file was not created."

    with open(cache_file, "r", encoding="utf-8") as f:
        cache_data = json.load(f)

    assert "data" in cache_data, "Cache file structure invalid - missing 'data' key."
    assert any(m.get("id") == model_id for m in cache_data["data"]["items"]), "Instantiated model not found in cache."


def test_index_model_air_with_image():
    from aixplain.factories import IndexFactory
    from aixplain.modules.model.record import Record
    from uuid import uuid4
    from aixplain.factories.index_factory.utils import AirParams

    params = AirParams(
        name=f"Image Index {uuid4()}", description="Index for images", embedding_model=EmbeddingModel.JINA_CLIP_V2_MULTIMODAL
    )

    index_model = IndexFactory.create(params=params)

    records = []
    # Building image
    records.append(
        Record(
            uri="https://aixplain-platform-assets.s3.us-east-1.amazonaws.com/samples/building.png",
            value_type="image",
            attributes={},
            id="1",
        )
    )

    # beach image
    image_url = "https://aixplain-platform-assets.s3.us-east-1.amazonaws.com/samples/hurricane.jpeg"
    response = requests.get(image_url)
    if response.status_code == 200:
        with open("hurricane.jpeg", "wb") as f:
            f.write(response.content)

    records.append(Record(uri="hurricane.jpeg", value_type="image", attributes={}, id="2"))

    # people image
    image_url = "https://aixplain-platform-assets.s3.us-east-1.amazonaws.com/samples/faces.jpeg"
    records.append(Record(uri=image_url, value_type="image", attributes={}, id="3"))

    records.append(Record(value="Hello, world!", value_type="text", uri="", attributes={}, id="4"))

    index_model.upsert(records)

    time.sleep(2)
    response = index_model.search("beach")
    assert str(response.status) == "SUCCESS"
    second_record = response.details[1]["metadata"]["uri"]
    assert "hurricane" in second_record.lower()

    time.sleep(2)
    response = index_model.search("people")
    assert str(response.status) == "SUCCESS"
    first_record = response.details[0]["data"]
    assert "hello" in first_record.lower()
    second_record = response.details[1]["metadata"]["uri"]
    assert "faces" in second_record.lower()

    assert index_model.count() == 4

    response = index_model.get_record("2")
    assert str(response.status) == "SUCCESS"
    second_record = response.details[0]["metadata"]["uri"]
    assert "hurricane" in second_record.lower()

    index_model.delete()


@pytest.mark.parametrize(
    "embedding_model,supplier_params",
    [
        pytest.param(EmbeddingModel.OPENAI_ADA002, AirParams, id="OpenAI Ada 002"),
        pytest.param(EmbeddingModel.JINA_CLIP_V2_MULTIMODAL, AirParams, id="Jina Clip v2 Multimodal"),
        pytest.param(EmbeddingModel.MULTILINGUAL_E5_LARGE, AirParams, id="Multilingual E5 Large"),
        pytest.param(EmbeddingModel.BGE_M3, AirParams, id="BGE M3"),
    ],
)
def test_index_model_air_with_splitter(embedding_model, supplier_params):
    from aixplain.factories import IndexFactory
    from aixplain.modules.model.record import Record
    from uuid import uuid4
    from aixplain.modules.model.index_model import Splitter
    from aixplain.enums.splitting_options import SplittingOptions

    params = supplier_params(
        name=f"Splitter Index {uuid4()}", description="Index for splitter", embedding_model=embedding_model
    )
    index_model = IndexFactory.create(params=params)
    index_model.upsert(
        [Record(value="Berlin is the capital of Germany.", value_type="text", uri="", id="1", attributes={})],
        splitter=Splitter(split=True, split_by=SplittingOptions.WORD, split_length=1, split_overlap=0),
    )
    response = index_model.count()
    assert response == 6
    time.sleep(2)
    response = index_model.search("berlin")
    assert str(response.status) == "SUCCESS"
    assert "berlin" in response.data.lower()
    index_model.delete()


def test_index_model_with_txt_file():
    """Testing Index Model with local txt file input"""
    from aixplain.factories import IndexFactory
    from uuid import uuid4
    from aixplain.factories.index_factory.utils import AirParams
    from pathlib import Path

    # Create test file path
    test_file_path = Path(__file__).parent / "data" / "test_input.txt"

    # Create index with OpenAI Ada 002 for text processing
    params = AirParams(
        name=f"File Index {uuid4()}", description="Index for file processing", embedding_model=EmbeddingModel.OPENAI_ADA002
    )
    index_model = IndexFactory.create(params=params)

    try:
        # Upsert the file
        response = index_model.upsert(str(test_file_path))
        assert str(response.status) == "SUCCESS"

        # Verify the content was indexed
        response = index_model.search("demo")
        assert str(response.status) == "SUCCESS"
        assert "🤖" in response.data, "Robot emoji should be present in the response"

        # Verify count
        assert index_model.count() > 0

    finally:
        # Cleanup
        index_model.delete()


def test_index_model_with_pdf_file():
    """Testing Index Model with PDF file input"""
    from aixplain.factories import IndexFactory
    from uuid import uuid4
    from aixplain.factories.index_factory.utils import AirParams
    from pathlib import Path

    # Create test file path
    test_file_path = Path(__file__).parent / "data" / "test_file_parser_input.pdf"

    # Create index with OpenAI Ada 002 for text processing
    params = AirParams(
        name=f"PDF Index {uuid4()}", description="Index for PDF processing", embedding_model=EmbeddingModel.OPENAI_ADA002
    )
    index_model = IndexFactory.create(params=params)

    try:
        # Upsert the PDF file
        response = index_model.upsert(str(test_file_path))
        assert str(response.status) == "SUCCESS"

        # Verify the content was indexed
        response = index_model.search("document")
        assert str(response.status) == "SUCCESS"
        assert len(response.data) > 0

        # Verify count
        assert index_model.count() > 0

    finally:
        # Cleanup
        index_model.delete()


def test_index_model_with_invalid_file():
    """Testing Index Model with invalid file input"""
    from aixplain.factories import IndexFactory
    from uuid import uuid4
    from aixplain.factories.index_factory.utils import AirParams
    from pathlib import Path

    # Create non-existent file path
    test_file_path = Path(__file__).parent / "data" / "nonexistent.pdf"

    # Create index with OpenAI Ada 002 for text processing
    params = AirParams(
        name=f"Invalid File Index {uuid4()}",
        description="Index for invalid file testing",
        embedding_model=EmbeddingModel.OPENAI_ADA002,
    )
    index_model = IndexFactory.create(params=params)

    try:
        # Attempt to upsert non-existent file
        with pytest.raises(Exception) as e:
            index_model.upsert(str(test_file_path))
        assert "does not exist" in str(e.value)

    finally:
        # Cleanup
        index_model.delete()


def _test_records():
    from aixplain.modules.model.record import Record
    from aixplain.enums import DataType

    return [
        Record(
            value="Artificial intelligence is transforming industries worldwide, from healthcare to finance.",
            value_type=DataType.TEXT,
            id="doc1",
            uri="",
            attributes={"category": "technology", "date": 1751464788},
        ),
        Record(
            value="The Mona Lisa, painted by Leonardo da Vinci, is one of the most famous artworks in history.",
            value_type=DataType.TEXT,
            id="doc2",
            uri="",
            attributes={"category": "art", "date": 1751464790},
        ),
        Record(
            value="Machine learning algorithms are being used to predict patient outcomes in hospitals.",
            value_type=DataType.TEXT,
            id="doc3",
            uri="",
            attributes={"category": "technology", "date": 1751464795},
        ),
        Record(
            value="The Earth orbits the Sun once every 365.25 days, creating the calendar year.",
            value_type=DataType.TEXT,
            id="doc4",
            uri="",
            attributes={"category": "science", "date": 1751464798},
        ),
        Record(
            value="Quantum computing promises to solve complex problems that are currently intractable for classical computers.",
            value_type=DataType.TEXT,
            id="doc5",
            uri="",
            attributes={"category": "technology", "date": 1751464801},
        ),
    ]


@pytest.fixture(scope="function")
def setup_index_with_test_records():
    from aixplain.factories import IndexFactory
    from aixplain.enums import EmbeddingModel
    from aixplain.factories.index_factory.utils import AirParams
    from uuid import uuid4

    params = AirParams(
        name=f"Test Index {uuid4()}",
        description="Test index for filter/date tests",
        embedding_model=EmbeddingModel.OPENAI_ADA002,
    )
    index_model = IndexFactory.create(params=params)
    records = _test_records()

    index_model.upsert(records)

    yield index_model
    index_model.delete()


def test_retrieve_records_with_filter(setup_index_with_test_records):
    from aixplain.modules.model.index_model import IndexFilter, IndexFilterOperator

    index_model = setup_index_with_test_records
    filter_ = IndexFilter(field="category", value="technology", operator=IndexFilterOperator.EQUALS)
    response = index_model.retrieve_records_with_filter(filter_)
    assert response.status == "SUCCESS"
    assert len(response.details) == 3
    for item in response.details:
        assert item["metadata"]["category"] == "technology"


def test_delete_records_by_date(setup_index_with_test_records):
    from aixplain.modules.model.index_model import IndexFilter, IndexFilterOperator

    index_model = setup_index_with_test_records
    response = index_model.delete_records_by_date(1751464796)
    assert response.status == "SUCCESS"
    assert response.data == "2"  # 2 records should remain
    filter_all = IndexFilter(field="date", value=0, operator=IndexFilterOperator.GREATER_THAN)
    response = index_model.retrieve_records_with_filter(filter_all)
    assert response.status == "SUCCESS"
    assert len(response.details) == 2<|MERGE_RESOLUTION|>--- conflicted
+++ resolved
@@ -12,11 +12,6 @@
 import time
 import os
 import json
-<<<<<<< HEAD
-=======
-
-CACHE_FOLDER = ".cache"
->>>>>>> 632b4b30
 
 CACHE_FOLDER = ".cache"
 
