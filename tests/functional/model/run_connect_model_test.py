import os
from aixplain.enums import ResponseStatus
from aixplain.factories import ModelFactory
from aixplain.modules.model.integration import Integration, AuthenticationSchema
from aixplain.modules.model.connection import ConnectionTool
from aixplain.modules.model.mcp_connection import MCPConnection


def test_run_connect_model():
    # get slack connector
    connector = ModelFactory.get("67eff5c0e05614297caeef98")

    assert isinstance(connector, Integration)
    assert connector.id == "67eff5c0e05614297caeef98"
    assert connector.name == "Slack"

    response = connector.connect(authentication_schema=AuthenticationSchema.BEARER, token=os.getenv("SLACK_TOKEN"))
    assert response.status == ResponseStatus.SUCCESS
    assert "id" in response.data
    connection_id = response.data["id"]
    # get slack connection
    connection = ModelFactory.get(connection_id)
    assert isinstance(connection, ConnectionTool)
    assert connection.id == connection_id
    assert connection.actions is not None

    action = [action for action in connection.actions if action.code == "SLACK_CHAT_POST_MESSAGE"]
    assert len(action) > 0
    action = action[0]
    response = connection.run(action, {"text": "This is a test!", "channel": "C084G435LR5"})
    assert response.status == ResponseStatus.SUCCESS


def test_run_mcp_connect_model():
    # get slack connector
<<<<<<< HEAD
    connector = ModelFactory.get("68549a33ba00e44f357896f1")

    assert isinstance(connector, Integration)
    assert connector.id == "68549a33ba00e44f357896f1"
=======
    connector = ModelFactory.get("686eb9cd26480723d0634d3e")

    assert isinstance(connector, Integration)
    assert connector.id == "686eb9cd26480723d0634d3e"
>>>>>>> 7a43ead7
    assert connector.name == ""

    url = "https://mcp.zapier.com/api/mcp/s/OTJiMjVlYjEtMGE4YS00OTVjLWIwMGYtZDJjOGVkNTc4NjFkOjI0MTNjNzg5LWZlNGMtNDZmNC05MDhmLWM0MGRlNDU4ZmU1NA=="
    response = connector.connect(data=url)
    assert response.status == ResponseStatus.SUCCESS
    assert "id" in response.data
    connection_id = response.data["id"]
    # get slack connection
    connection = ModelFactory.get(connection_id)
    assert isinstance(connection, MCPConnection)
    assert connection.id == connection_id
    assert connection.actions is not None

    action = [action for action in connection.actions if action.code == "SLACK_CHAT_POST_MESSAGE"]
    assert len(action) > 0
    action = action[0]
    response = connection.run(action, {"text": "This is a test!", "channel": "C084G435LR5"})
    assert response.status == ResponseStatus.SUCCESS<|MERGE_RESOLUTION|>--- conflicted
+++ resolved
@@ -33,17 +33,11 @@
 
 def test_run_mcp_connect_model():
     # get slack connector
-<<<<<<< HEAD
-    connector = ModelFactory.get("68549a33ba00e44f357896f1")
-
-    assert isinstance(connector, Integration)
-    assert connector.id == "68549a33ba00e44f357896f1"
-=======
     connector = ModelFactory.get("686eb9cd26480723d0634d3e")
 
     assert isinstance(connector, Integration)
     assert connector.id == "686eb9cd26480723d0634d3e"
->>>>>>> 7a43ead7
+
     assert connector.name == ""
 
     url = "https://mcp.zapier.com/api/mcp/s/OTJiMjVlYjEtMGE4YS00OTVjLWIwMGYtZDJjOGVkNTc4NjFkOjI0MTNjNzg5LWZlNGMtNDZmNC05MDhmLWM0MGRlNDU4ZmU1NA=="
