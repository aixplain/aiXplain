__author__ = "lucaspavanelli"

"""
Copyright 2022 The aiXplain SDK authors

Licensed under the Apache License, Version 2.0 (the "License");
you may not use this file except in compliance with the License.
You may obtain a copy of the License at

     http://www.apache.org/licenses/LICENSE-2.0

Unless required by applicable law or agreed to in writing, software
distributed under the License is distributed on an "AS IS" BASIS,
WITHOUT WARRANTIES OR CONDITIONS OF ANY KIND, either express or implied.
See the License for the specific language governing permissions and
limitations under the License.
"""
import json
from dotenv import load_dotenv

load_dotenv()
from aixplain.factories import AgentFactory, TeamAgentFactory, ModelFactory
from aixplain.enums.asset_status import AssetStatus
from aixplain.enums.function import Function
from aixplain.enums.supplier import Supplier
from copy import copy
from uuid import uuid4
import pytest

RUN_FILE = "tests/functional/team_agent/data/team_agent_test_end2end.json"


def read_data(data_path):
    return json.load(open(data_path, "r"))


@pytest.fixture(scope="function")
def delete_agents_and_team_agents():
    for team_agent in TeamAgentFactory.list()["results"]:
        team_agent.delete()
    for agent in AgentFactory.list()["results"]:
        agent.delete()

    yield True

    for team_agent in TeamAgentFactory.list()["results"]:
        team_agent.delete()
    for agent in AgentFactory.list()["results"]:
        agent.delete()


@pytest.fixture(scope="module", params=read_data(RUN_FILE))
def run_input_map(request):
    return request.param


def test_end2end(run_input_map, delete_agents_and_team_agents):
    assert delete_agents_and_team_agents

    agents = []
    for agent in run_input_map["agents"]:
        tools = []
        if "model_tools" in agent:
            for tool in agent["model_tools"]:
                tool_ = copy(tool)
                for supplier in Supplier:
                    if tool["supplier"] is not None and tool["supplier"].lower() in [
                        supplier.value["code"].lower(),
                        supplier.value["name"].lower(),
                    ]:
                        tool_["supplier"] = supplier
                        break
                tools.append(AgentFactory.create_model_tool(**tool_))
        if "pipeline_tools" in agent:
            for tool in agent["pipeline_tools"]:
                tools.append(AgentFactory.create_pipeline_tool(pipeline=tool["pipeline_id"], description=tool["description"]))

        agent = AgentFactory.create(
            name=agent["agent_name"],
            description=agent["agent_name"],
            role=agent["agent_name"],
            llm_id=agent["llm_id"],
            tools=tools,
        )
        agent.deploy()
        agents.append(agent)

    team_agent = TeamAgentFactory.create(
        name=run_input_map["team_agent_name"],
        agents=agents,
        description=run_input_map["team_agent_name"],
        llm_id=run_input_map["llm_id"],
        use_mentalist_and_inspector=True,
    )

    assert team_agent is not None
    assert team_agent.status == AssetStatus.DRAFT
    # deploy team agent
    team_agent.deploy()
    team_agent = TeamAgentFactory.get(team_agent.id)
    assert team_agent is not None
    assert team_agent.status == AssetStatus.ONBOARDED
    response = team_agent.run(data=run_input_map["query"])

    assert response is not None
    assert response["completed"] is True
    assert response["status"].lower() == "success"
    assert "data" in response
    assert response["data"]["session_id"] is not None
    assert response["data"]["output"] is not None

    team_agent.delete()


def test_draft_team_agent_update(run_input_map):
    for team in TeamAgentFactory.list()["results"]:
        team.delete()
    for agent in AgentFactory.list()["results"]:
        agent.delete()

    agents = []
    for agent in run_input_map["agents"]:
        tools = []
        if "model_tools" in agent:
            for tool in agent["model_tools"]:
                tool_ = copy(tool)
                for supplier in Supplier:
                    if tool["supplier"] is not None and tool["supplier"].lower() in [
                        supplier.value["code"].lower(),
                        supplier.value["name"].lower(),
                    ]:
                        tool_["supplier"] = supplier
                        break
                tools.append(AgentFactory.create_model_tool(**tool_))
        if "pipeline_tools" in agent:
            for tool in agent["pipeline_tools"]:
                tools.append(AgentFactory.create_pipeline_tool(pipeline=tool["pipeline_id"], description=tool["description"]))

        agent = AgentFactory.create(
            name=agent["agent_name"],
            description=agent["agent_name"],
            role=agent["agent_name"],
            llm_id=agent["llm_id"],
            tools=tools,
        )
        agents.append(agent)

    team_agent = TeamAgentFactory.create(
        name=run_input_map["team_agent_name"],
        agents=agents,
        description=run_input_map["team_agent_name"],
        llm_id=run_input_map["llm_id"],
        use_mentalist_and_inspector=True,
    )

    team_agent_name = str(uuid4()).replace("-", "")
    team_agent.name = team_agent_name
    team_agent.update()
    team_agent = TeamAgentFactory.get(team_agent.id)
    assert team_agent.name == team_agent_name
    assert team_agent.status == AssetStatus.DRAFT


def test_fail_non_existent_llm():
    with pytest.raises(Exception) as exc_info:
        AgentFactory.create(
            name="Test Agent",
            description="",
            role="",
            llm_id="non_existent_llm",
            tools=[AgentFactory.create_model_tool(function=Function.TRANSLATION)],
        )
    assert str(exc_info.value) == "Large Language Model with ID 'non_existent_llm' not found."


def test_add_remove_agents_from_team_agent(run_input_map, delete_agents_and_team_agents):
    assert delete_agents_and_team_agents

    agents = []
    for agent in run_input_map["agents"]:
        tools = []
        if "model_tools" in agent:
            for tool in agent["model_tools"]:
                tool_ = copy(tool)
                for supplier in Supplier:
                    if tool["supplier"] is not None and tool["supplier"].lower() in [
                        supplier.value["code"].lower(),
                        supplier.value["name"].lower(),
                    ]:
                        tool_["supplier"] = supplier
                        break
                tools.append(AgentFactory.create_model_tool(**tool_))
        if "pipeline_tools" in agent:
            for tool in agent["pipeline_tools"]:
                tools.append(AgentFactory.create_pipeline_tool(pipeline=tool["pipeline_id"], description=tool["description"]))

        agent = AgentFactory.create(
            name=agent["agent_name"],
            description=agent["agent_name"],
            role=agent["agent_name"],
            llm_id=agent["llm_id"],
            tools=tools,
        )
        agents.append(agent)

    team_agent = TeamAgentFactory.create(
        name=run_input_map["team_agent_name"],
        agents=agents,
        description=run_input_map["team_agent_name"],
        llm_id=run_input_map["llm_id"],
        use_mentalist_and_inspector=True,
    )

    assert team_agent is not None
    assert team_agent.status == AssetStatus.DRAFT

    new_agent = AgentFactory.create(
        name="New Agent",
        description="Agent added to team",
        role="Agent added to team",
        llm_id=run_input_map["llm_id"],
    )
    team_agent.agents.append(new_agent)
    team_agent.update()

    team_agent = TeamAgentFactory.get(team_agent.id)
    assert new_agent.id in [agent.id for agent in team_agent.agents]
    assert len(team_agent.agents) == len(agents) + 1

    removed_agent = team_agent.agents.pop(0)
    team_agent.update()

    team_agent = TeamAgentFactory.get(team_agent.id)
    assert removed_agent.id not in [agent.id for agent in team_agent.agents]
    assert len(team_agent.agents) == len(agents)

    team_agent.delete()
    new_agent.delete()


def test_team_agent_tasks(delete_agents_and_team_agents):
    assert delete_agents_and_team_agents
    agent = AgentFactory.create(
        name="Teste",
        description="You are a test agent that always returns the same answer",
        tools=[
            AgentFactory.create_model_tool(function=Function.TRANSLATION, supplier=Supplier.MICROSOFT),
        ],
        tasks=[
            AgentFactory.create_task(
                name="en_pt",
                description="Translate the text '{text}' from English to Portuguese",
                expected_output="The translated text",
                dependencies=["pt_en"],
            ),
            AgentFactory.create_task(
                name="pt_en",
                description="Translate the text '{text}' from Portuguese to English",
                expected_output="The translated text",
            ),
        ],
    )

    team_agent = TeamAgentFactory.create(
        name="Teste",
        agents=[agent],
        description="Teste",
    )
    response = team_agent.run(data={"text": "teste"})
    assert response.status == "SUCCESS"
<<<<<<< HEAD
    assert "teste" in response.data["output"]
=======
    assert "teste" in response.data["output"]


def test_team_agent_with_parameterized_agents(delete_agents_and_team_agents):
    """Test team agent with agents that have parameterized tools"""
    assert delete_agents_and_team_agents

    # Create first agent with search tool
    search_model = ModelFactory.get("65c51c556eb563350f6e1bb1")
    model_params = search_model.get_parameters()
    model_params.numResults = 5
    search_tool = AgentFactory.create_model_tool(model=search_model, description="Search tool with custom number of results")

    search_agent = AgentFactory.create(
        name="Search Agent",
        description="Agent that performs searches",
        role="Searcher",
        llm_id="6626a3a8c8f1d089790cf5a2",
        tools=[search_tool],
    )

    # Create second agent with translation tool
    translation_function = Function.TRANSLATION
    function_params = translation_function.get_parameters()
    function_params.sourcelanguage = "pt"
    translation_tool = AgentFactory.create_model_tool(
        function=translation_function, description="Translation tool with source language", supplier="microsoft"
    )

    translation_agent = AgentFactory.create(
        name="Translation Agent",
        description="Agent that performs translations",
        role="Translator",
        llm_id="6626a3a8c8f1d089790cf5a2",
        tools=[translation_tool],
    )

    # Create team agent with both parameterized agents
    team_agent = TeamAgentFactory.create(
        name="Parameterized Team Agent",
        agents=[search_agent, translation_agent],
        description="Team agent with parameterized tools",
        llm_id="6626a3a8c8f1d089790cf5a2",
        use_mentalist_and_inspector=True,
    )

    # Deploy team agent
    team_agent.deploy()
    team_agent = TeamAgentFactory.get(team_agent.id)
    assert team_agent.status == AssetStatus.ONBOARDED

    # Test search functionality
    search_response = team_agent.run(data="What is the weather in New York?")
    assert search_response["completed"] is True
    assert search_response["status"].lower() == "success"
    assert "data" in search_response
    assert search_response["data"]["output"] is not None

    # Verify search parameters were used
    search_used = False
    for step in search_response["data"]["intermediate_steps"]:
        if "'numResults': 5" in str(step["tool_steps"]):
            search_used = True
            break
    assert search_used, "Search tool with parameters was not used"

    # Test translation functionality
    translation_response = team_agent.run(data="Translate: Olá, como vai você?")
    assert translation_response["completed"] is True
    assert translation_response["status"].lower() == "success"
    assert "data" in translation_response
    assert translation_response["data"]["output"] is not None

    # Verify translation parameters were used
    translation_used = False
    for step in translation_response["data"]["intermediate_steps"]:
        if "sourcelanguage" in str(step["tool_steps"]):
            translation_used = True
            break
    assert translation_used, "Translation tool with parameters was not used"

    # Cleanup
    team_agent.delete()
>>>>>>> 0c84e4b2
<|MERGE_RESOLUTION|>--- conflicted
+++ resolved
@@ -268,9 +268,6 @@
     )
     response = team_agent.run(data={"text": "teste"})
     assert response.status == "SUCCESS"
-<<<<<<< HEAD
-    assert "teste" in response.data["output"]
-=======
     assert "teste" in response.data["output"]
 
 
@@ -353,5 +350,4 @@
     assert translation_used, "Translation tool with parameters was not used"
 
     # Cleanup
-    team_agent.delete()
->>>>>>> 0c84e4b2
+    team_agent.delete()