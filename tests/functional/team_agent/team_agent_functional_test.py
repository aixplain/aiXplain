__author__ = "lucaspavanelli"

"""
Copyright 2022 The aiXplain SDK authors

Licensed under the Apache License, Version 2.0 (the "License");
you may not use this file except in compliance with the License.
You may obtain a copy of the License at

     http://www.apache.org/licenses/LICENSE-2.0

Unless required by applicable law or agreed to in writing, software
distributed under the License is distributed on an "AS IS" BASIS,
WITHOUT WARRANTIES OR CONDITIONS OF ANY KIND, either express or implied.
See the License for the specific language governing permissions and
limitations under the License.
"""
import json
import os
from dotenv import load_dotenv
from uuid import uuid4

load_dotenv()

import pytest

from aixplain import aixplain_v2 as v2
from aixplain.factories import AgentFactory, TeamAgentFactory, ModelFactory
from aixplain.enums.asset_status import AssetStatus
from aixplain.enums.function import Function
from aixplain.enums.supplier import Supplier

from tests.functional.team_agent.test_utils import (
    RUN_FILE,
    read_data,
    create_agents_from_input_map,
    create_team_agent,
)


@pytest.fixture(scope="function")
def delete_agents_and_team_agents():
    for team_agent in TeamAgentFactory.list()["results"]:
        team_agent.delete()
    for agent in AgentFactory.list()["results"]:
        agent.delete()

    yield True

    for team_agent in TeamAgentFactory.list()["results"]:
        team_agent.delete()
    for agent in AgentFactory.list()["results"]:
        agent.delete()


@pytest.fixture(scope="module", params=read_data(RUN_FILE))
def run_input_map(request):
    return request.param


@pytest.mark.parametrize("TeamAgentFactory", [TeamAgentFactory, v2.TeamAgent])
def test_end2end(run_input_map, delete_agents_and_team_agents, TeamAgentFactory):
    assert delete_agents_and_team_agents

    agents = create_agents_from_input_map(run_input_map)
    team_agent = create_team_agent(
        TeamAgentFactory, agents, run_input_map, use_mentalist=True, inspectors=[], inspector_targets=None
    )

    assert team_agent is not None
    assert team_agent.status == AssetStatus.DRAFT

    # deploy team agent
    team_agent.deploy()
    team_agent = TeamAgentFactory.get(team_agent.id)
    assert team_agent is not None
    assert team_agent.status == AssetStatus.ONBOARDED

    response = team_agent.run(data=run_input_map["query"])

    assert response is not None
    assert response["completed"] is True
    assert response["status"].lower() == "success"
    assert "data" in response
    assert response["data"]["session_id"] is None
    assert response["data"]["output"] is not None

    team_agent.delete()


@pytest.mark.parametrize("TeamAgentFactory", [TeamAgentFactory, v2.TeamAgent])
def test_draft_team_agent_update(run_input_map, TeamAgentFactory):
    for team in TeamAgentFactory.list()["results"]:
        team.delete()
    for agent in AgentFactory.list()["results"]:
        agent.delete()

    agents = create_agents_from_input_map(run_input_map, deploy=False)
    team_agent = create_team_agent(
        TeamAgentFactory, agents, run_input_map, use_mentalist=True, inspectors=[], inspector_targets=None
    )

    team_agent_name = str(uuid4()).replace("-", "")
    team_agent.name = team_agent_name
    team_agent.update()
    team_agent = TeamAgentFactory.get(team_agent.id)
    assert team_agent.name == team_agent_name
    assert team_agent.status == AssetStatus.DRAFT


@pytest.mark.parametrize("TeamAgentFactory", [TeamAgentFactory, v2.TeamAgent])
def test_fail_non_existent_llm(run_input_map, TeamAgentFactory):
    for team in TeamAgentFactory.list()["results"]:
        team.delete()
    for agent in AgentFactory.list()["results"]:
        agent.delete()

    agents = create_agents_from_input_map(run_input_map, deploy=False)

    with pytest.raises(Exception) as exc_info:
        TeamAgentFactory.create(
            name="Non Existent LLM",
            description="",
            llm_id="non_existent_llm",
            agents=agents,
        )
    assert (
        str(exc_info.value)
        == "TeamAgent Onboarding Error: LLM non_existent_llm does not exist for Main LLM. To resolve this, set the following LLM parameters to a valid LLM object or LLM ID: llm, supervisor_llm, mentalist_llm."
    )


@pytest.mark.parametrize("TeamAgentFactory", [TeamAgentFactory, v2.TeamAgent])
def test_add_remove_agents_from_team_agent(run_input_map, delete_agents_and_team_agents, TeamAgentFactory):
    assert delete_agents_and_team_agents

    agents = create_agents_from_input_map(run_input_map, deploy=False)
    team_agent = create_team_agent(
        TeamAgentFactory, agents, run_input_map, use_mentalist=True, inspectors=[], inspector_targets=None
    )

    assert team_agent is not None
    assert team_agent.status == AssetStatus.DRAFT

    new_agent = AgentFactory.create(
        name="New Agent",
        description="Agent added to team",
        instructions="Agent added to team",
        llm_id=run_input_map["llm_id"],
    )
    team_agent.agents.append(new_agent)
    team_agent.update()

    team_agent = TeamAgentFactory.get(team_agent.id)
    assert new_agent.id in [agent.id for agent in team_agent.agents]
    assert len(team_agent.agents) == len(agents) + 1

    removed_agent = team_agent.agents.pop(0)
    team_agent.update()

    team_agent = TeamAgentFactory.get(team_agent.id)
    assert removed_agent.id not in [agent.id for agent in team_agent.agents]
    assert len(team_agent.agents) == len(agents)

    team_agent.delete()
    new_agent.delete()


def test_team_agent_tasks(delete_agents_and_team_agents):
    assert delete_agents_and_team_agents
    agent = AgentFactory.create(
        name="Teste",
        description="You are a test agent that always returns the same answer",
        tools=[
            AgentFactory.create_model_tool(function=Function.TRANSLATION, supplier=Supplier.MICROSOFT),
        ],
        tasks=[
            AgentFactory.create_task(
                name="en_pt",
                description="Translate the given text from English to Portuguese",
                expected_output="The translated text",
                dependencies=["pt_en"],
            ),
            AgentFactory.create_task(
                name="pt_en",
                description="Translate the given text from Portuguese to English",
                expected_output="The translated text",
            ),
        ],
    )

    team_agent = TeamAgentFactory.create(
        name="Teste",
        agents=[agent],
        description="Teste",
    )
    response = team_agent.run(data="Translate 'teste'")
    assert response.status == "SUCCESS"
    assert "teste" in response.data["output"]


def test_team_agent_with_parameterized_agents(run_input_map, delete_agents_and_team_agents):
    """Test team agent with agents that have parameterized tools"""
    assert delete_agents_and_team_agents

    # Create first agent with search tool
    search_model = ModelFactory.get("65c51c556eb563350f6e1bb1")
    model_params = search_model.get_parameters()
    model_params.numResults = 5
    search_tool = AgentFactory.create_model_tool(model=search_model, description="Search tool with custom number of results")

    search_agent = AgentFactory.create(
        name="Search Agent",
        description="This agent is used to search for information in the web.",
        instructions="Agent that performs searches. Once you have the results, return them in a list as the output.",
        llm_id=run_input_map["llm_id"],
        tools=[search_tool],
    )
    search_agent.deploy()

    # Create second agent with translation tool
    translation_function = Function.TRANSLATION
    function_params = translation_function.get_parameters()
    function_params.targetlanguage = "pt"
    function_params.sourcelanguage = "en"
    translation_tool = AgentFactory.create_model_tool(
        function=translation_function, description="Translation tool with source language", supplier="microsoft"
    )

    translation_agent = AgentFactory.create(
        name="Translation Agent",
        description="This agent is used to translate text from one language to another.",
        instructions="Agent that translates text from English to Portuguese",
        llm_id=run_input_map["llm_id"],
        tools=[translation_tool],
    )
    translation_agent.deploy()
    team_agent = create_team_agent(
        TeamAgentFactory,
        [search_agent, translation_agent],
        run_input_map,
        use_mentalist=True,
        inspectors=[],
        inspector_targets=None,
    )

    # Deploy team agent
    team_agent.deploy()
    team_agent = TeamAgentFactory.get(team_agent.id)
    assert team_agent.status == AssetStatus.ONBOARDED

    search_response = team_agent.run(
        data="What are the top 5 fruits consumed in the world in 2024? Search for it in the web and then translate the result."
    )
    assert search_response.status == "SUCCESS"
    assert "data" in search_response
    assert "intermediate_steps" in search_response.data
    assert len(search_response.data["intermediate_steps"]) > 0
    intermediate_steps = search_response.data["intermediate_steps"]
    called_agents = [step["agent"] for step in intermediate_steps]
    assert "Search Agent" in called_agents
    assert "Translation Agent" in called_agents

    # Cleanup
    team_agent.delete()
    search_agent.delete()
    translation_agent.delete()


def test_team_agent_with_instructions(delete_agents_and_team_agents):
    assert delete_agents_and_team_agents

    agent_1 = AgentFactory.create(
        name="Agent 1",
        description="Translation agent",
        tools=[AgentFactory.create_model_tool(function=Function.TRANSLATION, supplier=Supplier.MICROSOFT)],
        llm_id="6646261c6eb563165658bbb1",
    )

    agent_2 = AgentFactory.create(
        name="Agent 2",
        description="Translation agent",
        tools=[AgentFactory.create_model_tool(function=Function.TRANSLATION, supplier=Supplier.GOOGLE)],
        llm_id="6646261c6eb563165658bbb1",
    )

    team_agent = TeamAgentFactory.create(
        name="Team Agent",
        agents=[agent_1, agent_2],
        description="Team agent",
        instructions="Use only 'Agent 2' to solve the tasks.",
        llm_id="6646261c6eb563165658bbb1",
        use_mentalist=True,
        use_inspector=False,
    )

    response = team_agent.run(data="Translate 'cat' to Portuguese")
    assert response.status == "SUCCESS"
    assert "gato" in response.data["output"]

    mentalist_steps = [json.loads(step) for step in eval(response.data["intermediate_steps"][0]["output"])]

    called_agents = set([step["agent"] for step in mentalist_steps])
    assert len(called_agents) == 1
    assert "Agent 2" in called_agents

    team_agent.delete()
    agent_1.delete()
    agent_2.delete()


@pytest.mark.parametrize("TeamAgentFactory", [TeamAgentFactory, v2.TeamAgent])
def test_team_agent_llm_parameter_preservation(delete_agents_and_team_agents, run_input_map, TeamAgentFactory):
    """Test that LLM parameters like temperature are preserved for all LLM roles in team agents."""
    assert delete_agents_and_team_agents

    # Create a regular agent first
    agents = create_agents_from_input_map(run_input_map, deploy=True)

    # Get LLM instances and customize their temperatures
    supervisor_llm = ModelFactory.get("671be4886eb56397e51f7541")  # Anthropic Claude 3.5 Sonnet v1
    mentalist_llm = ModelFactory.get("671be4886eb56397e51f7541")  # Anthropic Claude 3.5 Sonnet v1

    # Set custom temperatures
    supervisor_llm.temperature = 0.1
    mentalist_llm.temperature = 0.3

    # Create a team agent with custom LLMs
    team_agent = TeamAgentFactory.create(
        name="LLM Parameter Test Team Agent",
        agents=agents,
        supervisor_llm=supervisor_llm,
        mentalist_llm=mentalist_llm,
        llm_id="671be4886eb56397e51f7541",  # Still required even with custom LLMs
        description="A team agent for testing LLM parameter preservation",
        use_mentalist=True,
    )

    # Verify that temperature settings were preserved
    assert team_agent.supervisor_llm.temperature == 0.1
    assert team_agent.mentalist_llm.temperature == 0.3

    # Verify that the team agent's LLMs are the same instances as the originals
    assert id(team_agent.supervisor_llm) == id(supervisor_llm)
    assert id(team_agent.mentalist_llm) == id(mentalist_llm)

    # Clean up
    team_agent.delete()


def test_run_team_agent_with_expected_output():
    from pydantic import BaseModel
    from typing import Optional, List
    from aixplain.modules.agent import AgentResponse
    from aixplain.modules.agent.output_format import OutputFormat

    class Person(BaseModel):
        name: str
        age: int
        city: Optional[str] = None

    class Response(BaseModel):
        result: List[Person]

    INSTRUCTIONS = """Answer questions based on the following context:

+-----------------+-------+----------------+
| Name            |   Age | City           |
+=================+=======+================+
| João Silva      |    34 | São Paulo      |
+-----------------+-------+----------------+
| Maria Santos    |    28 | Rio de Janeiro |
+-----------------+-------+----------------+
| Pedro Oliveira  |    45 |                |
+-----------------+-------+----------------+
| Ana Costa       |    19 | Recife         |
+-----------------+-------+----------------+
| Carlos Pereira  |    52 | Belo Horizonte |
+-----------------+-------+----------------+
| Beatriz Lima    |    31 |                |
+-----------------+-------+----------------+
| Lucas Ferreira  |    25 | Curitiba       |
+-----------------+-------+----------------+
| Julia Rodrigues |    41 | Salvador       |
+-----------------+-------+----------------+
| Miguel Almeida  |    37 |                |
+-----------------+-------+----------------+
| Sofia Carvalho  |    29 | Brasília       |
+-----------------+-------+----------------+"""

    agent = AgentFactory.create(
        name="Test Agent",
        description="Test description",
        instructions=INSTRUCTIONS,
        tasks=[
            AgentFactory.create_task(
                name="Task 1",
                description="Check table for information about people related to the query",
                expected_output="A table with the following columns: Name, Age, City",
            )
        ],
        llm_id="6646261c6eb563165658bbb1",
    )

    team_agent = TeamAgentFactory.create(
        name="Team Agent",
        agents=[agent],
        description="Team agent",
        llm_id="6646261c6eb563165658bbb1",
        use_mentalist=False,
        use_inspector=False,
    )

    # Run the team agent
    response = team_agent.run("Who have more than 30 years old?", output_format=OutputFormat.JSON, expected_output=Response)

    # Verify response basics
    assert response is not None
    assert isinstance(response, AgentResponse)

    try:
        response_json = json.loads(response.data.output)
    except Exception:
        import re

        response_json = re.search(r"```json(.*?)```", response.data.output, re.DOTALL).group(1)
        response_json = json.loads(response_json)
    assert "result" in response_json
    assert len(response_json["result"]) > 0

    more_than_30_years_old = [
        "João Silva",
        "Pedro Oliveira",
        "Carlos Pereira",
        "Beatriz Lima",
        "Julia Rodrigues",
        "Miguel Almeida",
        "Sofia Carvalho",
    ]

    for person in response_json["result"]:
        assert "name" in person
        assert "age" in person
        assert "city" in person
        assert person["name"] in more_than_30_years_old


def test_team_agent_with_slack_connector():
    from aixplain.modules.model.integration import AuthenticationSchema

    connector = ModelFactory.get("686432941223092cb4294d3f")
    # connect
<<<<<<< HEAD
    response = connector.connect(
        authentication_schema=AuthenticationSchema.BEARER_TOKEN, data={"token": os.getenv("SLACK_TOKEN")}
    )
    connection_id = response.data["id"]

    connection = ModelFactory.get(connection_id)
    connection.action_scope = [
        action for action in connection.actions if action.code == "SLACK_SENDS_A_MESSAGE_TO_A_SLACK_CHANNEL"
    ]
=======
    response = connector.connect(authentication_schema=AuthenticationSchema.BEARER_TOKEN, data={"token": os.getenv("SLACK_TOKEN")})
    connection_id = response.data["id"]

    connection = ModelFactory.get(connection_id)
    connection.action_scope = [action for action in connection.actions if action.code == "SLACK_SENDS_A_MESSAGE_TO_A_SLACK_CHANNEL"]
>>>>>>> c155a633

    agent = AgentFactory.create(
        name="Test Agent",
        description="This agent is used to send messages to Slack",
        instructions="You are a helpful assistant that can answer questions based on a large knowledge base and send messages to Slack.",
        llm_id="669a63646eb56306647e1091",
        tasks=[
            AgentFactory.create_task(
                name="Task 1",
                description="Check knowledge base for information about the query and send the response to Slack",
                expected_output="A message sent to Slack",
            )
        ],
        tools=[
            connection,
            AgentFactory.create_model_tool(model="6736411cf127849667606689"),
        ],
    )

    team_agent = TeamAgentFactory.create(
        name="Team Agent",
        agents=[agent],
        description="Team agent",
        llm_id="6646261c6eb563165658bbb1",
        use_mentalist=False,
        use_inspector=False,
    )

    response = team_agent.run(
        "Send what is the capital of Senegal on Slack to channel of #modelserving-alerts: 'C084G435LR5'. Add the name of the capital in the final answer."
    )
    assert response["status"].lower() == "success"
    assert "dakar" in response.data.output.lower()

    team_agent.delete()
    agent.delete()
    connection.delete()<|MERGE_RESOLUTION|>--- conflicted
+++ resolved
@@ -64,7 +64,12 @@
 
     agents = create_agents_from_input_map(run_input_map)
     team_agent = create_team_agent(
-        TeamAgentFactory, agents, run_input_map, use_mentalist=True, inspectors=[], inspector_targets=None
+        TeamAgentFactory,
+        agents,
+        run_input_map,
+        use_mentalist=True,
+        inspectors=[],
+        inspector_targets=None,
     )
 
     assert team_agent is not None
@@ -97,7 +102,12 @@
 
     agents = create_agents_from_input_map(run_input_map, deploy=False)
     team_agent = create_team_agent(
-        TeamAgentFactory, agents, run_input_map, use_mentalist=True, inspectors=[], inspector_targets=None
+        TeamAgentFactory,
+        agents,
+        run_input_map,
+        use_mentalist=True,
+        inspectors=[],
+        inspector_targets=None,
     )
 
     team_agent_name = str(uuid4()).replace("-", "")
@@ -136,7 +146,12 @@
 
     agents = create_agents_from_input_map(run_input_map, deploy=False)
     team_agent = create_team_agent(
-        TeamAgentFactory, agents, run_input_map, use_mentalist=True, inspectors=[], inspector_targets=None
+        TeamAgentFactory,
+        agents,
+        run_input_map,
+        use_mentalist=True,
+        inspectors=[],
+        inspector_targets=None,
     )
 
     assert team_agent is not None
@@ -224,7 +239,9 @@
     function_params.targetlanguage = "pt"
     function_params.sourcelanguage = "en"
     translation_tool = AgentFactory.create_model_tool(
-        function=translation_function, description="Translation tool with source language", supplier="microsoft"
+        function=translation_function,
+        description="Translation tool with source language",
+        supplier="microsoft",
     )
 
     translation_agent = AgentFactory.create(
@@ -412,7 +429,11 @@
     )
 
     # Run the team agent
-    response = team_agent.run("Who have more than 30 years old?", output_format=OutputFormat.JSON, expected_output=Response)
+    response = team_agent.run(
+        "Who have more than 30 years old?",
+        output_format=OutputFormat.JSON,
+        expected_output=Response,
+    )
 
     # Verify response basics
     assert response is not None
@@ -450,9 +471,9 @@
 
     connector = ModelFactory.get("686432941223092cb4294d3f")
     # connect
-<<<<<<< HEAD
     response = connector.connect(
-        authentication_schema=AuthenticationSchema.BEARER_TOKEN, data={"token": os.getenv("SLACK_TOKEN")}
+        authentication_schema=AuthenticationSchema.BEARER_TOKEN,
+        data={"token": os.getenv("SLACK_TOKEN")},
     )
     connection_id = response.data["id"]
 
@@ -460,13 +481,6 @@
     connection.action_scope = [
         action for action in connection.actions if action.code == "SLACK_SENDS_A_MESSAGE_TO_A_SLACK_CHANNEL"
     ]
-=======
-    response = connector.connect(authentication_schema=AuthenticationSchema.BEARER_TOKEN, data={"token": os.getenv("SLACK_TOKEN")})
-    connection_id = response.data["id"]
-
-    connection = ModelFactory.get(connection_id)
-    connection.action_scope = [action for action in connection.actions if action.code == "SLACK_SENDS_A_MESSAGE_TO_A_SLACK_CHANNEL"]
->>>>>>> c155a633
 
     agent = AgentFactory.create(
         name="Test Agent",
