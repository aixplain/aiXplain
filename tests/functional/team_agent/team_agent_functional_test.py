__author__ = "lucaspavanelli"

"""
Copyright 2022 The aiXplain SDK authors

Licensed under the Apache License, Version 2.0 (the "License");
you may not use this file except in compliance with the License.
You may obtain a copy of the License at

     http://www.apache.org/licenses/LICENSE-2.0

Unless required by applicable law or agreed to in writing, software
distributed under the License is distributed on an "AS IS" BASIS,
WITHOUT WARRANTIES OR CONDITIONS OF ANY KIND, either express or implied.
See the License for the specific language governing permissions and
limitations under the License.
"""
import json
from copy import copy
from dotenv import load_dotenv
from typing import Dict, List
from uuid import uuid4

load_dotenv()

import pytest

from aixplain import aixplain_v2 as v2
from aixplain.factories import AgentFactory, TeamAgentFactory, ModelFactory
from aixplain.enums.asset_status import AssetStatus
from aixplain.enums.function import Function
from aixplain.enums.supplier import Supplier
from aixplain.modules.team_agent import InspectorTarget
from aixplain.modules.team_agent.inspector import Inspector, InspectorPolicy

RUN_FILE = "tests/functional/team_agent/data/team_agent_test_end2end.json"


def read_data(data_path):
    return json.load(open(data_path, "r"))


@pytest.fixture(scope="function")
def delete_agents_and_team_agents():
    for team_agent in TeamAgentFactory.list()["results"]:
        team_agent.delete()
    for agent in AgentFactory.list()["results"]:
        agent.delete()

    yield True

    for team_agent in TeamAgentFactory.list()["results"]:
        team_agent.delete()
    for agent in AgentFactory.list()["results"]:
        agent.delete()


@pytest.fixture(scope="module", params=read_data(RUN_FILE))
def run_input_map(request):
    return request.param


def create_agents_from_input_map(run_input_map, deploy=True):
    """Helper function to create agents from input map"""
    agents = []
    for agent in run_input_map["agents"]:
        tools = []
        if "model_tools" in agent:
            for tool in agent["model_tools"]:
                tool_ = copy(tool)
                for supplier in Supplier:
                    if tool["supplier"] is not None and tool["supplier"].lower() in [
                        supplier.value["code"].lower(),
                        supplier.value["name"].lower(),
                    ]:
                        tool_["supplier"] = supplier
                        break
                tools.append(AgentFactory.create_model_tool(**tool_))
        if "pipeline_tools" in agent:
            for tool in agent["pipeline_tools"]:
                tools.append(AgentFactory.create_pipeline_tool(pipeline=tool["pipeline_id"], description=tool["description"]))

        agent = AgentFactory.create(
            name=agent["agent_name"],
            description=agent["agent_name"],
            instructions=agent["agent_name"],
            llm_id=agent["llm_id"],
            tools=tools,
        )
        if deploy:
            agent.deploy()
        agents.append(agent)

    return agents


def create_team_agent(factory, agents, run_input_map, use_mentalist=True, inspectors=[], inspector_targets=None):
    """Helper function to create a team agent"""
    if inspector_targets is None:
        inspector_targets = [InspectorTarget.STEPS]

    team_agent = factory.create(
        name=run_input_map["team_agent_name"],
        agents=agents,
        description=run_input_map["team_agent_name"],
        llm_id=run_input_map["llm_id"],
        use_mentalist=use_mentalist,
        inspectors=inspectors,
        inspector_targets=inspector_targets,
    )

    return team_agent


def verify_inspector_steps(steps: Dict, inspector_names: List[str]) -> Dict:
    """Helper function to verify inspector steps"""
    # Count occurrences of each inspector
    inspector_counts = {}
    for inspector_name in inspector_names:
        inspector_steps = [step for step in steps if inspector_name.lower() in step.get("agent", "").lower()]
        inspector_counts[inspector_name] = len(inspector_steps)

    # Verify all inspectors are present and have the same number of steps
    assert len(inspector_counts) == len(
        inspector_names
    ), f"Expected {len(inspector_names)} inspectors, found {len(inspector_counts)}"

    if len(inspector_counts) > 0:
        first_count = next(iter(inspector_counts.values()))
        for inspector, count in inspector_counts.items():
            assert count > 0, f"Inspector {inspector} has no steps"
            assert count == first_count, f"Inspector {inspector} has {count} steps, expected {first_count}"
            print(f"Inspector {inspector} has {count} steps")

    return inspector_counts


def verify_response_generator(steps: Dict, inspect: bool = False) -> Dict:
    """Helper function to verify response generator step"""
    response_generator_steps = [step for step in steps if "response_generator" in step.get("agent", "").lower()]
    assert (
        len(response_generator_steps) == 1
    ), f"Expected exactly one response_generator step, found {len(response_generator_steps)}"

    response_generator_step = response_generator_steps[0]

    if inspect:
        assert response_generator_step[
            "thought"
        ], "Response generator thought is empty, but should contain inspector feedback because OUTPUT is in inspector_targets"
        print(f"Response generator thought with OUTPUT target: {response_generator_step['thought']}")

    return response_generator_step


@pytest.mark.parametrize("TeamAgentFactory", [TeamAgentFactory, v2.TeamAgent])
def test_end2end(run_input_map, delete_agents_and_team_agents, TeamAgentFactory):
    assert delete_agents_and_team_agents

    agents = create_agents_from_input_map(run_input_map)
    team_agent = create_team_agent(
        TeamAgentFactory, agents, run_input_map, use_mentalist=True, inspectors=[], inspector_targets=None
    )

    assert team_agent is not None
    assert team_agent.status == AssetStatus.DRAFT

    # deploy team agent
    team_agent.deploy()
    team_agent = TeamAgentFactory.get(team_agent.id)
    assert team_agent is not None
    assert team_agent.status == AssetStatus.ONBOARDED

    response = team_agent.run(data=run_input_map["query"])

    assert response is not None
    assert response["completed"] is True
    assert response["status"].lower() == "success"
    assert "data" in response
    assert response["data"]["session_id"] is not None
    assert response["data"]["output"] is not None

    team_agent.delete()


@pytest.mark.parametrize("TeamAgentFactory", [TeamAgentFactory, v2.TeamAgent])
def test_draft_team_agent_update(run_input_map, TeamAgentFactory):
    for team in TeamAgentFactory.list()["results"]:
        team.delete()
    for agent in AgentFactory.list()["results"]:
        agent.delete()

    agents = create_agents_from_input_map(run_input_map, deploy=False)
    team_agent = create_team_agent(
        TeamAgentFactory, agents, run_input_map, use_mentalist=True, inspectors=[], inspector_targets=None
    )

    team_agent_name = str(uuid4()).replace("-", "")
    team_agent.name = team_agent_name
    team_agent.update()
    team_agent = TeamAgentFactory.get(team_agent.id)
    assert team_agent.name == team_agent_name
    assert team_agent.status == AssetStatus.DRAFT


@pytest.mark.parametrize("TeamAgentFactory", [TeamAgentFactory, v2.TeamAgent])
def test_fail_non_existent_llm(run_input_map, TeamAgentFactory):
    for team in TeamAgentFactory.list()["results"]:
        team.delete()
    for agent in AgentFactory.list()["results"]:
        agent.delete()

    agents = create_agents_from_input_map(run_input_map, deploy=False)

    with pytest.raises(Exception) as exc_info:
        TeamAgentFactory.create(
            name="Non Existent LLM",
            description="",
            llm_id="non_existent_llm",
            agents=agents,
        )
    assert str(exc_info.value) == "Large Language Model with ID 'non_existent_llm' not found."


@pytest.mark.parametrize("TeamAgentFactory", [TeamAgentFactory, v2.TeamAgent])
def test_add_remove_agents_from_team_agent(run_input_map, delete_agents_and_team_agents, TeamAgentFactory):
    assert delete_agents_and_team_agents

    agents = create_agents_from_input_map(run_input_map, deploy=False)
    team_agent = create_team_agent(
        TeamAgentFactory, agents, run_input_map, use_mentalist=True, inspectors=[], inspector_targets=None
    )

    assert team_agent is not None
    assert team_agent.status == AssetStatus.DRAFT

    new_agent = AgentFactory.create(
        name="New Agent",
        description="Agent added to team",
        instructions="Agent added to team",
        llm_id=run_input_map["llm_id"],
    )
    team_agent.agents.append(new_agent)
    team_agent.update()

    team_agent = TeamAgentFactory.get(team_agent.id)
    assert new_agent.id in [agent.id for agent in team_agent.agents]
    assert len(team_agent.agents) == len(agents) + 1

    removed_agent = team_agent.agents.pop(0)
    team_agent.update()

    team_agent = TeamAgentFactory.get(team_agent.id)
    assert removed_agent.id not in [agent.id for agent in team_agent.agents]
    assert len(team_agent.agents) == len(agents)

    team_agent.delete()
    new_agent.delete()


def test_team_agent_tasks(delete_agents_and_team_agents):
    assert delete_agents_and_team_agents
    agent = AgentFactory.create(
        name="Teste",
        description="You are a test agent that always returns the same answer",
        tools=[
            AgentFactory.create_model_tool(function=Function.TRANSLATION, supplier=Supplier.MICROSOFT),
        ],
        tasks=[
            AgentFactory.create_task(
                name="en_pt",
                description="Translate the given text from English to Portuguese",
                expected_output="The translated text",
                dependencies=["pt_en"],
            ),
            AgentFactory.create_task(
                name="pt_en",
                description="Translate the given text from Portuguese to English",
                expected_output="The translated text",
            ),
        ],
    )

    team_agent = TeamAgentFactory.create(
        name="Teste",
        agents=[agent],
        description="Teste",
    )
    response = team_agent.run(data="Translate 'teste'")
    assert response.status == "SUCCESS"
    assert "teste" in response.data["output"]


def test_team_agent_with_parameterized_agents(run_input_map, delete_agents_and_team_agents):
    """Test team agent with agents that have parameterized tools"""
    assert delete_agents_and_team_agents

    # Create first agent with search tool
    search_model = ModelFactory.get("65c51c556eb563350f6e1bb1")
    model_params = search_model.get_parameters()
    model_params.numResults = 5
    search_tool = AgentFactory.create_model_tool(model=search_model, description="Search tool with custom number of results")

    search_agent = AgentFactory.create(
        name="Search Agent",
        description="This agent is used to search for information in the web.",
        instructions="Agent that performs searches. Once you have the results, return them in a list as the output.",
        llm_id=run_input_map["llm_id"],
        tools=[search_tool],
    )
    search_agent.deploy()

    # Create second agent with translation tool
    translation_function = Function.TRANSLATION
    function_params = translation_function.get_parameters()
    function_params.targetlanguage = "pt"
    function_params.sourcelanguage = "en"
    translation_tool = AgentFactory.create_model_tool(
        function=translation_function, description="Translation tool with source language", supplier="microsoft"
    )

    translation_agent = AgentFactory.create(
        name="Translation Agent",
        description="This agent is used to translate text from one language to another.",
        instructions="Agent that translates text from English to Portuguese",
        llm_id=run_input_map["llm_id"],
        tools=[translation_tool],
    )
    translation_agent.deploy()
    team_agent = create_team_agent(
        TeamAgentFactory,
        [search_agent, translation_agent],
        run_input_map,
        use_mentalist=True,
        inspectors=[],
        inspector_targets=None,
    )

    # Deploy team agent
    team_agent.deploy()
    team_agent = TeamAgentFactory.get(team_agent.id)
    assert team_agent.status == AssetStatus.ONBOARDED

    search_response = team_agent.run(
        data="What are the top 5 fruits consumed in the world in 2024? Search for it in the web and then translate the result."
    )
    assert search_response.status == "SUCCESS"
    assert "data" in search_response
    assert "intermediate_steps" in search_response.data
    assert len(search_response.data["intermediate_steps"]) > 0
    intermediate_steps = search_response.data["intermediate_steps"]
    called_agents = [step["agent"] for step in intermediate_steps]
    assert "Search Agent" in called_agents
    assert "Translation Agent" in called_agents

    # Cleanup
    team_agent.delete()
    search_agent.delete()
    translation_agent.delete()


@pytest.mark.parametrize("TeamAgentFactory", [TeamAgentFactory, v2.TeamAgent])
def todo_test_team_agent_with_steps_inspector(run_input_map, delete_agents_and_team_agents, TeamAgentFactory):
    """Test team agent with one inspector targeting steps"""
    assert delete_agents_and_team_agents

    agents = create_agents_from_input_map(run_input_map)

    # Create inspector
    inspector = Inspector(
        name="Steps Inspector",
        model_id=run_input_map["llm_id"],
        model_params={"prompt": "Check if the steps are valid"},
        policy=InspectorPolicy.ADAPTIVE,
    )

    # Create team agent with steps inspector
    team_agent = create_team_agent(
        TeamAgentFactory,
        agents,
        run_input_map,
        use_mentalist=True,
        inspectors=[inspector],
        inspector_targets=[InspectorTarget.STEPS],
    )

    assert team_agent is not None
    assert team_agent.status == AssetStatus.DRAFT

    # deploy team agent
    team_agent.deploy()
    team_agent = TeamAgentFactory.get(team_agent.id)
    assert team_agent is not None
    assert team_agent.status == AssetStatus.ONBOARDED

    # Run the team agent
    response = team_agent.run(data=run_input_map["query"])

    assert response is not None
    assert response["completed"] is True
    assert response["status"].lower() == "success"

    # Check for inspector steps
    if "intermediate_steps" in response["data"]:
        steps = response["data"]["intermediate_steps"]
        verify_inspector_steps(steps, ["Steps Inspector"])
        verify_response_generator(steps, inspect=False)

    team_agent.delete()


@pytest.mark.parametrize("TeamAgentFactory", [TeamAgentFactory, v2.TeamAgent])
def todo_test_team_agent_with_output_inspector(run_input_map, delete_agents_and_team_agents, TeamAgentFactory):
    """Test team agent with one inspector targeting output"""
    assert delete_agents_and_team_agents

    agents = create_agents_from_input_map(run_input_map)

    # Create inspector
    inspector = Inspector(
        name="Output Inspector",
        model_id=run_input_map["llm_id"],
        model_params={"prompt": "Check if the output is valid"},
        policy=InspectorPolicy.ADAPTIVE,
    )

    # Create team agent with output inspector
    team_agent = create_team_agent(
        TeamAgentFactory,
        agents,
        run_input_map,
        use_mentalist=True,
        inspectors=[inspector],
        inspector_targets=[InspectorTarget.OUTPUT],
    )

    assert team_agent is not None
    assert team_agent.status == AssetStatus.DRAFT

    # deploy team agent
    team_agent.deploy()
    team_agent = TeamAgentFactory.get(team_agent.id)
    assert team_agent is not None
    assert team_agent.status == AssetStatus.ONBOARDED

    # Run the team agent
    response = team_agent.run(data=run_input_map["query"])

    assert response is not None
    assert response["completed"] is True
    assert response["status"].lower() == "success"

    # Check for inspector steps
    if "intermediate_steps" in response["data"]:
        steps = response["data"]["intermediate_steps"]
        verify_response_generator(steps, inspect=True)

    team_agent.delete()


@pytest.mark.parametrize("TeamAgentFactory", [TeamAgentFactory, v2.TeamAgent])
def todo_test_team_agent_with_multiple_steps_inspectors(run_input_map, delete_agents_and_team_agents, TeamAgentFactory):
    """Test team agent with multiple inspectors targeting steps"""
    assert delete_agents_and_team_agents

    agents = create_agents_from_input_map(run_input_map)

    # Create inspectors
    inspector1 = Inspector(
        name="Steps Inspector 1",
        model_id=run_input_map["llm_id"],
        model_params={"prompt": "Check if the steps are valid"},
        policy=InspectorPolicy.ADAPTIVE,
    )
    inspector2 = Inspector(
        name="Steps Inspector 2",
        model_id=run_input_map["llm_id"],
        model_params={"prompt": "Check if the steps are valid"},
        policy=InspectorPolicy.ADAPTIVE,
    )

    # Create team agent with multiple steps inspectors
    team_agent = create_team_agent(
        TeamAgentFactory,
        agents,
        run_input_map,
        use_mentalist=True,
        inspectors=[inspector1, inspector2],
        inspector_targets=[InspectorTarget.STEPS],
    )

    assert team_agent is not None
    assert team_agent.status == AssetStatus.DRAFT

    # deploy team agent
    team_agent.deploy()
    team_agent = TeamAgentFactory.get(team_agent.id)
    assert team_agent is not None
    assert team_agent.status == AssetStatus.ONBOARDED

    # Run the team agent
    response = team_agent.run(data=run_input_map["query"])

    assert response is not None
    assert response["completed"] is True
    assert response["status"].lower() == "success"

    # Check for inspector steps
    if "intermediate_steps" in response["data"]:
        steps = response["data"]["intermediate_steps"]
        verify_inspector_steps(steps, ["Steps Inspector 1", "Steps Inspector 2"])
        verify_response_generator(steps, inspect=False)

    team_agent.delete()


<<<<<<< HEAD
# TODO: activate inspector tests
# TODO: add tests for different inspector policies
=======
    team_agent.delete()


def test_team_agent_with_instructions(delete_agents_and_team_agents):
    assert delete_agents_and_team_agents

    agent_1 = AgentFactory.create(
        name="Agent 1",
        description="Translation agent",
        tools=[AgentFactory.create_model_tool(function=Function.TRANSLATION, supplier=Supplier.MICROSOFT)],
        llm_id="6646261c6eb563165658bbb1",
    )

    agent_2 = AgentFactory.create(
        name="Agent 2",
        description="Translation agent",
        tools=[AgentFactory.create_model_tool(function=Function.TRANSLATION, supplier=Supplier.GOOGLE)],
        llm_id="6646261c6eb563165658bbb1",
    )

    team_agent = TeamAgentFactory.create(
        name="Team Agent",
        agents=[agent_1, agent_2],
        description="Team agent",
        instructions="Use only 'Agent 2' to solve the tasks.",
        llm_id="6646261c6eb563165658bbb1",
        use_mentalist=True,
        use_inspector=False,
    )

    response = team_agent.run(data="Translate 'cat' to Portuguese")
    assert response.status == "SUCCESS"
    assert "gato" in response.data["output"]

    mentalist_steps = [json.loads(step) for step in eval(response.data["intermediate_steps"][0]["output"])]

    called_agents = set([step["agent"] for step in mentalist_steps])
    assert len(called_agents) == 1
    assert "Agent 2" in called_agents

    team_agent.delete()
    agent_1.delete()
    agent_2.delete()


def test_run_team_agent_with_expected_output():
    from pydantic import BaseModel
    from typing import Optional, List
    from aixplain.modules.agent import AgentResponse
    from aixplain.modules.agent.output_format import OutputFormat

    class Person(BaseModel):
        name: str
        age: int
        city: Optional[str] = None

    class Response(BaseModel):
        result: List[Person]

    INSTRUCTIONS = """Answer questions based on the following context:

+-----------------+-------+----------------+
| Name            |   Age | City           |
+=================+=======+================+
| João Silva      |    34 | São Paulo      |
+-----------------+-------+----------------+
| Maria Santos    |    28 | Rio de Janeiro |
+-----------------+-------+----------------+
| Pedro Oliveira  |    45 |                |
+-----------------+-------+----------------+
| Ana Costa       |    19 | Recife         |
+-----------------+-------+----------------+
| Carlos Pereira  |    52 | Belo Horizonte |
+-----------------+-------+----------------+
| Beatriz Lima    |    31 |                |
+-----------------+-------+----------------+
| Lucas Ferreira  |    25 | Curitiba       |
+-----------------+-------+----------------+
| Julia Rodrigues |    41 | Salvador       |
+-----------------+-------+----------------+
| Miguel Almeida  |    37 |                |
+-----------------+-------+----------------+
| Sofia Carvalho  |    29 | Brasília       |
+-----------------+-------+----------------+"""

    agent = AgentFactory.create(
        name="Test Agent",
        description="Test description",
        instructions=INSTRUCTIONS,
        tasks=[
            AgentFactory.create_task(
                name="Task 1",
                description="Check table for information about people related to the query",
                expected_output="A table with the following columns: Name, Age, City",
            )
        ],
        llm_id="6646261c6eb563165658bbb1",
    )

    team_agent = TeamAgentFactory.create(
        name="Team Agent",
        agents=[agent],
        description="Team agent",
        llm_id="6646261c6eb563165658bbb1",
        use_mentalist=False,
        use_inspector=False,
    )

    # Run the team agent
    response = team_agent.run("Who have more than 30 years old?", output_format=OutputFormat.JSON, expected_output=Response)

    # Verify response basics
    assert response is not None
    assert isinstance(response, AgentResponse)

    try:
        response_json = json.loads(response.data.output)
    except Exception:
        import re

        response_json = re.search(r"```json(.*?)```", response.data.output, re.DOTALL).group(1)
        response_json = json.loads(response_json)
    assert "result" in response_json
    assert len(response_json["result"]) > 0

    more_than_30_years_old = [
        "João Silva",
        "Pedro Oliveira",
        "Carlos Pereira",
        "Beatriz Lima",
        "Julia Rodrigues",
        "Miguel Almeida",
        "Sofia Carvalho",
    ]

    for person in response_json["result"]:
        assert "name" in person
        assert "age" in person
        assert "city" in person
        assert person["name"] in more_than_30_years_old
>>>>>>> 239b56ae
<|MERGE_RESOLUTION|>--- conflicted
+++ resolved
@@ -514,13 +514,6 @@
     team_agent.delete()
 
 
-<<<<<<< HEAD
-# TODO: activate inspector tests
-# TODO: add tests for different inspector policies
-=======
-    team_agent.delete()
-
-
 def test_team_agent_with_instructions(delete_agents_and_team_agents):
     assert delete_agents_and_team_agents
 
@@ -658,4 +651,7 @@
         assert "age" in person
         assert "city" in person
         assert person["name"] in more_than_30_years_old
->>>>>>> 239b56ae
+
+
+# TODO: activate inspector tests
+# TODO: add tests for different inspector policies