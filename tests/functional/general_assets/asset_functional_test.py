--- conflicted
+++ resolved
@@ -87,19 +87,11 @@
 @pytest.mark.parametrize("ModelFactory", [ModelFactory, v2.Model])
 def test_model_supplier(ModelFactory):
     desired_suppliers = [Supplier.GOOGLE]
-    models = ModelFactory.list(
-        suppliers=desired_suppliers, function=Function.TRANSLATION
-    )["results"]
+    models = ModelFactory.list(suppliers=desired_suppliers, function=Function.TRANSLATION)["results"]
     for model in models:
-        assert model.supplier.value in [
-            desired_supplier.value for desired_supplier in desired_suppliers
-        ]
+        assert model.supplier.value in [desired_supplier.value for desired_supplier in desired_suppliers]
 
 
-<<<<<<< HEAD
-@pytest.mark.parametrize("ModelFactory", [ModelFactory, v2.Model])
-def test_model_sort(ModelFactory):
-=======
 def test_model_ids():
     model_ids = ["674728f51ed8e18fd8a1383f", "674728f51ed8e18fd8a1383c"]
     models = ModelFactory.list(model_ids=model_ids)["results"]
@@ -107,8 +99,8 @@
     assert sorted([model.id for model in models]) == sorted(model_ids)
 
 
-def test_model_sort():
->>>>>>> df232c53
+@pytest.mark.parametrize("ModelFactory", [ModelFactory, v2.Model])
+def test_model_sort(ModelFactory):
     function = Function.TRANSLATION
     src_language = Language.Portuguese
     trg_language = Language.English
@@ -131,9 +123,7 @@
 
 @pytest.mark.parametrize("ModelFactory", [ModelFactory, v2.Model])
 def test_model_ownership(ModelFactory):
-    models = ModelFactory.list(
-        ownership=OwnershipType.SUBSCRIBED, function=Function.TRANSLATION
-    )["results"]
+    models = ModelFactory.list(ownership=OwnershipType.SUBSCRIBED, function=Function.TRANSLATION)["results"]
     for model in models:
         assert model.is_subscribed is True
 
