import json
from dotenv import load_dotenv

load_dotenv()
from aixplain.factories import (
    ModelFactory,
    DatasetFactory,
    MetricFactory,
    PipelineFactory,
)
from aixplain.modules import LLM
from pathlib import Path
from aixplain.enums import (
    Function,
    Language,
    OwnershipType,
    Supplier,
    SortBy,
    SortOrder,
)

import pytest
from aixplain import aixplain_v2 as v2

INPUTS_PATH = Path(r"tests/functional/general_assets/data/asset_run_test_data.json")


@pytest.fixture
def inputs():
    with open(INPUTS_PATH) as f:
        return json.load(f)


@pytest.mark.parametrize("ModelFactory", [ModelFactory, v2.Model])
def test_list_models(ModelFactory):
    models = ModelFactory.list(function=Function.TRANSLATION)
    assert models["page_total"] == len(models["results"])


@pytest.mark.parametrize("DatasetFactory", [DatasetFactory, v2.Dataset])
def test_list_datasets(DatasetFactory):
    datasets = DatasetFactory.list()
    assert datasets["page_total"] == len(datasets["results"])


@pytest.mark.parametrize("MetricFactory", [MetricFactory, v2.Metric])
def test_list_metrics(MetricFactory):
    metrics = MetricFactory.list()
    assert metrics["page_total"] == len(metrics["results"])


@pytest.mark.parametrize("PipelineFactory", [PipelineFactory, v2.Pipeline])
def test_run_pipeline(inputs, PipelineFactory):
    asset_details = inputs["pipeline"]
    pipeline = PipelineFactory.list(query=asset_details["name"])["results"][0]
    payload = asset_details["data"]
    output = pipeline.run(payload)
    assert output["completed"] and output["status"] == "SUCCESS"


@pytest.mark.parametrize("MetricFactory", [MetricFactory, v2.Metric])
def test_run_metric(inputs, MetricFactory):
    asset_details = inputs["metric"]
    metric = MetricFactory.get(asset_details["id"])
    payload = asset_details["data"]
    output = metric.run(**payload)
    assert output["completed"] and output["status"] == "SUCCESS"


@pytest.mark.parametrize("ModelFactory", [ModelFactory, v2.Model])
def test_run_model(inputs, ModelFactory):
    asset_details = inputs["model"]
    model = ModelFactory.get(asset_details["id"])
    payload = asset_details["data"]
    output = model.run(payload)
    assert output["completed"] and output["status"] == "SUCCESS"


@pytest.mark.parametrize("ModelFactory", [ModelFactory, v2.Model])
def test_model_function(ModelFactory):
    desired_function = Function.TRANSLATION
    models = ModelFactory.list(function=desired_function)["results"]
    for model in models:
        assert model.function == desired_function


@pytest.mark.parametrize("ModelFactory", [ModelFactory, v2.Model])
def test_model_supplier(ModelFactory):
    desired_suppliers = [Supplier.GOOGLE]
    models = ModelFactory.list(suppliers=desired_suppliers, function=Function.TRANSLATION)["results"]
    for model in models:
        assert model.supplier.value in [desired_supplier.value for desired_supplier in desired_suppliers]


def test_model_ids():
    model_ids = ["674728f51ed8e18fd8a1383f", "674728f51ed8e18fd8a1383c"]
    models = ModelFactory.list(model_ids=model_ids)["results"]
    assert len(models) == 2
    assert sorted([model.id for model in models]) == sorted(model_ids)


<<<<<<< HEAD
def test_model_sort():
=======
@pytest.mark.parametrize("ModelFactory", [ModelFactory, v2.Model])
def test_model_sort(ModelFactory):
>>>>>>> c546351f
    function = Function.TRANSLATION
    src_language = Language.Portuguese
    trg_language = Language.English

    models = ModelFactory.list(
        function=function,
        source_languages=src_language,
        target_languages=trg_language,
        sort_by=SortBy.PRICE,
        sort_order=SortOrder.DESCENDING,
    )["results"]
    for idx in range(1, len(models)):
        prev_model = models[idx - 1]
        model = models[idx]

        prev_model_price = prev_model.cost["price"]
        model_price = model.cost["price"]
        assert prev_model_price >= model_price


@pytest.mark.parametrize("ModelFactory", [ModelFactory, v2.Model])
def test_model_ownership(ModelFactory):
    models = ModelFactory.list(ownership=OwnershipType.SUBSCRIBED, function=Function.TRANSLATION)["results"]
    for model in models:
        assert model.is_subscribed is True


@pytest.mark.parametrize("ModelFactory", [ModelFactory, v2.Model])
def test_model_query(ModelFactory):
    query = "Mongo"
    models = ModelFactory.list(query=query, function=Function.TRANSLATION)["results"]
    for model in models:
        assert query in model.name


@pytest.mark.parametrize("ModelFactory", [ModelFactory, v2.Model])
def test_model_deletion(ModelFactory):
    """Test that a model cannot be deleted."""
    model = ModelFactory.get("640b517694bf816d35a59125")
    with pytest.raises(Exception):
        model.delete()


@pytest.mark.parametrize("ModelFactory", [ModelFactory, v2.Model])
def test_llm_instantiation(ModelFactory):
    """Test that the LLM model is correctly instantiated."""
    models = ModelFactory.list(function=Function.TEXT_GENERATION)["results"]
    assert isinstance(models[0], LLM)


@pytest.mark.parametrize("ModelFactory", [ModelFactory, v2.Model])
def test_model_io(ModelFactory):
    model_id = "64aee5824d34b1221e70ac07"
    model = ModelFactory.get(model_id)

    expected_input = {
        "text": {
            "name": "Text Prompt",
            "code": "text",
            "required": True,
            "isFixed": False,
            "dataType": "text",
            "dataSubType": "text",
            "multipleValues": False,
            "defaultValues": [],
        }
    }
    expected_output = {
        "data": {
            "name": "Generated Image",
            "code": "data",
            "defaultValue": [],
            "dataType": "image",
        }
    }

    assert model.input_params == expected_input
    assert model.output_params == expected_output<|MERGE_RESOLUTION|>--- conflicted
+++ resolved
@@ -99,12 +99,8 @@
     assert sorted([model.id for model in models]) == sorted(model_ids)
 
 
-<<<<<<< HEAD
-def test_model_sort():
-=======
 @pytest.mark.parametrize("ModelFactory", [ModelFactory, v2.Model])
 def test_model_sort(ModelFactory):
->>>>>>> c546351f
     function = Function.TRANSLATION
     src_language = Language.Portuguese
     trg_language = Language.English
