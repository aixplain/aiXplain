import pytest

from aixplain.enums import DataType
from aixplain.factories import PipelineFactory, DatasetFactory
from aixplain.modules.pipeline.designer import (
    Link,
    Operation,
    Route,
    RouteType,
)
from aixplain.modules import Pipeline
from aixplain.modules.pipeline.designer import AssetNode
from uuid import uuid4
<<<<<<< HEAD
from aixplain.enums.asset_status import AssetStatus
=======
from aixplain import aixplain_v2 as v2
>>>>>>> 168f2f53


@pytest.fixture
def pipeline():
    # Setup: Initialize the pipeline
    pipeline = PipelineFactory.init(
        name=str(uuid4()),
    )

    # Yield control back to the test function
    yield pipeline

    # Teardown: Ensure the pipeline is deleted
    if pipeline is not None:
        pipeline.delete()


def test_create_asr_pipeline(pipeline):
    # add nodes to the pipeline
    input = pipeline.input()
    model1 = AssetNode(asset_id="60ddefab8d38c51c5885ee38")
    pipeline.add_node(model1)

    model2 = AssetNode(asset_id="60ddefd68d38c51c588608f1")
    pipeline.add_node(model2)

    # link the nodes
    link1 = Link(
        from_node=input,
        to_node=model1,
        from_param="input",
        to_param="source_audio",
    )
    pipeline.add_link(link1)

    link2 = Link(
        from_node=model1,
        to_node=model2,
        from_param="data",
        to_param="text",
    )
    pipeline.add_link(link2)

    # use the output of the last node
    model1.use_output("data")
    model2.use_output("data")

    # save the pipeline as draft
    pipeline.save()

    assert isinstance(pipeline, Pipeline)
    assert pipeline.id != ""


@pytest.mark.parametrize("PipelineFactory", [PipelineFactory, v2.Pipeline])
def test_create_mt_pipeline_and_run(pipeline, PipelineFactory):
    # add nodes to the pipeline
    input = pipeline.input()
    model1 = pipeline.translation(asset_id="60ddef828d38c51c5885d491")
    output = pipeline.output()

    # link the nodes
    input.link(
        to_node=model1,
        from_param=input.outputs.input,
        to_param=model1.inputs.text,
    )

    # use the output of the last node
    model1.link(
        to_node=output,
        from_param=model1.outputs.data,
        to_param=output.inputs.output,
    )

    # save the pipeline as an asset
    pipeline.save(save_as_asset=True)

    assert isinstance(pipeline, Pipeline)
    assert pipeline.id != ""

    pipeline = PipelineFactory.get(pipeline.id)

    # run the pipeline
    output = pipeline.run(
        "https://aixplain-platform-assets.s3.amazonaws.com/samples/en/CPAC1x2.txt",
        **{"batchmode": False, "version": "3.0"},
    )
    assert output["status"] == AssetStatus.SUCCESS


def test_routing_pipeline(pipeline):

    TRANSLATION_ASSET = "60ddefae8d38c51c5885eff7"
    SPEECH_RECOGNITION_ASSET = "621cf3fa6442ef511d2830af"

    input = pipeline.input()
    translation = pipeline.asset(TRANSLATION_ASSET)
    speech_recognition = pipeline.asset(SPEECH_RECOGNITION_ASSET)

    input.route(translation.inputs.text, speech_recognition.inputs.source_audio)

    translation.use_output("data")
    speech_recognition.use_output("data")

    pipeline.save()

    output = pipeline.run("This is a sample text!", **{"batchmode": False, "version": "3.0"})
    print("output")
    print(output)
    print(output.status)
    assert output["status"] == AssetStatus.SUCCESS


def test_scripting_pipeline(pipeline):

    SPEAKER_DIARIZATION_AUDIO_ASSET = "62fab6ecb39cca09ca5bc365"

    input = pipeline.input()

    segmentor = pipeline.speaker_diarization_audio(
        asset_id=SPEAKER_DIARIZATION_AUDIO_ASSET
    )

    script = pipeline.script(script_path="tests/functional/pipelines/data/script.py")
    script.inputs.create_param(code="transcripts", data_type=DataType.TEXT)
    script.inputs.create_param(code="speakers", data_type=DataType.LABEL)
    script.outputs.create_param(code="data", data_type=DataType.TEXT)

    input.outputs.input.link(segmentor.inputs.audio)
    segmentor.outputs.data.link(script.inputs.speakers)

    script.use_output("data")

    pipeline.save()

    output = pipeline.run(
        "s3://aixplain-platform-assets/samples/en/CPAC1x2.wav",
        version="3.0",
    )
    print(output.data)
    assert output["status"] == AssetStatus.SUCCESS



def test_decision_pipeline(pipeline):

    SENTIMENT_ANALYSIS_ASSET = "6172874f720b09325cbcdc33"

    input = pipeline.input()

    sentiment_analysis = pipeline.sentiment_analysis(asset_id=SENTIMENT_ANALYSIS_ASSET)

    positive_output = pipeline.output()
    negative_output = pipeline.output()
    decision_node = pipeline.decision(
        routes=[
            Route(
                type=RouteType.CHECK_VALUE,
                operation=Operation.EQUAL,
                value="POSITIVE",
                path=[positive_output],
            ),
            Route(
                type=RouteType.CHECK_VALUE,
                operation=Operation.DIFFERENT,
                value="POSITIVE",
                path=[negative_output],
            ),
        ]
    )

    input.outputs.input.link(sentiment_analysis.inputs.text)
    sentiment_analysis.outputs.data.link(decision_node.inputs.comparison)
    input.outputs.input.link(decision_node.inputs.passthrough)
    decision_node.outputs.input.link(positive_output.inputs.output)
    decision_node.outputs.input.link(negative_output.inputs.output)

    pipeline.save()

    output = pipeline.run("I feel so bad today!",version="3.0",)
    print("output")
    print(output)
    assert output["status"] == AssetStatus.SUCCESS
    assert output.get("data") is not None



def test_reconstructing_pipeline(pipeline):
    input = pipeline.input()

    segmentor = pipeline.speaker_diarization_audio(asset_id="62fab6ecb39cca09ca5bc365")

    speech_recognition = pipeline.speech_recognition(
        asset_id="60ddefab8d38c51c5885ee38"
    )

    reconstructor = pipeline.text_reconstruction(asset_id="636cf7ab0f8ddf0db97929e4")

    input.outputs.input.link(segmentor.inputs.audio)
    segmentor.outputs.audio.link(speech_recognition.inputs.source_audio)
    speech_recognition.outputs.data.link(reconstructor.inputs.text)

    reconstructor.use_output("data")

    pipeline.save()

    output = pipeline.run(
        "s3://aixplain-platform-assets/samples/en/CPAC1x2.wav",
        version="3.0",
    )
    assert output["status"] == AssetStatus.SUCCESS
    assert output.get("data") is not None



def test_metric_pipeline(pipeline):

    dataset = DatasetFactory.list(query="for_functional_tests")["results"][0]
    data_asset_id = dataset.id
    reference_id = dataset.target_data["pt"][0].id

    # Instantiate input nodes
    text_input_node = pipeline.input(label="TextInput")
    reference_input_node = pipeline.input(label="ReferenceInput")

    # Instantiate the metric node
    translation_metric_node = pipeline.text_generation_metric(
        asset_id="639874ab506c987b1ae1acc6"
    )

    # Instantiate output node
    score_output_node = pipeline.output()

    # Link the nodes
    text_input_node.link(
        translation_metric_node, from_param="input", to_param="hypotheses"
    )

    reference_input_node.link(
        translation_metric_node, from_param="input", to_param="references"
    )

    translation_metric_node.link(
        score_output_node, from_param="data", to_param="output"
    )

    translation_metric_node.inputs.score_identifier = "bleu"

    # Save and run the pipeline
    pipeline.save()

    output = pipeline.run(
        data={"TextInput": reference_id, "ReferenceInput": reference_id},
        data_asset={"TextInput": data_asset_id, "ReferenceInput": data_asset_id},
        version="3.0",
    )

    assert output["status"] == AssetStatus.SUCCESS
    assert output.get("data") is not None<|MERGE_RESOLUTION|>--- conflicted
+++ resolved
@@ -1,6 +1,6 @@
 import pytest
 
-from aixplain.enums import DataType
+from aixplain.enums import DataType, ResponseStatus
 from aixplain.factories import PipelineFactory, DatasetFactory
 from aixplain.modules.pipeline.designer import (
     Link,
@@ -11,11 +11,7 @@
 from aixplain.modules import Pipeline
 from aixplain.modules.pipeline.designer import AssetNode
 from uuid import uuid4
-<<<<<<< HEAD
-from aixplain.enums.asset_status import AssetStatus
-=======
 from aixplain import aixplain_v2 as v2
->>>>>>> 168f2f53
 
 
 @pytest.fixture
@@ -104,7 +100,7 @@
         "https://aixplain-platform-assets.s3.amazonaws.com/samples/en/CPAC1x2.txt",
         **{"batchmode": False, "version": "3.0"},
     )
-    assert output["status"] == AssetStatus.SUCCESS
+    assert output["status"] == ResponseStatus.SUCCESS
 
 
 def test_routing_pipeline(pipeline):
@@ -127,7 +123,7 @@
     print("output")
     print(output)
     print(output.status)
-    assert output["status"] == AssetStatus.SUCCESS
+    assert output["status"] == ResponseStatus.SUCCESS
 
 
 def test_scripting_pipeline(pipeline):
@@ -136,9 +132,7 @@
 
     input = pipeline.input()
 
-    segmentor = pipeline.speaker_diarization_audio(
-        asset_id=SPEAKER_DIARIZATION_AUDIO_ASSET
-    )
+    segmentor = pipeline.speaker_diarization_audio(asset_id=SPEAKER_DIARIZATION_AUDIO_ASSET)
 
     script = pipeline.script(script_path="tests/functional/pipelines/data/script.py")
     script.inputs.create_param(code="transcripts", data_type=DataType.TEXT)
@@ -157,8 +151,7 @@
         version="3.0",
     )
     print(output.data)
-    assert output["status"] == AssetStatus.SUCCESS
-
+    assert output["status"] == ResponseStatus.SUCCESS
 
 
 def test_decision_pipeline(pipeline):
@@ -196,22 +189,22 @@
 
     pipeline.save()
 
-    output = pipeline.run("I feel so bad today!",version="3.0",)
+    output = pipeline.run(
+        "I feel so bad today!",
+        version="3.0",
+    )
     print("output")
     print(output)
-    assert output["status"] == AssetStatus.SUCCESS
+    assert output["status"] == ResponseStatus.SUCCESS
     assert output.get("data") is not None
 
 
-
 def test_reconstructing_pipeline(pipeline):
     input = pipeline.input()
 
     segmentor = pipeline.speaker_diarization_audio(asset_id="62fab6ecb39cca09ca5bc365")
 
-    speech_recognition = pipeline.speech_recognition(
-        asset_id="60ddefab8d38c51c5885ee38"
-    )
+    speech_recognition = pipeline.speech_recognition(asset_id="60ddefab8d38c51c5885ee38")
 
     reconstructor = pipeline.text_reconstruction(asset_id="636cf7ab0f8ddf0db97929e4")
 
@@ -227,9 +220,8 @@
         "s3://aixplain-platform-assets/samples/en/CPAC1x2.wav",
         version="3.0",
     )
-    assert output["status"] == AssetStatus.SUCCESS
+    assert output["status"] == ResponseStatus.SUCCESS
     assert output.get("data") is not None
-
 
 
 def test_metric_pipeline(pipeline):
@@ -243,25 +235,17 @@
     reference_input_node = pipeline.input(label="ReferenceInput")
 
     # Instantiate the metric node
-    translation_metric_node = pipeline.text_generation_metric(
-        asset_id="639874ab506c987b1ae1acc6"
-    )
+    translation_metric_node = pipeline.text_generation_metric(asset_id="639874ab506c987b1ae1acc6")
 
     # Instantiate output node
     score_output_node = pipeline.output()
 
     # Link the nodes
-    text_input_node.link(
-        translation_metric_node, from_param="input", to_param="hypotheses"
-    )
-
-    reference_input_node.link(
-        translation_metric_node, from_param="input", to_param="references"
-    )
-
-    translation_metric_node.link(
-        score_output_node, from_param="data", to_param="output"
-    )
+    text_input_node.link(translation_metric_node, from_param="input", to_param="hypotheses")
+
+    reference_input_node.link(translation_metric_node, from_param="input", to_param="references")
+
+    translation_metric_node.link(score_output_node, from_param="data", to_param="output")
 
     translation_metric_node.inputs.score_identifier = "bleu"
 
@@ -274,5 +258,5 @@
         version="3.0",
     )
 
-    assert output["status"] == AssetStatus.SUCCESS
+    assert output["status"] == ResponseStatus.SUCCESS
     assert output.get("data") is not None