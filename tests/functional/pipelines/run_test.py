--- conflicted
+++ resolved
@@ -22,6 +22,7 @@
 from aixplain.factories import DatasetFactory, PipelineFactory
 from aixplain import aixplain_v2 as v2
 
+
 @pytest.mark.parametrize("PipelineFactory", [PipelineFactory, v2.Pipeline])
 def test_list_pipelines(PipelineFactory):
     search_result = PipelineFactory.list()
@@ -175,16 +176,9 @@
 
 
 @pytest.mark.parametrize("version", ["2.0", "3.0"])
-<<<<<<< HEAD
 @pytest.mark.parametrize("PipelineFactory", [PipelineFactory, v2.Pipeline])
 def test_run_segment_reconstruct(version: str, PipelineFactory):
-    pipeline = PipelineFactory.list(
-        query="Segmentation/Reconstruction Functional Test - DO NOT DELETE"
-    )["results"][0]
-=======
-def test_run_segment_reconstruct(version: str):
     pipeline = PipelineFactory.list(query="Segmentation/Reconstruction Functional Test - DO NOT DELETE")["results"][0]
->>>>>>> df232c53
     response = pipeline.run(
         "https://aixplain-platform-assets.s3.amazonaws.com/samples/en/CPAC1x2.wav",
         **{"version": version},
@@ -217,16 +211,9 @@
 
 
 @pytest.mark.parametrize("version", ["2.0", "3.0"])
-<<<<<<< HEAD
 @pytest.mark.parametrize("PipelineFactory", [PipelineFactory, v2.Pipeline])
 def test_run_metric(version: str, PipelineFactory):
-    pipeline = PipelineFactory.list(query="ASR Metric Functional Test - DO NOT DELETE")[
-        "results"
-    ][0]
-=======
-def test_run_metric(version: str):
     pipeline = PipelineFactory.list(query="ASR Metric Functional Test - DO NOT DELETE")["results"][0]
->>>>>>> df232c53
     response = pipeline.run(
         {
             "AudioInput": "https://aixplain-platform-assets.s3.amazonaws.com/samples/en/CPAC1x2.wav",
@@ -294,16 +281,9 @@
 
 
 @pytest.mark.parametrize("version", ["3.0"])
-<<<<<<< HEAD
 @pytest.mark.parametrize("PipelineFactory", [PipelineFactory, v2.Pipeline])
 def test_run_script(version: str, PipelineFactory):
-    pipeline = PipelineFactory.list(query="Script Functional Test - DO NOT DELETE")[
-        "results"
-    ][0]
-=======
-def test_run_script(version: str):
     pipeline = PipelineFactory.list(query="Script Functional Test - DO NOT DELETE")["results"][0]
->>>>>>> df232c53
     response = pipeline.run(
         "https://aixplain-platform-assets.s3.amazonaws.com/samples/en/CPAC1x2.wav",
         **{"version": version},
@@ -315,16 +295,9 @@
 
 
 @pytest.mark.parametrize("version", ["2.0", "3.0"])
-<<<<<<< HEAD
 @pytest.mark.parametrize("PipelineFactory", [PipelineFactory, v2.Pipeline])
 def test_run_text_reconstruction(version: str, PipelineFactory):
-    pipeline = PipelineFactory.list(query="Text Reconstruction - DO NOT DELETE")[
-        "results"
-    ][0]
-=======
-def test_run_text_reconstruction(version: str):
     pipeline = PipelineFactory.list(query="Text Reconstruction - DO NOT DELETE")["results"][0]
->>>>>>> df232c53
     response = pipeline.run("Segment A\nSegment B\nSegment C", **{"version": version})
 
     assert response["status"] == "SUCCESS"
@@ -340,16 +313,9 @@
 
 
 @pytest.mark.parametrize("version", ["3.0"])
-<<<<<<< HEAD
 @pytest.mark.parametrize("PipelineFactory", [PipelineFactory, v2.Pipeline])
 def test_run_diarization(version: str, PipelineFactory):
-    pipeline = PipelineFactory.list(
-        query="Diarization ASR Functional Test - DO NOT DELETE"
-    )["results"][0]
-=======
-def test_run_diarization(version: str):
     pipeline = PipelineFactory.list(query="Diarization ASR Functional Test - DO NOT DELETE")["results"][0]
->>>>>>> df232c53
     response = pipeline.run(
         "https://aixplain-platform-assets.s3.amazonaws.com/samples/en/CPAC1x2.wav",
         **{"version": version},
