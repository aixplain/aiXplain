--- conflicted
+++ resolved
@@ -342,8 +342,4 @@
         **{"version": version},
     )
 
-<<<<<<< HEAD
-    assert response["status"] == ResponseStatus.FAILED
-=======
-    assert response["status"] == "ERROR"
->>>>>>> e53e7af4
+    assert response["status"] == ResponseStatus.FAILED