__author__ = "thiagocastroferreira"

"""
Copyright 2022 The aiXplain SDK authors

Licensed under the Apache License, Version 2.0 (the "License");
you may not use this file except in compliance with the License.
You may obtain a copy of the License at

     http://www.apache.org/licenses/LICENSE-2.0

Unless required by applicable law or agreed to in writing, software
distributed under the License is distributed on an "AS IS" BASIS,
WITHOUT WARRANTIES OR CONDITIONS OF ANY KIND, either express or implied.
See the License for the specific language governing permissions and
limitations under the License.
"""

import pytest
import os
<<<<<<< HEAD
from aixplain.factories import PipelineFactory
=======
from aixplain.factories import DatasetFactory, PipelineFactory
>>>>>>> 4ceed7cb


def test_list_pipelines():
    search_result = PipelineFactory.list()

    assert "results" in search_result
    assert "page_total" in search_result
    assert "page_number" in search_result
    assert "total" in search_result
    assert len(search_result["results"]) > 0


def test_get_pipeline():
    reference_pipeline = PipelineFactory.list()["results"][0]

    hypothesis_pipeline = PipelineFactory.get(reference_pipeline.id)
    assert hypothesis_pipeline.id == reference_pipeline.id


@pytest.mark.parametrize("batchmode", [True, False])
def test_run_single_str(batchmode: bool):
    pipeline = PipelineFactory.list(query="SingleNodePipeline")["results"][0]

    response = pipeline.run(data="Translate this thing", **{"batchmode": batchmode})
    assert response["status"] == "SUCCESS"


<<<<<<< HEAD
def test_run_single_local_file():
    pipeline_id = "64da138fa27cffd5e0c3c30d"
    pipeline = PipelineFactory.get(pipeline_id)
=======
@pytest.mark.parametrize("batchmode", [True, False])
def test_run_single_local_file(batchmode: bool):
    pipeline = PipelineFactory.list(query="SingleNodePipeline")["results"][0]
>>>>>>> 4ceed7cb

    fname = "translate_this.txt"
    with open(fname, "w") as f:
        f.write("Translate this thing")

<<<<<<< HEAD
    response = pipeline.run(data=fname)
=======
    response = pipeline.run(data=fname, **{"batchmode": batchmode})
>>>>>>> 4ceed7cb
    os.remove(fname)
    assert response["status"] == "SUCCESS"


<<<<<<< HEAD
def test_run_with_url():
    pipeline_id = "64da138fa27cffd5e0c3c30d"
    pipeline = PipelineFactory.get(pipeline_id)
=======
@pytest.mark.parametrize("batchmode", [True, False])
def test_run_with_url(batchmode: bool):
    pipeline = PipelineFactory.list(query="SingleNodePipeline")["results"][0]
>>>>>>> 4ceed7cb

    response = pipeline.run(
        data="https://aixplain-platform-assets.s3.amazonaws.com/data/dev/64c81163f8bdcac7443c2dad/data/f8.txt",
        **{"batchmode": batchmode}
    )
    assert response["status"] == "SUCCESS"


@pytest.mark.parametrize("batchmode", [True, False])
def test_run_with_dataset(batchmode: bool):
    dataset = DatasetFactory.list(query="for_functional_tests")["results"][0]
    data_asset_id = dataset.id
    data_id = dataset.source_data["en"].id
    pipeline = PipelineFactory.list(query="SingleNodePipeline")["results"][0]

    response = pipeline.run(data=data_id, data_asset=data_asset_id, **{"batchmode": batchmode})
    assert response["status"] == "SUCCESS"


@pytest.mark.parametrize("batchmode", [True, False])
def test_run_multipipe_with_strings(batchmode: bool):
    pipeline = PipelineFactory.list(query="MultiInputPipeline")["results"][0]

    response = pipeline.run(
        data={"Input": "Translate this thing.", "Reference": "Traduza esta coisa."}, **{"batchmode": batchmode}
    )
    assert response["status"] == "SUCCESS"


@pytest.mark.parametrize("batchmode", [True, False])
def test_run_multipipe_with_datasets(batchmode: bool):
    pipeline = PipelineFactory.list(query="MultiInputPipeline")["results"][0]

    dataset = DatasetFactory.list(query="for_functional_tests")["results"][0]
    data_asset_id = dataset.id

    input_id = dataset.source_data["en"].id
    reference_id = dataset.target_data["pt"][0].id

    response = pipeline.run(
        data={"Input": input_id, "Reference": reference_id},
        data_asset={"Input": data_asset_id, "Reference": data_asset_id},
        **{"batchmode": batchmode}
    )
    assert response["status"] == "SUCCESS"<|MERGE_RESOLUTION|>--- conflicted
+++ resolved
@@ -18,11 +18,7 @@
 
 import pytest
 import os
-<<<<<<< HEAD
-from aixplain.factories import PipelineFactory
-=======
 from aixplain.factories import DatasetFactory, PipelineFactory
->>>>>>> 4ceed7cb
 
 
 def test_list_pipelines():
@@ -50,38 +46,22 @@
     assert response["status"] == "SUCCESS"
 
 
-<<<<<<< HEAD
-def test_run_single_local_file():
-    pipeline_id = "64da138fa27cffd5e0c3c30d"
-    pipeline = PipelineFactory.get(pipeline_id)
-=======
 @pytest.mark.parametrize("batchmode", [True, False])
 def test_run_single_local_file(batchmode: bool):
     pipeline = PipelineFactory.list(query="SingleNodePipeline")["results"][0]
->>>>>>> 4ceed7cb
 
     fname = "translate_this.txt"
     with open(fname, "w") as f:
         f.write("Translate this thing")
 
-<<<<<<< HEAD
-    response = pipeline.run(data=fname)
-=======
     response = pipeline.run(data=fname, **{"batchmode": batchmode})
->>>>>>> 4ceed7cb
     os.remove(fname)
     assert response["status"] == "SUCCESS"
 
 
-<<<<<<< HEAD
-def test_run_with_url():
-    pipeline_id = "64da138fa27cffd5e0c3c30d"
-    pipeline = PipelineFactory.get(pipeline_id)
-=======
 @pytest.mark.parametrize("batchmode", [True, False])
 def test_run_with_url(batchmode: bool):
     pipeline = PipelineFactory.list(query="SingleNodePipeline")["results"][0]
->>>>>>> 4ceed7cb
 
     response = pipeline.run(
         data="https://aixplain-platform-assets.s3.amazonaws.com/data/dev/64c81163f8bdcac7443c2dad/data/f8.txt",
