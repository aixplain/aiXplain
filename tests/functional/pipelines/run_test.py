--- conflicted
+++ resolved
@@ -159,33 +159,16 @@
     assert response["status"] == "SUCCESS"
 
 
-<<<<<<< HEAD
-@pytest.mark.parametrize("batchmode", [True, False])
-def test_run_segment_reconstruct(batchmode: bool):
-    pipeline = PipelineFactory.list(query="Segmentation/Reconstruction Functional Test - DO NOT DELETE")["results"][0]
-    response = pipeline.run("https://aixplain-platform-assets.s3.amazonaws.com/samples/en/CPAC1x2.wav", **{"batchmode": batchmode})
-=======
 @pytest.mark.parametrize("version", ["2.0", "3.0"])
 def test_run_segment_reconstruct(version: str):
     pipeline = PipelineFactory.list(query="Segmentation/Reconstruction Functional Test - DO NOT DELETE")["results"][0]
     response = pipeline.run("https://aixplain-platform-assets.s3.amazonaws.com/samples/en/CPAC1x2.wav", **{"version": version})
->>>>>>> a48ccfd6
 
     assert response["status"] == "SUCCESS"
     output = response["data"][0]
     assert output["label"] == "Output 1"
 
 
-<<<<<<< HEAD
-@pytest.mark.parametrize("batchmode", [True, False])
-def test_run_metric(batchmode: bool):
-    pipeline = PipelineFactory.list(query="ASR Metric Functional Test - DO NOT DELETE")["results"][0]
-    response = pipeline.run({
-        "AudioInput": "https://aixplain-platform-assets.s3.amazonaws.com/samples/en/CPAC1x2.wav",
-        "ReferenceInput": "https://aixplain-platform-assets.s3.amazonaws.com/samples/en/CPAC1x2.txt"
-    }, **{"batchmode": batchmode})
-    
-=======
 @pytest.mark.parametrize("version", ["2.0", "3.0"])
 def test_run_translation_metric(version: str):
     dataset = DatasetFactory.list(query="for_functional_tests")["results"][0]
@@ -217,7 +200,6 @@
         **{"version": version}
     )
 
->>>>>>> a48ccfd6
     assert response["status"] == "SUCCESS"
     assert len(response["data"]) == 2
     assert response["data"][0]["label"] in ["TranscriptOutput", "ScoreOutput"]
@@ -225,20 +207,6 @@
 
 
 @pytest.mark.parametrize(
-<<<<<<< HEAD
-    "batchmode,input_data,output_data", 
-    [
-        (True, "https://aixplain-platform-assets.s3.amazonaws.com/samples/en/CPAC1x2.wav", "AudioOutput"),
-        (False, "https://aixplain-platform-assets.s3.amazonaws.com/samples/en/CPAC1x2.wav", "AudioOutput"),
-        (True, "https://aixplain-platform-assets.s3.amazonaws.com/samples/en/CPAC1x2.txt", "TextOutput"),
-        (False, "https://aixplain-platform-assets.s3.amazonaws.com/samples/en/CPAC1x2.txt", "TextOutput")
-    ]
-)
-def test_run_router(batchmode: bool, input_data: str, output_data: str):
-    pipeline = PipelineFactory.list(query="Router Test - DO NOT DELETE")["results"][0]
-    response = pipeline.run(input_data, **{"batchmode": batchmode})
-    
-=======
     "input_data,output_data,version",
     [
         ("https://aixplain-platform-assets.s3.amazonaws.com/samples/en/CPAC1x2.wav", "AudioOutput", "2.0"),
@@ -251,26 +219,11 @@
     pipeline = PipelineFactory.list(query="Router Test - DO NOT DELETE")["results"][0]
     response = pipeline.run(input_data, **{"version": version})
 
->>>>>>> a48ccfd6
     assert response["status"] == "SUCCESS"
     assert response["data"][0]["label"] == output_data
 
 
 @pytest.mark.parametrize(
-<<<<<<< HEAD
-    "batchmode,input_data,output_data", 
-    [
-        (True, "I love it.", "PositiveOutput"),
-        (False, "I love it.", "PositiveOutput"),
-        (True, "I hate it.", "NegativeOutput"),
-        (False, "I hate it.", "NegativeOutput")
-    ]
-)
-def test_run_decision(batchmode: bool, input_data: str, output_data: str):
-    pipeline = PipelineFactory.list(query="Decision Test - DO NOT DELETE")["results"][0]
-    response = pipeline.run(input_data, **{"batchmode": batchmode})
-    
-=======
     "input_data,output_data",
     [
         ("I love it.", "PositiveOutput", "2.0"),
@@ -283,6 +236,5 @@
     pipeline = PipelineFactory.list(query="Decision Test - DO NOT DELETE")["results"][0]
     response = pipeline.run(input_data, **{"version": version})
 
->>>>>>> a48ccfd6
     assert response["status"] == "SUCCESS"
     assert response["data"][0]["label"] == output_data