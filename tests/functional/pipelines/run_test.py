__author__ = "thiagocastroferreira"

"""
Copyright 2022 The aiXplain SDK authors

Licensed under the Apache License, Version 2.0 (the "License");
you may not use this file except in compliance with the License.
You may obtain a copy of the License at

     http://www.apache.org/licenses/LICENSE-2.0

Unless required by applicable law or agreed to in writing, software
distributed under the License is distributed on an "AS IS" BASIS,
WITHOUT WARRANTIES OR CONDITIONS OF ANY KIND, either express or implied.
See the License for the specific language governing permissions and
limitations under the License.
"""

import pytest
import os
from aixplain.factories import DatasetFactory, PipelineFactory
from aixplain.enums.response_status import ResponseStatus
from aixplain import aixplain_v2 as v2


@pytest.mark.parametrize("PipelineFactory", [PipelineFactory, v2.Pipeline])
def test_list_pipelines(PipelineFactory):
    search_result = PipelineFactory.list()

    assert "results" in search_result
    assert "page_total" in search_result
    assert "page_number" in search_result
    assert "total" in search_result
    assert len(search_result["results"]) > 0


@pytest.mark.parametrize("PipelineFactory", [PipelineFactory, v2.Pipeline])
def test_get_pipeline(PipelineFactory):
    reference_pipeline = PipelineFactory.list()["results"][0]

    hypothesis_pipeline = PipelineFactory.get(reference_pipeline.id)
    assert hypothesis_pipeline.id == reference_pipeline.id


@pytest.mark.parametrize(
    "batchmode,version",
    [
        (True, "2.0"),
        (True, "3.0"),
        (False, "2.0"),
        (False, "3.0"),
    ],
)
def test_run_single_str(batchmode: bool, version: str):
    pipeline = PipelineFactory.list(query="SingleNodePipeline")["results"][0]

    response = pipeline.run(data="Translate this thing", batch_mode=batchmode, **{"version": version})
    assert response["status"] == ResponseStatus.SUCCESS


@pytest.mark.parametrize(
    "batchmode,version",
    [
        (True, "2.0"),
        (True, "3.0"),
        (False, "2.0"),
        (False, "3.0"),
    ],
)
@pytest.mark.parametrize("PipelineFactory", [PipelineFactory, v2.Pipeline])
def test_run_single_local_file(batchmode: bool, version: str, PipelineFactory):
    pipeline = PipelineFactory.list(query="SingleNodePipeline")["results"][0]

    fname = "translate_this.txt"
    with open(fname, "w") as f:
        f.write("Translate this thing")

    response = pipeline.run(data=fname, batch_mode=batchmode, **{"version": version})
    os.remove(fname)
    assert response["status"] == ResponseStatus.SUCCESS


@pytest.mark.parametrize(
    "batchmode,version",
    [
        (True, "2.0"),
        (True, "3.0"),
        (False, "2.0"),
        (False, "3.0"),
    ],
)
@pytest.mark.parametrize("PipelineFactory", [PipelineFactory, v2.Pipeline])
def test_run_with_url(batchmode: bool, version: str, PipelineFactory):
    pipeline = PipelineFactory.list(query="SingleNodePipeline")["results"][0]

    response = pipeline.run(
        data="https://aixplain-platform-assets.s3.amazonaws.com/data/dev/64c81163f8bdcac7443c2dad/data/f8.txt",
        batch_mode=batchmode,
        **{"version": version},
    )
    assert response["status"] == ResponseStatus.SUCCESS


@pytest.mark.parametrize(
    "batchmode,version",
    [
        (True, "2.0"),
        (True, "3.0"),
        (False, "2.0"),
        (False, "3.0"),
    ],
)
@pytest.mark.parametrize("PipelineFactory", [PipelineFactory, v2.Pipeline])
def test_run_with_dataset(batchmode: bool, version: str, PipelineFactory):
    dataset = DatasetFactory.list(query="for_functional_tests")["results"][0]
    data_asset_id = dataset.id
    data_id = dataset.source_data["en"].id
    pipeline = PipelineFactory.list(query="SingleNodePipeline")["results"][0]

    response = pipeline.run(
        data=data_id,
        data_asset=data_asset_id,
        batch_mode=batchmode,
        **{"version": version},
    )
    assert response["status"] == ResponseStatus.SUCCESS


@pytest.mark.parametrize(
    "batchmode,version",
    [
        (True, "2.0"),
        (True, "3.0"),
        (False, "2.0"),
        (False, "3.0"),
    ],
)
@pytest.mark.parametrize("PipelineFactory", [PipelineFactory, v2.Pipeline])
def test_run_multipipe_with_strings(batchmode: bool, version: str, PipelineFactory):
    pipeline = PipelineFactory.list(query="MultiInputPipeline")["results"][0]

    response = pipeline.run(
        data={"Input": "Translate this thing.", "Reference": "Traduza esta coisa."},
        batch_mode=batchmode,
        **{"version": version},
    )
    assert response["status"] == ResponseStatus.SUCCESS


@pytest.mark.parametrize(
    "batchmode,version",
    [
        (True, "2.0"),
        (True, "3.0"),
        (False, "2.0"),
        (False, "3.0"),
    ],
)
@pytest.mark.parametrize("PipelineFactory", [PipelineFactory, v2.Pipeline])
def test_run_multipipe_with_datasets(batchmode: bool, version: str, PipelineFactory):
    pipeline = PipelineFactory.list(query="MultiInputPipeline")["results"][0]

    dataset = DatasetFactory.list(query="for_functional_tests")["results"][0]
    data_asset_id = dataset.id

    input_id = dataset.source_data["en"].id
    reference_id = dataset.target_data["pt"][0].id

    response = pipeline.run(
        data={"Input": input_id, "Reference": reference_id},
        data_asset={"Input": data_asset_id, "Reference": data_asset_id},
        batch_mode=batchmode,
        **{"version": version},
    )
    assert response["status"] == ResponseStatus.SUCCESS


@pytest.mark.parametrize("version", ["2.0", "3.0"])
@pytest.mark.parametrize("PipelineFactory", [PipelineFactory, v2.Pipeline])
def test_run_segment_reconstruct(version: str, PipelineFactory):
    pipeline = PipelineFactory.list(query="Segmentation/Reconstruction Functional Test - DO NOT DELETE")["results"][0]
    response = pipeline.run(
        "https://aixplain-platform-assets.s3.amazonaws.com/samples/en/CPAC1x2.wav",
        **{"version": version},
    )

    assert response["status"] == ResponseStatus.SUCCESS


@pytest.mark.parametrize("version", ["2.0", "3.0"])
@pytest.mark.parametrize("PipelineFactory", [PipelineFactory, v2.Pipeline])
def test_run_translation_metric(version: str, PipelineFactory):
    dataset = DatasetFactory.list(query="for_functional_tests")["results"][0]
    data_asset_id = dataset.id

    reference_id = dataset.target_data["pt"][0].id

    pipeline = PipelineFactory.list(query="Translation Metric Functional Test - DO NOT DELETE")["results"][0]
    response = pipeline.run(
        data={"TextInput": reference_id, "ReferenceInput": reference_id},
        data_asset={"TextInput": data_asset_id, "ReferenceInput": data_asset_id},
        **{"version": version},
    )

    assert response["status"] == ResponseStatus.SUCCESS


@pytest.mark.parametrize("version", ["2.0", "3.0"])
@pytest.mark.parametrize("PipelineFactory", [PipelineFactory, v2.Pipeline])
def test_run_metric(version: str, PipelineFactory):
    pipeline = PipelineFactory.list(query="ASR Metric Functional Test - DO NOT DELETE")["results"][0]
    response = pipeline.run(
        {
            "AudioInput": "https://aixplain-platform-assets.s3.amazonaws.com/samples/en/CPAC1x2.wav",
            "ReferenceInput": "https://aixplain-platform-assets.s3.amazonaws.com/samples/en/CPAC1x2.txt",
        },
        **{"version": version},
    )

    assert response["status"] == ResponseStatus.SUCCESS


@pytest.mark.parametrize(
    "input_data,output_data,version",
    [
        (
            "https://aixplain-platform-assets.s3.amazonaws.com/samples/en/CPAC1x2.wav",
            "AudioOutput",
            "2.0",
        ),
        (
            "https://aixplain-platform-assets.s3.amazonaws.com/samples/en/CPAC1x2.txt",
            "TextOutput",
            "2.0",
        ),
        (
            "https://aixplain-platform-assets.s3.amazonaws.com/samples/en/CPAC1x2.wav",
            "AudioOutput",
            "3.0",
        ),
        (
            "https://aixplain-platform-assets.s3.amazonaws.com/samples/en/CPAC1x2.txt",
            "TextOutput",
            "3.0",
        ),
    ],
)
@pytest.mark.parametrize("PipelineFactory", [PipelineFactory, v2.Pipeline])
def test_run_router(input_data: str, output_data: str, version: str, PipelineFactory):
    pipeline = PipelineFactory.list(query="Router Test - DO NOT DELETE")["results"][0]
    response = pipeline.run(input_data, **{"version": version})

    assert response["status"] == ResponseStatus.SUCCESS


@pytest.mark.parametrize(
    "input_data,output_data,version",
    [
        ("I love it.", "PositiveOutput", "2.0"),
        ("I hate it.", "NegativeOutput", "2.0"),
        ("I love it.", "PositiveOutput", "3.0"),
        ("I hate it.", "NegativeOutput", "3.0"),
    ],
)
@pytest.mark.parametrize("PipelineFactory", [PipelineFactory, v2.Pipeline])
def test_run_decision(input_data: str, output_data: str, version: str, PipelineFactory):
    pipeline = PipelineFactory.list(query="Decision Test - DO NOT DELETE")["results"][0]
    response = pipeline.run(input_data, **{"version": version})

    assert response["status"] == ResponseStatus.SUCCESS
    assert response["data"][0]["label"] == output_data


@pytest.mark.parametrize("version", ["3.0"])
@pytest.mark.parametrize("PipelineFactory", [PipelineFactory, v2.Pipeline])
def test_run_script(version: str, PipelineFactory):
    pipeline = PipelineFactory.list(query="Script Functional Test - DO NOT DELETE")["results"][0]
    response = pipeline.run(
        "https://aixplain-platform-assets.s3.amazonaws.com/samples/en/CPAC1x2.wav",
        **{"version": version},
    )

    assert response["status"] == ResponseStatus.SUCCESS
    data = response["data"][0]["segments"][0]["response"]
    assert data.startswith("SCRIPT MODIFIED:")


@pytest.mark.parametrize("version", ["2.0", "3.0"])
@pytest.mark.parametrize("PipelineFactory", [PipelineFactory, v2.Pipeline])
def test_run_text_reconstruction(version: str, PipelineFactory):
    pipeline = PipelineFactory.list(query="Text Reconstruction - DO NOT DELETE")["results"][0]
    response = pipeline.run("Segment A\nSegment B\nSegment C", **{"version": version})

    assert response["status"] == ResponseStatus.SUCCESS
    labels = [d["label"] for d in response["data"]]
    assert "Audio (Direct)" in labels
    assert "Audio (Text Reconstruction)" in labels
    assert "Audio (Audio Reconstruction)" in labels
    assert "Text Reconstruction" in labels

    for d in response["data"]:
        assert len(d["segments"]) > 0
        assert d["segments"][0]["success"] is True


@pytest.mark.parametrize("version", ["3.0"])
@pytest.mark.parametrize("PipelineFactory", [PipelineFactory, v2.Pipeline])
def test_run_diarization(version: str, PipelineFactory):
    pipeline = PipelineFactory.list(query="Diarization ASR Functional Test - DO NOT DELETE")["results"][0]
    response = pipeline.run(
        "https://aixplain-platform-assets.s3.amazonaws.com/samples/en/CPAC1x2.wav",
        **{"version": version},
    )

    assert response["status"] == ResponseStatus.SUCCESS
    for d in response["data"]:
        assert len(d["segments"]) > 0
        assert d["segments"][0]["success"] is True


@pytest.mark.parametrize("version", ["3.0"])
@pytest.mark.parametrize("PipelineFactory", [PipelineFactory, v2.Pipeline])
def test_run_failure(version: str, PipelineFactory):
    pipeline = PipelineFactory.list(query="Script Functional Test - DO NOT DELETE")["results"][0]
    response = pipeline.run(
        "INCORRECT DATA",
        **{"version": version},
    )

    assert response["status"] == ResponseStatus.FAILED


@pytest.mark.parametrize("version", ["2.0", "3.0"])
@pytest.mark.parametrize("PipelineFactory", [PipelineFactory, v2.Pipeline])
def test_run_async_simple(version: str, PipelineFactory):
    """Test simple async pipeline execution with polling"""
    pipeline = PipelineFactory.list(query="SingleNodePipeline")["results"][0]

    # Start async execution
    response = pipeline.run_async(
        data="Translate this simple text",
        **{"version": version}
    )

    poll_url = response["url"]
    import time
<<<<<<< HEAD
    max_attempts = 55
=======
    max_attempts = 30
>>>>>>> c155a633
    attempt = 0

    while attempt < max_attempts:
        poll_response = pipeline.poll(poll_url)
        if hasattr(poll_response, 'completed') and poll_response.completed:
            break
        elif isinstance(poll_response, dict) and poll_response.get("completed", False):
            break
        time.sleep(1)
        attempt += 1

    assert poll_response.status == ResponseStatus.SUCCESS<|MERGE_RESOLUTION|>--- conflicted
+++ resolved
@@ -337,23 +337,17 @@
     pipeline = PipelineFactory.list(query="SingleNodePipeline")["results"][0]
 
     # Start async execution
-    response = pipeline.run_async(
-        data="Translate this simple text",
-        **{"version": version}
-    )
+    response = pipeline.run_async(data="Translate this simple text", **{"version": version})
 
     poll_url = response["url"]
     import time
-<<<<<<< HEAD
+
     max_attempts = 55
-=======
-    max_attempts = 30
->>>>>>> c155a633
     attempt = 0
 
     while attempt < max_attempts:
         poll_response = pipeline.poll(poll_url)
-        if hasattr(poll_response, 'completed') and poll_response.completed:
+        if hasattr(poll_response, "completed") and poll_response.completed:
             break
         elif isinstance(poll_response, dict) and poll_response.get("completed", False):
             break
