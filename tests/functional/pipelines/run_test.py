__author__ = "thiagocastroferreira"

"""
Copyright 2022 The aiXplain SDK authors

Licensed under the Apache License, Version 2.0 (the "License");
you may not use this file except in compliance with the License.
You may obtain a copy of the License at

     http://www.apache.org/licenses/LICENSE-2.0

Unless required by applicable law or agreed to in writing, software
distributed under the License is distributed on an "AS IS" BASIS,
WITHOUT WARRANTIES OR CONDITIONS OF ANY KIND, either express or implied.
See the License for the specific language governing permissions and
limitations under the License.
"""

import pytest
import os
from aixplain.factories import DatasetFactory, PipelineFactory
<<<<<<< HEAD
from aixplain.enums.response_status import ResponseStatus
=======
>>>>>>> aef2e1bf
from aixplain import aixplain_v2 as v2


@pytest.mark.parametrize("PipelineFactory", [PipelineFactory, v2.Pipeline])
def test_list_pipelines(PipelineFactory):
    search_result = PipelineFactory.list()

    assert "results" in search_result
    assert "page_total" in search_result
    assert "page_number" in search_result
    assert "total" in search_result
    assert len(search_result["results"]) > 0


@pytest.mark.parametrize("PipelineFactory", [PipelineFactory, v2.Pipeline])
def test_get_pipeline(PipelineFactory):
    reference_pipeline = PipelineFactory.list()["results"][0]

    hypothesis_pipeline = PipelineFactory.get(reference_pipeline.id)
    assert hypothesis_pipeline.id == reference_pipeline.id


@pytest.mark.parametrize(
    "batchmode,version",
    [
        (True, "2.0"),
        (True, "3.0"),
        (False, "2.0"),
        (False, "3.0"),
    ],
)
def test_run_single_str(batchmode: bool, version: str):
    pipeline = PipelineFactory.list(query="SingleNodePipeline")["results"][0]

<<<<<<< HEAD
    response = pipeline.run(
        data="Translate this thing", batch_mode=batchmode, **{"version": version}
    )
    assert response["status"] == ResponseStatus.SUCCESS
=======
    response = pipeline.run(data="Translate this thing", batch_mode=batchmode, **{"version": version})
    assert response["status"] == "SUCCESS"
>>>>>>> aef2e1bf


@pytest.mark.parametrize(
    "batchmode,version",
    [
        (True, "2.0"),
        (True, "3.0"),
        (False, "2.0"),
        (False, "3.0"),
    ],
)
@pytest.mark.parametrize("PipelineFactory", [PipelineFactory, v2.Pipeline])
def test_run_single_local_file(batchmode: bool, version: str, PipelineFactory):
    pipeline = PipelineFactory.list(query="SingleNodePipeline")["results"][0]

    fname = "translate_this.txt"
    with open(fname, "w") as f:
        f.write("Translate this thing")

    response = pipeline.run(data=fname, batch_mode=batchmode, **{"version": version})
    os.remove(fname)
    assert response["status"] == ResponseStatus.SUCCESS


@pytest.mark.parametrize(
    "batchmode,version",
    [
        (True, "2.0"),
        (True, "3.0"),
        (False, "2.0"),
        (False, "3.0"),
    ],
)
@pytest.mark.parametrize("PipelineFactory", [PipelineFactory, v2.Pipeline])
def test_run_with_url(batchmode: bool, version: str, PipelineFactory):
    pipeline = PipelineFactory.list(query="SingleNodePipeline")["results"][0]

    response = pipeline.run(
        data="https://aixplain-platform-assets.s3.amazonaws.com/data/dev/64c81163f8bdcac7443c2dad/data/f8.txt",
        batch_mode=batchmode,
        **{"version": version},
    )
    assert response["status"] == ResponseStatus.SUCCESS


@pytest.mark.parametrize(
    "batchmode,version",
    [
        (True, "2.0"),
        (True, "3.0"),
        (False, "2.0"),
        (False, "3.0"),
    ],
)
@pytest.mark.parametrize("PipelineFactory", [PipelineFactory, v2.Pipeline])
def test_run_with_dataset(batchmode: bool, version: str, PipelineFactory):
    dataset = DatasetFactory.list(query="for_functional_tests")["results"][0]
    data_asset_id = dataset.id
    data_id = dataset.source_data["en"].id
    pipeline = PipelineFactory.list(query="SingleNodePipeline")["results"][0]

    response = pipeline.run(
        data=data_id,
        data_asset=data_asset_id,
        batch_mode=batchmode,
        **{"version": version},
    )
    assert response["status"] == ResponseStatus.SUCCESS


@pytest.mark.parametrize(
    "batchmode,version",
    [
        (True, "2.0"),
        (True, "3.0"),
        (False, "2.0"),
        (False, "3.0"),
    ],
)
@pytest.mark.parametrize("PipelineFactory", [PipelineFactory, v2.Pipeline])
def test_run_multipipe_with_strings(batchmode: bool, version: str, PipelineFactory):
    pipeline = PipelineFactory.list(query="MultiInputPipeline")["results"][0]

    response = pipeline.run(
        data={"Input": "Translate this thing.", "Reference": "Traduza esta coisa."},
        batch_mode=batchmode,
        **{"version": version},
    )
    assert response["status"] == ResponseStatus.SUCCESS


@pytest.mark.parametrize(
    "batchmode,version",
    [
        (True, "2.0"),
        (True, "3.0"),
        (False, "2.0"),
        (False, "3.0"),
    ],
)
@pytest.mark.parametrize("PipelineFactory", [PipelineFactory, v2.Pipeline])
def test_run_multipipe_with_datasets(batchmode: bool, version: str, PipelineFactory):
    pipeline = PipelineFactory.list(query="MultiInputPipeline")["results"][0]

    dataset = DatasetFactory.list(query="for_functional_tests")["results"][0]
    data_asset_id = dataset.id

    input_id = dataset.source_data["en"].id
    reference_id = dataset.target_data["pt"][0].id

    response = pipeline.run(
        data={"Input": input_id, "Reference": reference_id},
        data_asset={"Input": data_asset_id, "Reference": data_asset_id},
        batch_mode=batchmode,
        **{"version": version},
    )
    assert response["status"] == ResponseStatus.SUCCESS


@pytest.mark.parametrize("version", ["2.0", "3.0"])
@pytest.mark.parametrize("PipelineFactory", [PipelineFactory, v2.Pipeline])
def test_run_segment_reconstruct(version: str, PipelineFactory):
<<<<<<< HEAD
    pipeline = PipelineFactory.list(
        query="Segmentation/Reconstruction Functional Test - DO NOT DELETE"
    )["results"][0]
=======
    pipeline = PipelineFactory.list(query="Segmentation/Reconstruction Functional Test - DO NOT DELETE")["results"][0]
>>>>>>> aef2e1bf
    response = pipeline.run(
        "https://aixplain-platform-assets.s3.amazonaws.com/samples/en/CPAC1x2.wav",
        **{"version": version},
    )

    assert response["status"] == ResponseStatus.SUCCESS


@pytest.mark.parametrize("version", ["2.0", "3.0"])
@pytest.mark.parametrize("PipelineFactory", [PipelineFactory, v2.Pipeline])
def test_run_translation_metric(version: str, PipelineFactory):
    dataset = DatasetFactory.list(query="for_functional_tests")["results"][0]
    data_asset_id = dataset.id

    reference_id = dataset.target_data["pt"][0].id

    pipeline = PipelineFactory.list(query="Translation Metric Functional Test - DO NOT DELETE")["results"][0]
    response = pipeline.run(
        data={"TextInput": reference_id, "ReferenceInput": reference_id},
        data_asset={"TextInput": data_asset_id, "ReferenceInput": data_asset_id},
        **{"version": version},
    )

    assert response["status"] == ResponseStatus.SUCCESS


@pytest.mark.parametrize("version", ["2.0", "3.0"])
@pytest.mark.parametrize("PipelineFactory", [PipelineFactory, v2.Pipeline])
def test_run_metric(version: str, PipelineFactory):
<<<<<<< HEAD
    pipeline = PipelineFactory.list(query="ASR Metric Functional Test - DO NOT DELETE")[
        "results"
    ][0]
=======
    pipeline = PipelineFactory.list(query="ASR Metric Functional Test - DO NOT DELETE")["results"][0]
>>>>>>> aef2e1bf
    response = pipeline.run(
        {
            "AudioInput": "https://aixplain-platform-assets.s3.amazonaws.com/samples/en/CPAC1x2.wav",
            "ReferenceInput": "https://aixplain-platform-assets.s3.amazonaws.com/samples/en/CPAC1x2.txt",
        },
        **{"version": version},
    )

    assert response["status"] == ResponseStatus.SUCCESS


@pytest.mark.parametrize(
    "input_data,output_data,version",
    [
        (
            "https://aixplain-platform-assets.s3.amazonaws.com/samples/en/CPAC1x2.wav",
            "AudioOutput",
            "2.0",
        ),
        (
            "https://aixplain-platform-assets.s3.amazonaws.com/samples/en/CPAC1x2.txt",
            "TextOutput",
            "2.0",
        ),
        (
            "https://aixplain-platform-assets.s3.amazonaws.com/samples/en/CPAC1x2.wav",
            "AudioOutput",
            "3.0",
        ),
        (
            "https://aixplain-platform-assets.s3.amazonaws.com/samples/en/CPAC1x2.txt",
            "TextOutput",
            "3.0",
        ),
    ],
)
@pytest.mark.parametrize("PipelineFactory", [PipelineFactory, v2.Pipeline])
def test_run_router(input_data: str, output_data: str, version: str, PipelineFactory):
    pipeline = PipelineFactory.list(query="Router Test - DO NOT DELETE")["results"][0]
    response = pipeline.run(input_data, **{"version": version})

    assert response["status"] == ResponseStatus.SUCCESS


@pytest.mark.parametrize(
    "input_data,output_data,version",
    [
        ("I love it.", "PositiveOutput", "2.0"),
        ("I hate it.", "NegativeOutput", "2.0"),
        ("I love it.", "PositiveOutput", "3.0"),
        ("I hate it.", "NegativeOutput", "3.0"),
    ],
)
@pytest.mark.parametrize("PipelineFactory", [PipelineFactory, v2.Pipeline])
def test_run_decision(input_data: str, output_data: str, version: str, PipelineFactory):
    pipeline = PipelineFactory.list(query="Decision Test - DO NOT DELETE")["results"][0]
    response = pipeline.run(input_data, **{"version": version})

    assert response["status"] == ResponseStatus.SUCCESS
    assert response["data"][0]["label"] == output_data


@pytest.mark.parametrize("version", ["3.0"])
@pytest.mark.parametrize("PipelineFactory", [PipelineFactory, v2.Pipeline])
def test_run_script(version: str, PipelineFactory):
<<<<<<< HEAD
    pipeline = PipelineFactory.list(query="Script Functional Test - DO NOT DELETE")[
        "results"
    ][0]
=======
    pipeline = PipelineFactory.list(query="Script Functional Test - DO NOT DELETE")["results"][0]
>>>>>>> aef2e1bf
    response = pipeline.run(
        "https://aixplain-platform-assets.s3.amazonaws.com/samples/en/CPAC1x2.wav",
        **{"version": version},
    )

    assert response["status"] == ResponseStatus.SUCCESS
    data = response["data"][0]["segments"][0]["response"]
    assert data.startswith("SCRIPT MODIFIED:")


@pytest.mark.parametrize("version", ["2.0", "3.0"])
@pytest.mark.parametrize("PipelineFactory", [PipelineFactory, v2.Pipeline])
def test_run_text_reconstruction(version: str, PipelineFactory):
<<<<<<< HEAD
    pipeline = PipelineFactory.list(query="Text Reconstruction - DO NOT DELETE")[
        "results"
    ][0]
=======
    pipeline = PipelineFactory.list(query="Text Reconstruction - DO NOT DELETE")["results"][0]
>>>>>>> aef2e1bf
    response = pipeline.run("Segment A\nSegment B\nSegment C", **{"version": version})

    assert response["status"] == ResponseStatus.SUCCESS
    labels = [d["label"] for d in response["data"]]
    assert "Audio (Direct)" in labels
    assert "Audio (Text Reconstruction)" in labels
    assert "Audio (Audio Reconstruction)" in labels
    assert "Text Reconstruction" in labels

    for d in response["data"]:
        assert len(d["segments"]) > 0
        assert d["segments"][0]["success"] is True


@pytest.mark.parametrize("version", ["3.0"])
@pytest.mark.parametrize("PipelineFactory", [PipelineFactory, v2.Pipeline])
def test_run_diarization(version: str, PipelineFactory):
<<<<<<< HEAD
    pipeline = PipelineFactory.list(
        query="Diarization ASR Functional Test - DO NOT DELETE"
    )["results"][0]
=======
    pipeline = PipelineFactory.list(query="Diarization ASR Functional Test - DO NOT DELETE")["results"][0]
>>>>>>> aef2e1bf
    response = pipeline.run(
        "https://aixplain-platform-assets.s3.amazonaws.com/samples/en/CPAC1x2.wav",
        **{"version": version},
    )

    assert response["status"] == ResponseStatus.SUCCESS
    for d in response["data"]:
        assert len(d["segments"]) > 0
        assert d["segments"][0]["success"] is True

@pytest.mark.parametrize("version", ["3.0"])
@pytest.mark.parametrize("PipelineFactory", [PipelineFactory, v2.Pipeline])
def test_run_failure(version: str, PipelineFactory):
    pipeline = PipelineFactory.list(query="Script Functional Test - DO NOT DELETE")[
        "results"
    ][0]
    response = pipeline.run(
        "INCORRECT DATA",
        **{"version": version},
    )

    assert response["status"] == ResponseStatus.FAILED<|MERGE_RESOLUTION|>--- conflicted
+++ resolved
@@ -19,10 +19,7 @@
 import pytest
 import os
 from aixplain.factories import DatasetFactory, PipelineFactory
-<<<<<<< HEAD
 from aixplain.enums.response_status import ResponseStatus
-=======
->>>>>>> aef2e1bf
 from aixplain import aixplain_v2 as v2
 
 
@@ -57,15 +54,10 @@
 def test_run_single_str(batchmode: bool, version: str):
     pipeline = PipelineFactory.list(query="SingleNodePipeline")["results"][0]
 
-<<<<<<< HEAD
     response = pipeline.run(
         data="Translate this thing", batch_mode=batchmode, **{"version": version}
     )
     assert response["status"] == ResponseStatus.SUCCESS
-=======
-    response = pipeline.run(data="Translate this thing", batch_mode=batchmode, **{"version": version})
-    assert response["status"] == "SUCCESS"
->>>>>>> aef2e1bf
 
 
 @pytest.mark.parametrize(
@@ -188,13 +180,9 @@
 @pytest.mark.parametrize("version", ["2.0", "3.0"])
 @pytest.mark.parametrize("PipelineFactory", [PipelineFactory, v2.Pipeline])
 def test_run_segment_reconstruct(version: str, PipelineFactory):
-<<<<<<< HEAD
     pipeline = PipelineFactory.list(
         query="Segmentation/Reconstruction Functional Test - DO NOT DELETE"
     )["results"][0]
-=======
-    pipeline = PipelineFactory.list(query="Segmentation/Reconstruction Functional Test - DO NOT DELETE")["results"][0]
->>>>>>> aef2e1bf
     response = pipeline.run(
         "https://aixplain-platform-assets.s3.amazonaws.com/samples/en/CPAC1x2.wav",
         **{"version": version},
@@ -224,13 +212,9 @@
 @pytest.mark.parametrize("version", ["2.0", "3.0"])
 @pytest.mark.parametrize("PipelineFactory", [PipelineFactory, v2.Pipeline])
 def test_run_metric(version: str, PipelineFactory):
-<<<<<<< HEAD
     pipeline = PipelineFactory.list(query="ASR Metric Functional Test - DO NOT DELETE")[
         "results"
     ][0]
-=======
-    pipeline = PipelineFactory.list(query="ASR Metric Functional Test - DO NOT DELETE")["results"][0]
->>>>>>> aef2e1bf
     response = pipeline.run(
         {
             "AudioInput": "https://aixplain-platform-assets.s3.amazonaws.com/samples/en/CPAC1x2.wav",
@@ -296,13 +280,9 @@
 @pytest.mark.parametrize("version", ["3.0"])
 @pytest.mark.parametrize("PipelineFactory", [PipelineFactory, v2.Pipeline])
 def test_run_script(version: str, PipelineFactory):
-<<<<<<< HEAD
     pipeline = PipelineFactory.list(query="Script Functional Test - DO NOT DELETE")[
         "results"
     ][0]
-=======
-    pipeline = PipelineFactory.list(query="Script Functional Test - DO NOT DELETE")["results"][0]
->>>>>>> aef2e1bf
     response = pipeline.run(
         "https://aixplain-platform-assets.s3.amazonaws.com/samples/en/CPAC1x2.wav",
         **{"version": version},
@@ -316,13 +296,9 @@
 @pytest.mark.parametrize("version", ["2.0", "3.0"])
 @pytest.mark.parametrize("PipelineFactory", [PipelineFactory, v2.Pipeline])
 def test_run_text_reconstruction(version: str, PipelineFactory):
-<<<<<<< HEAD
     pipeline = PipelineFactory.list(query="Text Reconstruction - DO NOT DELETE")[
         "results"
     ][0]
-=======
-    pipeline = PipelineFactory.list(query="Text Reconstruction - DO NOT DELETE")["results"][0]
->>>>>>> aef2e1bf
     response = pipeline.run("Segment A\nSegment B\nSegment C", **{"version": version})
 
     assert response["status"] == ResponseStatus.SUCCESS
@@ -340,13 +316,9 @@
 @pytest.mark.parametrize("version", ["3.0"])
 @pytest.mark.parametrize("PipelineFactory", [PipelineFactory, v2.Pipeline])
 def test_run_diarization(version: str, PipelineFactory):
-<<<<<<< HEAD
     pipeline = PipelineFactory.list(
         query="Diarization ASR Functional Test - DO NOT DELETE"
     )["results"][0]
-=======
-    pipeline = PipelineFactory.list(query="Diarization ASR Functional Test - DO NOT DELETE")["results"][0]
->>>>>>> aef2e1bf
     response = pipeline.run(
         "https://aixplain-platform-assets.s3.amazonaws.com/samples/en/CPAC1x2.wav",
         **{"version": version},
