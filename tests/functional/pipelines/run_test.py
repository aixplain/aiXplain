__author__ = "thiagocastroferreira"

"""
Copyright 2022 The aiXplain SDK authors

Licensed under the Apache License, Version 2.0 (the "License");
you may not use this file except in compliance with the License.
You may obtain a copy of the License at

     http://www.apache.org/licenses/LICENSE-2.0

Unless required by applicable law or agreed to in writing, software
distributed under the License is distributed on an "AS IS" BASIS,
WITHOUT WARRANTIES OR CONDITIONS OF ANY KIND, either express or implied.
See the License for the specific language governing permissions and
limitations under the License.
"""

import pytest
import os
import requests
from aixplain.factories import DatasetFactory, PipelineFactory
from aixplain import aixplain_v2 as v2


@pytest.mark.parametrize("PipelineFactory", [PipelineFactory, v2.Pipeline])
def test_list_pipelines(PipelineFactory):
    search_result = PipelineFactory.list()

    assert "results" in search_result
    assert "page_total" in search_result
    assert "page_number" in search_result
    assert "total" in search_result
    assert len(search_result["results"]) > 0


@pytest.mark.parametrize("PipelineFactory", [PipelineFactory, v2.Pipeline])
def test_get_pipeline(PipelineFactory):
    reference_pipeline = PipelineFactory.list()["results"][0]

    hypothesis_pipeline = PipelineFactory.get(reference_pipeline.id)
    assert hypothesis_pipeline.id == reference_pipeline.id


@pytest.mark.parametrize(
    "batchmode,version",
    [
        (True, "2.0"),
        (True, "3.0"),
        (False, "2.0"),
        (False, "3.0"),
    ],
)
def test_run_single_str(batchmode: bool, version: str):
    pipeline = PipelineFactory.list(query="SingleNodePipeline")["results"][0]

    response = pipeline.run(
        data="Translate this thing", batch_mode=batchmode, **{"version": version}
    )
    assert response["status"] == "SUCCESS"


@pytest.mark.parametrize(
    "batchmode,version",
    [
        (True, "2.0"),
        (True, "3.0"),
        (False, "2.0"),
        (False, "3.0"),
    ],
)
@pytest.mark.parametrize("PipelineFactory", [PipelineFactory, v2.Pipeline])
def test_run_single_local_file(batchmode: bool, version: str, PipelineFactory):
    pipeline = PipelineFactory.list(query="SingleNodePipeline")["results"][0]

    fname = "translate_this.txt"
    with open(fname, "w") as f:
        f.write("Translate this thing")

    response = pipeline.run(data=fname, batch_mode=batchmode, **{"version": version})
    os.remove(fname)
    assert response["status"] == "SUCCESS"


@pytest.mark.parametrize(
    "batchmode,version",
    [
        (True, "2.0"),
        (True, "3.0"),
        (False, "2.0"),
        (False, "3.0"),
    ],
)
@pytest.mark.parametrize("PipelineFactory", [PipelineFactory, v2.Pipeline])
def test_run_with_url(batchmode: bool, version: str, PipelineFactory):
    pipeline = PipelineFactory.list(query="SingleNodePipeline")["results"][0]

    response = pipeline.run(
        data="https://aixplain-platform-assets.s3.amazonaws.com/data/dev/64c81163f8bdcac7443c2dad/data/f8.txt",
        batch_mode=batchmode,
        **{"version": version},
    )
    assert response["status"] == "SUCCESS"


@pytest.mark.parametrize(
    "batchmode,version",
    [
        (True, "2.0"),
        (True, "3.0"),
        (False, "2.0"),
        (False, "3.0"),
    ],
)
@pytest.mark.parametrize("PipelineFactory", [PipelineFactory, v2.Pipeline])
def test_run_with_dataset(batchmode: bool, version: str, PipelineFactory):
    dataset = DatasetFactory.list(query="for_functional_tests")["results"][0]
    data_asset_id = dataset.id
    data_id = dataset.source_data["en"].id
    pipeline = PipelineFactory.list(query="SingleNodePipeline")["results"][0]

    response = pipeline.run(
        data=data_id,
        data_asset=data_asset_id,
        batch_mode=batchmode,
        **{"version": version},
    )
    assert response["status"] == "SUCCESS"


@pytest.mark.parametrize(
    "batchmode,version",
    [
        (True, "2.0"),
        (True, "3.0"),
        (False, "2.0"),
        (False, "3.0"),
    ],
)
@pytest.mark.parametrize("PipelineFactory", [PipelineFactory, v2.Pipeline])
def test_run_multipipe_with_strings(batchmode: bool, version: str, PipelineFactory):
    pipeline = PipelineFactory.list(query="MultiInputPipeline")["results"][0]

    response = pipeline.run(
        data={"Input": "Translate this thing.", "Reference": "Traduza esta coisa."},
        batch_mode=batchmode,
        **{"version": version},
    )
    assert response["status"] == "SUCCESS"


@pytest.mark.parametrize(
    "batchmode,version",
    [
        (True, "2.0"),
        (True, "3.0"),
        (False, "2.0"),
        (False, "3.0"),
    ],
)
@pytest.mark.parametrize("PipelineFactory", [PipelineFactory, v2.Pipeline])
def test_run_multipipe_with_datasets(batchmode: bool, version: str, PipelineFactory):
    pipeline = PipelineFactory.list(query="MultiInputPipeline")["results"][0]

    dataset = DatasetFactory.list(query="for_functional_tests")["results"][0]
    data_asset_id = dataset.id

    input_id = dataset.source_data["en"].id
    reference_id = dataset.target_data["pt"][0].id

    response = pipeline.run(
        data={"Input": input_id, "Reference": reference_id},
        data_asset={"Input": data_asset_id, "Reference": data_asset_id},
        batch_mode=batchmode,
        **{"version": version},
    )
    assert response["status"] == "SUCCESS"


@pytest.mark.parametrize("version", ["2.0", "3.0"])
@pytest.mark.parametrize("PipelineFactory", [PipelineFactory, v2.Pipeline])
def test_run_segment_reconstruct(version: str, PipelineFactory):
<<<<<<< HEAD
    pipeline = PipelineFactory.list(query="Segmentation/Reconstruction Functional Test - DO NOT DELETE")["results"][0]
=======
    pipeline = PipelineFactory.list(
        query="Segmentation/Reconstruction Functional Test - DO NOT DELETE"
    )["results"][0]
>>>>>>> 168f2f53
    response = pipeline.run(
        "https://aixplain-platform-assets.s3.amazonaws.com/samples/en/CPAC1x2.wav",
        **{"version": version},
    )

    assert response["status"] == "SUCCESS"
    output = response["data"][0]
    assert output["label"] == "Output 1"


@pytest.mark.parametrize("version", ["2.0", "3.0"])
@pytest.mark.parametrize("PipelineFactory", [PipelineFactory, v2.Pipeline])
def test_run_translation_metric(version: str, PipelineFactory):
    dataset = DatasetFactory.list(query="for_functional_tests")["results"][0]
    data_asset_id = dataset.id

    reference_id = dataset.target_data["pt"][0].id

    pipeline = PipelineFactory.list(
        query="Translation Metric Functional Test - DO NOT DELETE"
    )["results"][0]
    response = pipeline.run(
        data={"TextInput": reference_id, "ReferenceInput": reference_id},
        data_asset={"TextInput": data_asset_id, "ReferenceInput": data_asset_id},
        **{"version": version},
    )

    assert response["status"] == "SUCCESS"
    data = response["data"][0]["segments"][0]["response"]
    data = requests.get(data).text
    assert float(data) == 100.0


@pytest.mark.parametrize("version", ["2.0", "3.0"])
@pytest.mark.parametrize("PipelineFactory", [PipelineFactory, v2.Pipeline])
def test_run_metric(version: str, PipelineFactory):
<<<<<<< HEAD
    pipeline = PipelineFactory.list(query="ASR Metric Functional Test - DO NOT DELETE")["results"][0]
=======
    pipeline = PipelineFactory.list(query="ASR Metric Functional Test - DO NOT DELETE")[
        "results"
    ][0]
>>>>>>> 168f2f53
    response = pipeline.run(
        {
            "AudioInput": "https://aixplain-platform-assets.s3.amazonaws.com/samples/en/CPAC1x2.wav",
            "ReferenceInput": "https://aixplain-platform-assets.s3.amazonaws.com/samples/en/CPAC1x2.txt",
        },
        **{"version": version},
    )

    assert response["status"] == "SUCCESS"
    assert len(response["data"]) == 2
    assert response["data"][0]["label"] in ["TranscriptOutput", "ScoreOutput"]
    assert response["data"][1]["label"] in ["TranscriptOutput", "ScoreOutput"]


@pytest.mark.parametrize(
    "input_data,output_data,version",
    [
        (
            "https://aixplain-platform-assets.s3.amazonaws.com/samples/en/CPAC1x2.wav",
            "AudioOutput",
            "2.0",
        ),
        (
            "https://aixplain-platform-assets.s3.amazonaws.com/samples/en/CPAC1x2.txt",
            "TextOutput",
            "2.0",
        ),
        (
            "https://aixplain-platform-assets.s3.amazonaws.com/samples/en/CPAC1x2.wav",
            "AudioOutput",
            "3.0",
        ),
        (
            "https://aixplain-platform-assets.s3.amazonaws.com/samples/en/CPAC1x2.txt",
            "TextOutput",
            "3.0",
        ),
    ],
)
@pytest.mark.parametrize("PipelineFactory", [PipelineFactory, v2.Pipeline])
def test_run_router(input_data: str, output_data: str, version: str, PipelineFactory):
    pipeline = PipelineFactory.list(query="Router Test - DO NOT DELETE")["results"][0]
    response = pipeline.run(input_data, **{"version": version})

    assert response["status"] == "SUCCESS"
    assert response["data"][0]["label"] == output_data


@pytest.mark.parametrize(
    "input_data,output_data,version",
    [
        ("I love it.", "PositiveOutput", "2.0"),
        ("I hate it.", "NegativeOutput", "2.0"),
        ("I love it.", "PositiveOutput", "3.0"),
        ("I hate it.", "NegativeOutput", "3.0"),
    ],
)
@pytest.mark.parametrize("PipelineFactory", [PipelineFactory, v2.Pipeline])
def test_run_decision(input_data: str, output_data: str, version: str, PipelineFactory):
    pipeline = PipelineFactory.list(query="Decision Test - DO NOT DELETE")["results"][0]
    response = pipeline.run(input_data, **{"version": version})

    assert response["status"] == "SUCCESS"
    assert response["data"][0]["label"] == output_data


@pytest.mark.parametrize("version", ["3.0"])
@pytest.mark.parametrize("PipelineFactory", [PipelineFactory, v2.Pipeline])
def test_run_script(version: str, PipelineFactory):
<<<<<<< HEAD
    pipeline = PipelineFactory.list(query="Script Functional Test - DO NOT DELETE")["results"][0]
=======
    pipeline = PipelineFactory.list(query="Script Functional Test - DO NOT DELETE")[
        "results"
    ][0]
>>>>>>> 168f2f53
    response = pipeline.run(
        "https://aixplain-platform-assets.s3.amazonaws.com/samples/en/CPAC1x2.wav",
        **{"version": version},
    )

    assert response["status"] == "SUCCESS"
    data = response["data"][0]["segments"][0]["response"]
    assert data.startswith("SCRIPT MODIFIED:")


@pytest.mark.parametrize("version", ["2.0", "3.0"])
@pytest.mark.parametrize("PipelineFactory", [PipelineFactory, v2.Pipeline])
def test_run_text_reconstruction(version: str, PipelineFactory):
<<<<<<< HEAD
    pipeline = PipelineFactory.list(query="Text Reconstruction - DO NOT DELETE")["results"][0]
=======
    pipeline = PipelineFactory.list(query="Text Reconstruction - DO NOT DELETE")[
        "results"
    ][0]
>>>>>>> 168f2f53
    response = pipeline.run("Segment A\nSegment B\nSegment C", **{"version": version})

    assert response["status"] == "SUCCESS"
    labels = [d["label"] for d in response["data"]]
    assert "Audio (Direct)" in labels
    assert "Audio (Text Reconstruction)" in labels
    assert "Audio (Audio Reconstruction)" in labels
    assert "Text Reconstruction" in labels

    for d in response["data"]:
        assert len(d["segments"]) > 0
        assert d["segments"][0]["success"] is True


@pytest.mark.parametrize("version", ["3.0"])
@pytest.mark.parametrize("PipelineFactory", [PipelineFactory, v2.Pipeline])
def test_run_diarization(version: str, PipelineFactory):
<<<<<<< HEAD
    pipeline = PipelineFactory.list(query="Diarization ASR Functional Test - DO NOT DELETE")["results"][0]
=======
    pipeline = PipelineFactory.list(
        query="Diarization ASR Functional Test - DO NOT DELETE"
    )["results"][0]
>>>>>>> 168f2f53
    response = pipeline.run(
        "https://aixplain-platform-assets.s3.amazonaws.com/samples/en/CPAC1x2.wav",
        **{"version": version},
    )

    assert response["status"] == "SUCCESS"
    for d in response["data"]:
        assert len(d["segments"]) > 0
<<<<<<< HEAD
        assert d["segments"][0]["success"] is True
=======
        assert d["segments"][0]["success"] is True


@pytest.mark.parametrize("version", ["3.0"])
@pytest.mark.parametrize("PipelineFactory", [PipelineFactory, v2.Pipeline])
def test_run_failure(version: str, PipelineFactory):
    pipeline = PipelineFactory.list(query="Script Functional Test - DO NOT DELETE")[
        "results"
    ][0]
    response = pipeline.run(
        "INCORRECT DATA",
        **{"version": version},
    )

    assert response["status"] == "ERROR"
>>>>>>> 168f2f53
<|MERGE_RESOLUTION|>--- conflicted
+++ resolved
@@ -180,13 +180,9 @@
 @pytest.mark.parametrize("version", ["2.0", "3.0"])
 @pytest.mark.parametrize("PipelineFactory", [PipelineFactory, v2.Pipeline])
 def test_run_segment_reconstruct(version: str, PipelineFactory):
-<<<<<<< HEAD
-    pipeline = PipelineFactory.list(query="Segmentation/Reconstruction Functional Test - DO NOT DELETE")["results"][0]
-=======
     pipeline = PipelineFactory.list(
         query="Segmentation/Reconstruction Functional Test - DO NOT DELETE"
     )["results"][0]
->>>>>>> 168f2f53
     response = pipeline.run(
         "https://aixplain-platform-assets.s3.amazonaws.com/samples/en/CPAC1x2.wav",
         **{"version": version},
@@ -223,13 +219,9 @@
 @pytest.mark.parametrize("version", ["2.0", "3.0"])
 @pytest.mark.parametrize("PipelineFactory", [PipelineFactory, v2.Pipeline])
 def test_run_metric(version: str, PipelineFactory):
-<<<<<<< HEAD
-    pipeline = PipelineFactory.list(query="ASR Metric Functional Test - DO NOT DELETE")["results"][0]
-=======
     pipeline = PipelineFactory.list(query="ASR Metric Functional Test - DO NOT DELETE")[
         "results"
     ][0]
->>>>>>> 168f2f53
     response = pipeline.run(
         {
             "AudioInput": "https://aixplain-platform-assets.s3.amazonaws.com/samples/en/CPAC1x2.wav",
@@ -299,13 +291,9 @@
 @pytest.mark.parametrize("version", ["3.0"])
 @pytest.mark.parametrize("PipelineFactory", [PipelineFactory, v2.Pipeline])
 def test_run_script(version: str, PipelineFactory):
-<<<<<<< HEAD
-    pipeline = PipelineFactory.list(query="Script Functional Test - DO NOT DELETE")["results"][0]
-=======
     pipeline = PipelineFactory.list(query="Script Functional Test - DO NOT DELETE")[
         "results"
     ][0]
->>>>>>> 168f2f53
     response = pipeline.run(
         "https://aixplain-platform-assets.s3.amazonaws.com/samples/en/CPAC1x2.wav",
         **{"version": version},
@@ -319,13 +307,9 @@
 @pytest.mark.parametrize("version", ["2.0", "3.0"])
 @pytest.mark.parametrize("PipelineFactory", [PipelineFactory, v2.Pipeline])
 def test_run_text_reconstruction(version: str, PipelineFactory):
-<<<<<<< HEAD
-    pipeline = PipelineFactory.list(query="Text Reconstruction - DO NOT DELETE")["results"][0]
-=======
     pipeline = PipelineFactory.list(query="Text Reconstruction - DO NOT DELETE")[
         "results"
     ][0]
->>>>>>> 168f2f53
     response = pipeline.run("Segment A\nSegment B\nSegment C", **{"version": version})
 
     assert response["status"] == "SUCCESS"
@@ -343,13 +327,9 @@
 @pytest.mark.parametrize("version", ["3.0"])
 @pytest.mark.parametrize("PipelineFactory", [PipelineFactory, v2.Pipeline])
 def test_run_diarization(version: str, PipelineFactory):
-<<<<<<< HEAD
-    pipeline = PipelineFactory.list(query="Diarization ASR Functional Test - DO NOT DELETE")["results"][0]
-=======
     pipeline = PipelineFactory.list(
         query="Diarization ASR Functional Test - DO NOT DELETE"
     )["results"][0]
->>>>>>> 168f2f53
     response = pipeline.run(
         "https://aixplain-platform-assets.s3.amazonaws.com/samples/en/CPAC1x2.wav",
         **{"version": version},
@@ -358,11 +338,7 @@
     assert response["status"] == "SUCCESS"
     for d in response["data"]:
         assert len(d["segments"]) > 0
-<<<<<<< HEAD
         assert d["segments"][0]["success"] is True
-=======
-        assert d["segments"][0]["success"] is True
-
 
 @pytest.mark.parametrize("version", ["3.0"])
 @pytest.mark.parametrize("PipelineFactory", [PipelineFactory, v2.Pipeline])
@@ -376,4 +352,3 @@
     )
 
     assert response["status"] == "ERROR"
->>>>>>> 168f2f53
