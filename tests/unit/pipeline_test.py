__author__ = "thiagocastroferreira"

"""
Copyright 2022 The aiXplain SDK authors

Licensed under the Apache License, Version 2.0 (the "License");
you may not use this file except in compliance with the License.
You may obtain a copy of the License at

     http://www.apache.org/licenses/LICENSE-2.0

Unless required by applicable law or agreed to in writing, software
distributed under the License is distributed on an "AS IS" BASIS,
WITHOUT WARRANTIES OR CONDITIONS OF ANY KIND, either express or implied.
See the License for the specific language governing permissions and
limitations under the License.
"""

from dotenv import load_dotenv
import pytest

load_dotenv()
import requests_mock
from aixplain.utils import config
from aixplain.factories import PipelineFactory
from aixplain.modules import Pipeline
from urllib.parse import urljoin
from aixplain.enums import Status
from aixplain.modules.pipeline_response import PipelineResponse

def test_create_pipeline():
    with requests_mock.Mocker() as mock:
        url = urljoin(config.BACKEND_URL, "sdk/pipelines")
        headers = {"x-api-key": config.TEAM_API_KEY, "Content-Type": "application/json"}
        ref_response = {"id": "12345"}
        mock.post(url, headers=headers, json=ref_response)
        ref_pipeline = Pipeline(id="12345", name="Pipeline Test", api_key=config.TEAM_API_KEY)
        hyp_pipeline = PipelineFactory.create(pipeline={"nodes": []}, name="Pipeline Test")
    assert hyp_pipeline.id == ref_pipeline.id
    assert hyp_pipeline.name == ref_pipeline.name


@pytest.mark.parametrize(
    "status_code,error_message",
    [
        (401, "{'error': 'Unauthorized API key: Please verify the spelling of the API key and its current validity.', 'status': 'ERROR'}"),
        (465, "{'error': 'Subscription-related error: Please ensure that your subscription is active and has not expired.', 'status': 'ERROR'}"),
        (475, "{'error': 'Billing-related error: Please ensure you have enough credits to run this pipeline. ', 'status': 'ERROR'}"),
        (
            485,
            "{'error': 'Supplier-related error: Please ensure that the selected supplier provides the pipeline you are trying to access.', 'status': 'ERROR'}",
        ),
        (495, "{'error': 'Validation-related error: Please ensure all required fields are provided and correctly formatted.', 'status': 'ERROR'}"),
        (501, "{'error': 'Status 501: Unspecified error: An unspecified error occurred while processing your request.', 'status': 'ERROR'}"),
    ],
)
def test_run_async_errors(status_code, error_message):
    base_url = config.BACKEND_URL
    pipeline_id = "pipeline_id"
    execute_url = f"{base_url}/assets/pipeline/execution/run/{pipeline_id}"

    with requests_mock.Mocker() as mock:
        mock.post(execute_url, status_code=status_code)
        test_pipeline = Pipeline(id=pipeline_id, api_key=config.TEAM_API_KEY, name="Test Pipeline", url=base_url)
        response = test_pipeline.run_async(data="input_data")
    assert response["status"] == Status.FAILED
    assert str(response["error"]) == error_message


def test_list_pipelines_error_response():
    with requests_mock.Mocker() as mock:
        query = "test-query"
        page_number = 0
        page_size = 20
        url = urljoin(config.BACKEND_URL, "sdk/pipelines/paginate")
        headers = {"Authorization": f"Token {config.AIXPLAIN_API_KEY}", "Content-Type": "application/json"}

        error_response = {"statusCode": 400, "message": "Bad Request"}
        mock.post(url, headers=headers, json=error_response, status_code=400)

        with pytest.raises(Exception) as excinfo:
            PipelineFactory.list(query=query, page_number=page_number, page_size=page_size)

        assert "Pipeline List Error: Failed to retrieve pipelines. Status Code: 400" in str(excinfo.value)


def test_get_pipeline_error_response():
    with requests_mock.Mocker() as mock:
        pipeline_id = "test-pipeline-id"
        url = urljoin(config.BACKEND_URL, f"sdk/pipelines/{pipeline_id}")
        headers = {"Authorization": f"Token {config.TEAM_API_KEY}", "Content-Type": "application/json"}

        error_response = {"statusCode": 404, "message": "Pipeline not found"}
        mock.get(url, headers=headers, json=error_response, status_code=404)

        with pytest.raises(Exception) as excinfo:
            PipelineFactory.get(pipeline_id=pipeline_id)

        assert "Pipeline GET Error: Failed to retrieve pipeline test-pipeline-id. Status Code: 404" in str(excinfo.value)


<<<<<<< HEAD
@pytest.fixture
def mock_pipeline():
    return Pipeline(id="12345", name="Pipeline Test", api_key=config.TEAM_API_KEY)

def test_run_async_success(mock_pipeline):
    with requests_mock.Mocker() as mock:
        execute_url = urljoin(config.BACKEND_URL, f"assets/pipeline/execution/run/{mock_pipeline.id}")
        success_response = {
            "status": "SUCCESS",
            "url": execute_url
        }
        mock.post(execute_url, json=success_response, status_code=200)
        
        response = mock_pipeline.run_async(data="input_data")
        
    assert isinstance(response, PipelineResponse)
    assert response.status == Status.SUCCESS
    print(response.data)

def test_run_sync_success(mock_pipeline):
    with requests_mock.Mocker() as mock:
        poll_url = urljoin(config.BACKEND_URL, f"assets/pipeline/execution/poll/{mock_pipeline.id}")
        execute_url = urljoin(config.BACKEND_URL, f"assets/pipeline/execution/run/{mock_pipeline.id}")
        success_response = {
            "status": "SUCCESS",
            "url": poll_url
        }
        poll_response = {
            "status": "SUCCESS",
            "data": {"output": "poll_result"}
        }
        mock.post(execute_url, json=success_response, status_code=200)
        mock.get(poll_url, json=poll_response, status_code=200)
        response = mock_pipeline.run(data="input_data")
        
    assert isinstance(response, PipelineResponse)
    assert response.status == Status.SUCCESS

def test_poll_success(mock_pipeline):
    with requests_mock.Mocker() as mock:
        poll_url = urljoin(config.BACKEND_URL, f"assets/pipeline/execution/poll/{mock_pipeline.id}")
        poll_response = {
            "status": "SUCCESS",
            "data": {"output": "poll_result"}
        }
        mock.get(poll_url, json=poll_response, status_code=200)
        
        response = mock_pipeline.poll(poll_url=poll_url)
        
    assert isinstance(response, PipelineResponse)
    assert response.status == Status.SUCCESS
    assert response.data["output"] == "poll_result"
=======
def test_deploy_pipeline():
    with requests_mock.Mocker() as mock:
        pipeline_id = "test-pipeline-id"
        url = urljoin(config.BACKEND_URL, f"sdk/pipelines/{pipeline_id}")
        headers = {"Authorization": f"Token {config.TEAM_API_KEY}", "Content-Type": "application/json"}

        mock.put(url, headers=headers, json={"status": "SUCCESS", "id": pipeline_id})

        pipeline = Pipeline(id=pipeline_id, api_key=config.TEAM_API_KEY, name="Test Pipeline", url=config.BACKEND_URL)
        pipeline.deploy()

        assert pipeline.id == pipeline_id
        assert pipeline.status.value == "onboarded"
>>>>>>> 168f2f53
<|MERGE_RESOLUTION|>--- conflicted
+++ resolved
@@ -25,8 +25,9 @@
 from aixplain.factories import PipelineFactory
 from aixplain.modules import Pipeline
 from urllib.parse import urljoin
-from aixplain.enums import Status
-from aixplain.modules.pipeline_response import PipelineResponse
+from aixplain.enums import ResponseStatus
+from aixplain.modules.pipeline.response import PipelineResponse
+
 
 def test_create_pipeline():
     with requests_mock.Mocker() as mock:
@@ -43,15 +44,30 @@
 @pytest.mark.parametrize(
     "status_code,error_message",
     [
-        (401, "{'error': 'Unauthorized API key: Please verify the spelling of the API key and its current validity.', 'status': 'ERROR'}"),
-        (465, "{'error': 'Subscription-related error: Please ensure that your subscription is active and has not expired.', 'status': 'ERROR'}"),
-        (475, "{'error': 'Billing-related error: Please ensure you have enough credits to run this pipeline. ', 'status': 'ERROR'}"),
+        (
+            401,
+            "{'error': 'Unauthorized API key: Please verify the spelling of the API key and its current validity.', 'status': 'ERROR'}",
+        ),
+        (
+            465,
+            "{'error': 'Subscription-related error: Please ensure that your subscription is active and has not expired.', 'status': 'ERROR'}",
+        ),
+        (
+            475,
+            "{'error': 'Billing-related error: Please ensure you have enough credits to run this pipeline. ', 'status': 'ERROR'}",
+        ),
         (
             485,
             "{'error': 'Supplier-related error: Please ensure that the selected supplier provides the pipeline you are trying to access.', 'status': 'ERROR'}",
         ),
-        (495, "{'error': 'Validation-related error: Please ensure all required fields are provided and correctly formatted.', 'status': 'ERROR'}"),
-        (501, "{'error': 'Status 501: Unspecified error: An unspecified error occurred while processing your request.', 'status': 'ERROR'}"),
+        (
+            495,
+            "{'error': 'Validation-related error: Please ensure all required fields are provided and correctly formatted.', 'status': 'ERROR'}",
+        ),
+        (
+            501,
+            "{'error': 'Status 501: Unspecified error: An unspecified error occurred while processing your request.', 'status': 'ERROR'}",
+        ),
     ],
 )
 def test_run_async_errors(status_code, error_message):
@@ -63,7 +79,7 @@
         mock.post(execute_url, status_code=status_code)
         test_pipeline = Pipeline(id=pipeline_id, api_key=config.TEAM_API_KEY, name="Test Pipeline", url=base_url)
         response = test_pipeline.run_async(data="input_data")
-    assert response["status"] == Status.FAILED
+    assert response["status"] == ResponseStatus.FAILED
     assert str(response["error"]) == error_message
 
 
@@ -99,60 +115,51 @@
         assert "Pipeline GET Error: Failed to retrieve pipeline test-pipeline-id. Status Code: 404" in str(excinfo.value)
 
 
-<<<<<<< HEAD
 @pytest.fixture
 def mock_pipeline():
     return Pipeline(id="12345", name="Pipeline Test", api_key=config.TEAM_API_KEY)
 
+
 def test_run_async_success(mock_pipeline):
     with requests_mock.Mocker() as mock:
         execute_url = urljoin(config.BACKEND_URL, f"assets/pipeline/execution/run/{mock_pipeline.id}")
-        success_response = {
-            "status": "SUCCESS",
-            "url": execute_url
-        }
+        success_response = {"status": "SUCCESS", "url": execute_url}
         mock.post(execute_url, json=success_response, status_code=200)
-        
+
         response = mock_pipeline.run_async(data="input_data")
-        
+
     assert isinstance(response, PipelineResponse)
-    assert response.status == Status.SUCCESS
+    assert response.status == ResponseStatus.SUCCESS
     print(response.data)
+
 
 def test_run_sync_success(mock_pipeline):
     with requests_mock.Mocker() as mock:
         poll_url = urljoin(config.BACKEND_URL, f"assets/pipeline/execution/poll/{mock_pipeline.id}")
         execute_url = urljoin(config.BACKEND_URL, f"assets/pipeline/execution/run/{mock_pipeline.id}")
-        success_response = {
-            "status": "SUCCESS",
-            "url": poll_url
-        }
-        poll_response = {
-            "status": "SUCCESS",
-            "data": {"output": "poll_result"}
-        }
+        success_response = {"status": "SUCCESS", "url": poll_url}
+        poll_response = {"status": "SUCCESS", "data": {"output": "poll_result"}}
         mock.post(execute_url, json=success_response, status_code=200)
         mock.get(poll_url, json=poll_response, status_code=200)
         response = mock_pipeline.run(data="input_data")
-        
+
     assert isinstance(response, PipelineResponse)
-    assert response.status == Status.SUCCESS
+    assert response.status == ResponseStatus.SUCCESS
+
 
 def test_poll_success(mock_pipeline):
     with requests_mock.Mocker() as mock:
         poll_url = urljoin(config.BACKEND_URL, f"assets/pipeline/execution/poll/{mock_pipeline.id}")
-        poll_response = {
-            "status": "SUCCESS",
-            "data": {"output": "poll_result"}
-        }
+        poll_response = {"status": "SUCCESS", "data": {"output": "poll_result"}}
         mock.get(poll_url, json=poll_response, status_code=200)
-        
+
         response = mock_pipeline.poll(poll_url=poll_url)
-        
+
     assert isinstance(response, PipelineResponse)
-    assert response.status == Status.SUCCESS
+    assert response.status == ResponseStatus.SUCCESS
     assert response.data["output"] == "poll_result"
-=======
+
+
 def test_deploy_pipeline():
     with requests_mock.Mocker() as mock:
         pipeline_id = "test-pipeline-id"
@@ -165,5 +172,4 @@
         pipeline.deploy()
 
         assert pipeline.id == pipeline_id
-        assert pipeline.status.value == "onboarded"
->>>>>>> 168f2f53
+        assert pipeline.status.value == "onboarded"