import pytest
import requests_mock
from aixplain.enums.asset_status import AssetStatus
from aixplain.modules import Agent
from aixplain.utils import config
from aixplain.factories import AgentFactory
from aixplain.modules.agent import PipelineTool, ModelTool
from urllib.parse import urljoin


def test_fail_no_data_query():
    agent = Agent("123", "Test Agent", "Sample Description")
    with pytest.raises(Exception) as exc_info:
        agent.run_async()
    assert str(exc_info.value) == "Either 'data' or 'query' must be provided."


def test_fail_query_must_be_provided():
    agent = Agent("123", "Test Agent", "Sample Description")
    with pytest.raises(Exception) as exc_info:
        agent.run_async(data={})
    assert str(exc_info.value) == "When providing a dictionary, 'query' must be provided."


def test_fail_query_as_text_when_content_not_empty():
    agent = Agent("123", "Test Agent", "Sample Description")
    with pytest.raises(Exception) as exc_info:
        agent.run_async(
            data={"query": "https://aixplain-platform-assets.s3.amazonaws.com/samples/en/CPAC1x2.wav"},
            content=["https://aixplain-platform-assets.s3.amazonaws.com/samples/en/CPAC1x2.wav"],
        )
    assert str(exc_info.value) == "When providing 'content', query must be text."


def test_fail_content_exceed_maximum():
    agent = Agent("123", "Test Agent", "Sample Description")
    with pytest.raises(Exception) as exc_info:
        agent.run_async(
            data={"query": "Transcribe the audios:"},
            content=[
                "https://aixplain-platform-assets.s3.amazonaws.com/samples/en/CPAC1x2.wav",
                "https://aixplain-platform-assets.s3.amazonaws.com/samples/en/CPAC1x2.wav",
                "https://aixplain-platform-assets.s3.amazonaws.com/samples/en/CPAC1x2.wav",
                "https://aixplain-platform-assets.s3.amazonaws.com/samples/en/CPAC1x2.wav",
            ],
        )
    assert str(exc_info.value) == "The maximum number of content inputs is 3."


def test_fail_key_not_found():
    agent = Agent("123", "Test Agent", "Sample Description")
    with pytest.raises(Exception) as exc_info:
        agent.run_async(data={"query": "Translate the text: {{input1}}"}, content={"input2": "Hello, how are you?"})
    assert str(exc_info.value) == "Key 'input2' not found in query."


def test_success_query_content():
    agent = Agent("123", "Test Agent", "Sample Description")
    with requests_mock.Mocker() as mock:
        url = agent.url
        headers = {"x-api-key": config.TEAM_API_KEY, "Content-Type": "application/json"}
        ref_response = {"data": "Hello, how are you?", "status": "IN_PROGRESS"}
        mock.post(url, headers=headers, json=ref_response)

        response = agent.run_async(data={"query": "Translate the text: {{input1}}"}, content={"input1": "Hello, how are you?"})
    assert response["status"] == ref_response["status"]
    assert response["url"] == ref_response["data"]


def test_invalid_pipelinetool():
    with pytest.raises(Exception) as exc_info:
        AgentFactory.create(
            name="Test",
            description="Test Description",
            tools=[PipelineTool(pipeline="309851793", description="Test")],
            llm_id="6646261c6eb563165658bbb1",
        )
    assert str(exc_info.value) == "Pipeline Tool Unavailable. Make sure Pipeline '309851793' exists or you have access to it."


def test_invalid_modeltool():
    with pytest.raises(Exception) as exc_info:
        AgentFactory.create(name="Test", tools=[ModelTool(model="309851793")], llm_id="6646261c6eb563165658bbb1")
    assert str(exc_info.value) == "Model Tool Unavailable. Make sure Model '309851793' exists or you have access to it."


def test_invalid_llm_id():
    with pytest.raises(Exception) as exc_info:
        AgentFactory.create(name="Test", description="", tools=[], llm_id="123")
    assert str(exc_info.value) == "Large Language Model with ID '123' not found."


def test_invalid_agent_name():
    with pytest.raises(Exception) as exc_info:
        AgentFactory.create(name="[Test]", description="", tools=[], llm_id="6646261c6eb563165658bbb1")
    assert str(exc_info.value) == "Agent Creation Error: Agent name must not contain special characters."


def test_create_agent():
    from aixplain.enums import Supplier

    with requests_mock.Mocker() as mock:
        url = urljoin(config.BACKEND_URL, "sdk/agents")
        headers = {"x-api-key": config.TEAM_API_KEY, "Content-Type": "application/json"}

        ref_response = {
            "id": "123",
            "name": "Test Agent",
            "description": "Test Agent Description",
            "teamId": "123",
            "version": "1.0",
            "status": "draft",
            "llmId": "6646261c6eb563165658bbb1",
            "pricing": {"currency": "USD", "value": 0.0},
            "assets": [
                {
                    "type": "model",
                    "supplier": "openai",
                    "version": "1.0",
                    "assetId": "6646261c6eb563165658bbb1",
                    "function": "text-generation",
                    "description": "Test Tool",
                }
            ],
        }
        mock.post(url, headers=headers, json=ref_response)

        url = urljoin(config.BACKEND_URL, "sdk/models/6646261c6eb563165658bbb1")
        model_ref_response = {
            "id": "6646261c6eb563165658bbb1",
            "name": "Test LLM",
            "description": "Test LLM Description",
            "function": {"id": "text-generation"},
            "supplier": "openai",
            "version": {"id": "1.0"},
            "status": "onboarded",
            "pricing": {"currency": "USD", "value": 0.0},
        }
        mock.get(url, headers=headers, json=model_ref_response)

        agent = AgentFactory.create(
            name="Test Agent",
            description="Test Agent Description",
            llm_id="6646261c6eb563165658bbb1",
<<<<<<< HEAD
            tools=[ModelTool(function="text-generation", supplier=Supplier.OPENAI)],
=======
            tools=[
                AgentFactory.create_model_tool(supplier=Supplier.OPENAI, function="text-generation", description="Test Tool")
            ],
>>>>>>> d1538af4
        )

    assert agent.name == ref_response["name"]
    assert agent.description == ref_response["description"]
    assert agent.llm_id == ref_response["llmId"]
    assert agent.tools[0].function.value == ref_response["assets"][0]["function"]
<<<<<<< HEAD
    assert agent.status == AssetStatus.DRAFT


def test_to_dict():
    agent = Agent(
        id="",
        name="Test Agent",
        description="Test Agent Description",
        llm_id="6646261c6eb563165658bbb1",
        tools=[AgentFactory.create_model_tool(function="text-generation")],
    )

    agent_json = agent.to_dict()
    assert agent_json["id"] == ""
    assert agent_json["name"] == "Test Agent"
    assert agent_json["description"] == "Test Agent Description"
    assert agent_json["llmId"] == "6646261c6eb563165658bbb1"
    assert agent_json["assets"][0]["function"] == "text-generation"
    assert agent_json["assets"][0]["type"] == "model"


def test_update_success():
    agent = Agent(
        id="123",
        name="Test Agent",
        description="Test Agent Description",
        llm_id="6646261c6eb563165658bbb1",
        tools=[AgentFactory.create_model_tool(function="text-generation")],
    )

    with requests_mock.Mocker() as mock:
        url = urljoin(config.BACKEND_URL, f"sdk/agents/{agent.id}")
        headers = {"x-api-key": config.TEAM_API_KEY, "Content-Type": "application/json"}
        ref_response = {
            "id": "123",
            "name": "Test Agent",
            "description": "Test Agent Description",
            "teamId": "123",
            "version": "1.0",
            "status": "onboarded",
            "llmId": "6646261c6eb563165658bbb1",
            "pricing": {"currency": "USD", "value": 0.0},
            "assets": [
                {
                    "type": "model",
                    "supplier": "openai",
                    "version": "1.0",
                    "assetId": "6646261c6eb563165658bbb1",
                    "function": "text-generation",
                }
            ],
        }
        mock.put(url, headers=headers, json=ref_response)

        url = urljoin(config.BACKEND_URL, "sdk/models/6646261c6eb563165658bbb1")
        model_ref_response = {
            "id": "6646261c6eb563165658bbb1",
            "name": "Test LLM",
            "description": "Test LLM Description",
            "function": {"id": "text-generation"},
            "supplier": "openai",
            "version": {"id": "1.0"},
            "status": "onboarded",
            "pricing": {"currency": "USD", "value": 0.0},
        }
        mock.get(url, headers=headers, json=model_ref_response)

        agent.update()

    assert agent.id == ref_response["id"]
    assert agent.name == ref_response["name"]
    assert agent.description == ref_response["description"]
    assert agent.llm_id == ref_response["llmId"]
    assert agent.tools[0].function.value == ref_response["assets"][0]["function"]
=======
    assert agent.tools[0].description == ref_response["assets"][0]["description"]
>>>>>>> d1538af4
<|MERGE_RESOLUTION|>--- conflicted
+++ resolved
@@ -142,20 +142,16 @@
             name="Test Agent",
             description="Test Agent Description",
             llm_id="6646261c6eb563165658bbb1",
-<<<<<<< HEAD
-            tools=[ModelTool(function="text-generation", supplier=Supplier.OPENAI)],
-=======
             tools=[
                 AgentFactory.create_model_tool(supplier=Supplier.OPENAI, function="text-generation", description="Test Tool")
             ],
->>>>>>> d1538af4
         )
 
     assert agent.name == ref_response["name"]
     assert agent.description == ref_response["description"]
     assert agent.llm_id == ref_response["llmId"]
     assert agent.tools[0].function.value == ref_response["assets"][0]["function"]
-<<<<<<< HEAD
+    assert agent.tools[0].description == ref_response["assets"][0]["description"]
     assert agent.status == AssetStatus.DRAFT
 
 
@@ -229,7 +225,4 @@
     assert agent.name == ref_response["name"]
     assert agent.description == ref_response["description"]
     assert agent.llm_id == ref_response["llmId"]
-    assert agent.tools[0].function.value == ref_response["assets"][0]["function"]
-=======
-    assert agent.tools[0].description == ref_response["assets"][0]["description"]
->>>>>>> d1538af4
+    assert agent.tools[0].function.value == ref_response["assets"][0]["function"]