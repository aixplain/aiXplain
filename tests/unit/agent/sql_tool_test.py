--- conflicted
+++ resolved
@@ -2,10 +2,8 @@
 import pytest
 import pandas as pd
 from aixplain.factories import AgentFactory
-<<<<<<< HEAD
 from aixplain.enums import DatabaseSourceType
-=======
->>>>>>> 11001eac
+
 from aixplain.modules.agent.tool.sql_tool import (
     SQLTool,
     create_database_from_csv,
@@ -313,9 +311,7 @@
     finally:
         # Clean up the database file
         if os.path.exists(tool.database):
-<<<<<<< HEAD
             os.remove(tool.database)
-
 
 def test_create_sql_tool_source_type_handling(tmp_path):
     # Create a test database file
@@ -338,7 +334,4 @@
 
     # Test invalid type
     with pytest.raises(SQLToolError, match="Source type must be either a string or DatabaseSourceType enum"):
-        AgentFactory.create_sql_tool(description="Test", source=db_path, source_type=123, schema="test")  # Invalid type
-=======
-            os.remove(tool.database)
->>>>>>> 11001eac
+        AgentFactory.create_sql_tool(description="Test", source=db_path, source_type=123, schema="test")  # Invalid type