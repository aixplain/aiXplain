import pytest
import requests_mock
from aixplain.factories import AgentFactory
from aixplain.enums.asset_status import AssetStatus
from aixplain.modules import Agent, Model
from aixplain.modules.agent import OutputFormat
from aixplain.utils import config
from aixplain.modules.agent.tool.pipeline_tool import PipelineTool
from aixplain.modules.agent.tool.model_tool import ModelTool
from aixplain.modules.agent.tool.python_interpreter_tool import PythonInterpreterTool
from aixplain.modules.agent.tool.custom_python_code_tool import CustomPythonCodeTool
from aixplain.modules.agent.utils import process_variables
from urllib.parse import urljoin
from unittest.mock import patch
from aixplain.enums import Function, Supplier
from aixplain.modules.agent.agent_response import AgentResponse
from aixplain.modules.agent.agent_response_data import AgentResponseData


def test_fail_no_data_query():
    agent = Agent("123", "Test Agent(-)", "Sample Description", "Test Agent Role")
    with pytest.raises(Exception) as exc_info:
        agent.run_async()
    assert str(exc_info.value) == "Either 'data' or 'query' must be provided."


def test_fail_query_must_be_provided():
    agent = Agent("123", "Test Agent", "Sample Description", "Test Agent Role")
    with pytest.raises(Exception) as exc_info:
        agent.run_async(data={})
    assert str(exc_info.value) == "When providing a dictionary, 'query' must be provided."


def test_fail_query_as_text_when_content_not_empty():
    agent = Agent("123", "Test Agent", "Sample Description", "Test Agent Role")
    with pytest.raises(Exception) as exc_info:
        agent.run_async(
            data={"query": "https://aixplain-platform-assets.s3.amazonaws.com/samples/en/CPAC1x2.wav"},
            content=[
                "https://aixplain-platform-assets.s3.amazonaws.com/samples/en/CPAC1x2.wav",
            ],
        )

    assert str(exc_info.value) == "When providing 'content', query must be text."


def test_fail_content_exceed_maximum():
    agent = Agent("123", "Test Agent", "Sample Description", "Test Agent Role")
    with pytest.raises(Exception) as exc_info:
        agent.run_async(
            data={"query": "Transcribe the audios:"},
            content=[
                "https://aixplain-platform-assets.s3.amazonaws.com/samples/en/CPAC1x2.wav",
                "https://aixplain-platform-assets.s3.amazonaws.com/samples/en/CPAC1x2.wav",
                "https://aixplain-platform-assets.s3.amazonaws.com/samples/en/CPAC1x2.wav",
                "https://aixplain-platform-assets.s3.amazonaws.com/samples/en/CPAC1x2.wav",
            ],
        )
    assert str(exc_info.value) == "The maximum number of content inputs is 3."


def test_fail_key_not_found():
    agent = Agent("123", "Test Agent", "Sample Description", "Test Agent Role")
    with pytest.raises(Exception) as exc_info:
        agent.run_async(data={"query": "Translate the text: {{input1}}"}, content={"input2": "Hello, how are you?"})
    assert str(exc_info.value) == "Key 'input2' not found in query."


def test_success_query_content():
    agent = Agent("123", "Test Agent(-)", "Sample Description", "Test Agent Role")
    with requests_mock.Mocker() as mock:
        url = agent.url
        headers = {"x-api-key": config.TEAM_API_KEY, "Content-Type": "application/json"}
        ref_response = {"data": "Hello, how are you?", "status": "IN_PROGRESS"}
        mock.post(url, headers=headers, json=ref_response)

        response = agent.run_async(data={"query": "Translate the text: {{input1}}"}, content={"input1": "Hello, how are you?"})
    assert isinstance(response, AgentResponse)
    assert response["status"] == ref_response["status"]
    assert isinstance(response.data, AgentResponseData)
    assert response["url"] == ref_response["data"]


def test_invalid_pipelinetool(mocker):
    mocker.patch(
        "aixplain.factories.model_factory.ModelFactory.get",
        return_value=Model(id="6646261c6eb563165658bbb1", name="Test Model", function=Function.TEXT_GENERATION),
    )
    with pytest.raises(Exception) as exc_info:
        AgentFactory.create(
            name="Test",
            description="Test Description",
            instructions="Test Role",
            tools=[PipelineTool(pipeline="309851793", description="Test")],
            llm_id="6646261c6eb563165658bbb1",
        )
    assert str(exc_info.value) == "Pipeline Tool Unavailable. Make sure Pipeline '309851793' exists or you have access to it."


def test_invalid_llm_id():
    with pytest.raises(Exception) as exc_info:
        AgentFactory.create(name="Test", description="", instructions="", tools=[], llm_id="123")
    assert str(exc_info.value) == "Large Language Model with ID '123' not found."


def test_invalid_agent_name():
    with pytest.raises(Exception) as exc_info:
        AgentFactory.create(name="[Test]", description="", instructions="", tools=[], llm_id="6646261c6eb563165658bbb1")
    assert str(exc_info.value) == (
        "Agent Creation Error: Agent name contains invalid characters. "
        "Only alphanumeric characters, spaces, hyphens, and brackets are allowed."
    )


@patch("aixplain.factories.model_factory.ModelFactory.get")
def test_create_agent(mock_model_factory_get):
    from aixplain.enums import Supplier, Function

    # Mock the model factory response
    mock_model = Model(
        id="6646261c6eb563165658bbb1", name="Test LLM", description="Test LLM Description", function=Function.TEXT_GENERATION
    )
    mock_model_factory_get.return_value = mock_model

    with requests_mock.Mocker() as mock:
        with patch(
            "aixplain.modules.model.utils.parse_code",
            return_value=(
                "utility_model_test",
                [],
                "utility_model_test",
                "test_name",
            ),
        ):
            url = urljoin(config.BACKEND_URL, "sdk/agents")
            headers = {"x-api-key": config.TEAM_API_KEY, "Content-Type": "application/json"}

            ref_response = {
                "id": "123",
                "name": "Test Agent(-)",
                "description": "Test Agent Description",
                "role": "Test Agent Role",
                "teamId": "123",
                "version": "1.0",
                "status": "draft",
                "llmId": "6646261c6eb563165658bbb1",
                "pricing": {"currency": "USD", "value": 0.0},
                "assets": [
                    {
                        "type": "model",
                        "supplier": "openai",
                        "version": "1.0",
                        "assetId": "6646261c6eb563165658bbb1",
                        "function": "text-generation",
                        "description": "Test Tool",
                    },
                    {
                        "type": "utility",
                        "utility": "custom_python_code",
                        "utilityCode": "def main(query: str) -> str:\n    return 'Hello, how are you?'",
                        "description": "Test Tool",
                        "name": "Test Tool",
                    },
                    {
                        "type": "utility",
                        "utility": "custom_python_code",
                        "description": "A Python shell. Use this to execute python commands. Input should be a valid python command.",
                    },
                ],
            }
            mock.post(url, headers=headers, json=ref_response)

            url = urljoin(config.BACKEND_URL, "sdk/models/6646261c6eb563165658bbb1")
            model_ref_response = {
                "id": "6646261c6eb563165658bbb1",
                "name": "Test LLM",
                "description": "Test LLM Description",
                "function": {"id": "text-generation"},
                "supplier": "openai",
                "version": {"id": "1.0"},
                "status": "onboarded",
                "pricing": {"currency": "USD", "value": 0.0},
            }
            mock.get(url, headers=headers, json=model_ref_response)

            agent = AgentFactory.create(
                name="Test Agent(-)",
                description="Test Agent Description",
                instructions="Test Agent Role",
                llm_id="6646261c6eb563165658bbb1",
                tools=[
                    AgentFactory.create_model_tool(
                        supplier=Supplier.OPENAI, function="text-generation", description="Test Tool"
                    ),
                    AgentFactory.create_custom_python_code_tool(
                        code="def main(query: str) -> str:\n    return 'Hello, how are you?'",
                        description="Test Tool",
                        name="Test Tool",
                    ),
                    AgentFactory.create_python_interpreter_tool(),
                ],
            )

    assert agent.name == ref_response["name"]
    assert agent.description == ref_response["description"]
    assert agent.instructions == ref_response["role"]
    assert agent.llm_id == ref_response["llmId"]
    assert agent.tools[0].function.value == ref_response["assets"][0]["function"]
    assert agent.tools[0].description == ref_response["assets"][0]["description"]
    assert isinstance(agent.tools[0], ModelTool)
    assert agent.tools[1].description == ref_response["assets"][1]["description"]
    assert isinstance(agent.tools[1], CustomPythonCodeTool)
    assert agent.tools[2].description == ref_response["assets"][2]["description"]
    assert isinstance(agent.tools[2], PythonInterpreterTool)
    assert agent.status == AssetStatus.DRAFT


def test_to_dict():
    agent = Agent(
        id="",
        name="Test Agent(-)",
        description="Test Agent Description",
        instructions="Test Agent Role",
        llm_id="6646261c6eb563165658bbb1",
        tools=[AgentFactory.create_model_tool(function="text-generation")],
        api_key="test_api_key",
        status=AssetStatus.DRAFT,
    )

    agent_json = agent.to_dict()
    assert agent_json["id"] == ""
    assert agent_json["name"] == "Test Agent(-)"
    assert agent_json["description"] == "Test Agent Description"
    assert agent_json["role"] == "Test Agent Role"
    assert agent_json["llmId"] == "6646261c6eb563165658bbb1"
    assert agent_json["assets"][0]["function"] == "text-generation"
    assert agent_json["assets"][0]["type"] == "model"
    assert agent_json["status"] == "draft"


@patch("aixplain.factories.model_factory.ModelFactory.get")
def test_update_success(mock_model_factory_get):
    from aixplain.enums import Function

    # Mock the model factory response
    mock_model = Model(
        id="6646261c6eb563165658bbb1", name="Test LLM", description="Test LLM Description", function=Function.TEXT_GENERATION
    )
    mock_model_factory_get.return_value = mock_model

    agent = Agent(
        id="123",
        name="Test Agent(-)",
        description="Test Agent Description",
        instructions="Test Agent Role",
        llm_id="6646261c6eb563165658bbb1",
        tools=[AgentFactory.create_model_tool(function="text-generation")],
    )

    with requests_mock.Mocker() as mock:
        url = urljoin(config.BACKEND_URL, f"sdk/agents/{agent.id}")
        headers = {"x-api-key": config.TEAM_API_KEY, "Content-Type": "application/json"}
        ref_response = {
            "id": "123",
            "name": "Test Agent(-)",
            "description": "Test Agent Description",
            "role": "Test Agent Role",
            "teamId": "123",
            "version": "1.0",
            "status": "onboarded",
            "llmId": "6646261c6eb563165658bbb1",
            "pricing": {"currency": "USD", "value": 0.0},
            "assets": [
                {
                    "type": "model",
                    "supplier": "openai",
                    "version": "1.0",
                    "assetId": "6646261c6eb563165658bbb1",
                    "function": "text-generation",
                }
            ],
        }
        mock.put(url, headers=headers, json=ref_response)

        url = urljoin(config.BACKEND_URL, "sdk/models/6646261c6eb563165658bbb1")
        model_ref_response = {
            "id": "6646261c6eb563165658bbb1",
            "name": "Test LLM",
            "description": "Test LLM Description",
            "function": {"id": "text-generation"},
            "supplier": "openai",
            "version": {"id": "1.0"},
            "status": "onboarded",
            "pricing": {"currency": "USD", "value": 0.0},
        }
        mock.get(url, headers=headers, json=model_ref_response)

        # Capture warnings
        with pytest.warns(
            DeprecationWarning,
            match="update\(\) is deprecated and will be removed in a future version. Please use save\(\) instead.",  # noqa: W605
        ):
            agent.update()

    assert agent.id == ref_response["id"]
    assert agent.name == ref_response["name"]
    assert agent.description == ref_response["description"]
    assert agent.instructions == ref_response["role"]
    assert agent.llm_id == ref_response["llmId"]
    assert agent.tools[0].function.value == ref_response["assets"][0]["function"]


@patch("aixplain.factories.model_factory.ModelFactory.get")
def test_save_success(mock_model_factory_get):
    from aixplain.enums import Function

    # Mock the model factory response
    mock_model = Model(
        id="6646261c6eb563165658bbb1", name="Test LLM", description="Test LLM Description", function=Function.TEXT_GENERATION
    )
    mock_model_factory_get.return_value = mock_model

    agent = Agent(
        id="123",
        name="Test Agent(-)",
        description="Test Agent Description",
        instructions="Test Agent Role",
        llm_id="6646261c6eb563165658bbb1",
        tools=[AgentFactory.create_model_tool(function="text-generation")],
    )

    with requests_mock.Mocker() as mock:
        url = urljoin(config.BACKEND_URL, f"sdk/agents/{agent.id}")
        headers = {"x-api-key": config.TEAM_API_KEY, "Content-Type": "application/json"}
        ref_response = {
            "id": "123",
            "name": "Test Agent(-)",
            "description": "Test Agent Description",
            "role": "Test Agent Role",
            "teamId": "123",
            "version": "1.0",
            "status": "onboarded",
            "llmId": "6646261c6eb563165658bbb1",
            "pricing": {"currency": "USD", "value": 0.0},
            "assets": [
                {
                    "type": "model",
                    "supplier": "openai",
                    "version": "1.0",
                    "assetId": "6646261c6eb563165658bbb1",
                    "function": "text-generation",
                }
            ],
        }
        mock.put(url, headers=headers, json=ref_response)

        url = urljoin(config.BACKEND_URL, "sdk/models/6646261c6eb563165658bbb1")
        model_ref_response = {
            "id": "6646261c6eb563165658bbb1",
            "name": "Test LLM",
            "description": "Test LLM Description",
            "function": {"id": "text-generation"},
            "supplier": "openai",
            "version": {"id": "1.0"},
            "status": "onboarded",
            "pricing": {"currency": "USD", "value": 0.0},
        }
        mock.get(url, headers=headers, json=model_ref_response)

        import warnings

        # Capture warnings
        with warnings.catch_warnings(record=True) as w:
            warnings.simplefilter("always")  # Trigger all warnings

            # Call the save method
            agent.save()

            # Assert no warnings were triggered
            assert len(w) == 0, f"Warnings were raised: {[str(warning.message) for warning in w]}"

    assert agent.id == ref_response["id"]
    assert agent.name == ref_response["name"]
    assert agent.description == ref_response["description"]
    assert agent.instructions == ref_response["role"]
    assert agent.llm_id == ref_response["llmId"]
    assert agent.tools[0].function.value == ref_response["assets"][0]["function"]


def test_run_success():
    agent = Agent("123", "Test Agent(-)", "Sample Description", "Test Agent Role")
    url = urljoin(config.BACKEND_URL, f"sdk/agents/{agent.id}/run")
    agent.url = url
    with requests_mock.Mocker() as mock:
        headers = {"x-api-key": config.AIXPLAIN_API_KEY, "Content-Type": "application/json"}

        ref_response = {"data": "www.aixplain.com", "status": "IN_PROGRESS"}
        mock.post(url, headers=headers, json=ref_response)

        response = agent.run_async(
            data={"query": "Hello, how are you?"}, max_iterations=10, output_format=OutputFormat.MARKDOWN
        )
    assert isinstance(response, AgentResponse)
    assert response["status"] == "IN_PROGRESS"
    assert response["url"] == ref_response["data"]


def test_run_variable_error():
    agent = Agent("123", "Test Agent", "Agent description", "Translate the input data into {target_language}")
    with pytest.raises(Exception) as exc_info:
        agent.run_async(data={"query": "Hello, how are you?"}, output_format=OutputFormat.MARKDOWN)
    assert str(exc_info.value) == (
        "Variable 'target_language' not found in data or parameters. "
        "This variable is required by the agent according to its description "
        "('Translate the input data into {target_language}')."
    )


def test_process_variables():
    query = "Hello, how are you?"
    data = {"target_language": "English"}
    agent_description = "Translate the input data into {target_language}"
    assert process_variables(query=query, data=data, parameters={}, agent_description=agent_description) == {
        "input": "Hello, how are you?",
        "target_language": "English",
    }


def test_fail_utilities_without_model():
    with pytest.raises(Exception) as exc_info:
        AgentFactory.create(name="Test", tools=[ModelTool(function=Function.UTILITIES)], llm_id="6646261c6eb563165658bbb1")
    assert str(exc_info.value) == "Agent Creation Error: Utility function must be used with an associated model."


def test_agent_api_key_propagation():
    """Test that the api_key is properly propagated to tools when creating an agent"""
    custom_api_key = "custom_test_key"
    tool = AgentFactory.create_model_tool(function="text-generation")
    agent = Agent(
        id="123",
        name="Test Agent",
        description="Test Description",
        instructions="Test Agent Role",
        tools=[tool],
        api_key=custom_api_key,
    )

    # Check that the agent has the correct api_key
    assert agent.api_key == custom_api_key
    # Check that the tool received the agent's api_key
    assert agent.tools[0].api_key == custom_api_key


def test_agent_default_api_key():
    """Test that the default api_key is used when none is provided"""
    tool = AgentFactory.create_model_tool(function="text-generation")
    agent = Agent(id="123", name="Test Agent", description="Test Description", instructions="Test Agent Role", tools=[tool])

    # Check that the agent has the default api_key
    assert agent.api_key == config.TEAM_API_KEY
    # Check that the tool has the default api_key
    assert agent.tools[0].api_key == config.TEAM_API_KEY


def test_agent_multiple_tools_api_key():
    """Test that api_key is properly propagated to multiple tools"""
    custom_api_key = "custom_test_key"
    tools = [
        AgentFactory.create_model_tool(function="text-generation"),
        AgentFactory.create_python_interpreter_tool(),
        AgentFactory.create_custom_python_code_tool(
            code="def main(query: str) -> str:\n    return 'Hello'", description="Test Tool", name="Test Tool"
        ),
    ]

    agent = Agent(
        id="123",
        name="Test Agent",
        description="Test Description",
        instructions="Test Agent Role",
        tools=tools,
        api_key=custom_api_key,
    )

    # Check that all tools received the agent's api_key
    for tool in agent.tools:
        assert tool.api_key == custom_api_key


def test_agent_api_key_in_requests():
    """Test that the api_key is properly used in API requests"""
    custom_api_key = "custom_test_key"
    agent = Agent(
        id="123", name="Test Agent", description="Test Description", instructions="Test Agent Role", api_key=custom_api_key
    )

    with requests_mock.Mocker() as mock:
        url = agent.url
        # The custom api_key should be used in the headers
        headers = {"x-api-key": custom_api_key, "Content-Type": "application/json"}
        ref_response = {"data": "test_url", "status": "IN_PROGRESS"}
        mock.post(url, headers=headers, json=ref_response)

        response = agent.run_async(data={"query": "Test query"})

        # Verify that the request was made with the correct api_key
        assert mock.last_request.headers["x-api-key"] == custom_api_key
        assert response["status"] == "IN_PROGRESS"
        assert response["url"] == "test_url"


def test_create_agent_task():
    task = AgentFactory.create_task(name="Test Task", description="Test Description", expected_output="Test Output")
    assert task.name == "Test Task"
    assert task.description == "Test Description"
    assert task.expected_output == "Test Output"
    assert task.dependencies is None

    task_dict = task.to_dict()
    assert task_dict["name"] == "Test Task"
    assert task_dict["description"] == "Test Description"
    assert task_dict["expectedOutput"] == "Test Output"
    assert task_dict["dependencies"] is None


def test_agent_response():
    from aixplain.modules.agent.agent_response import AgentResponse, AgentResponseData

    response = AgentResponse(
        data=AgentResponseData(
            input="input", output="output", intermediate_steps=[], execution_stats={}, session_id="session_id"
        ),
        status="SUCCESS",
        url="test_url",
        details={"details": "test_details"},
    )
    # test getters
    assert response["data"]["input"] == "input"
    assert response.data.input == "input"
    assert response["data"]["output"] == "output"
    assert response.data.output == "output"
    assert response["data"]["intermediate_steps"] == []
    assert response.data.intermediate_steps == []
    assert response["data"]["execution_stats"] == {}
    assert response.data.execution_stats == {}
    assert response["data"]["session_id"] == "session_id"
    assert response.data.session_id == "session_id"
    assert response["status"] == "SUCCESS"
    assert response.status == "SUCCESS"
    assert response["url"] == "test_url"
    assert response["details"] == {"details": "test_details"}
    # test setters
    response["status"] = "FAILED"
    assert response.status == "FAILED"
    response.data["input"] = "new_input"
    assert response.data.input == "new_input"
    response.data.output = "new_output"
    assert response["data"]["output"] == "new_output"


def test_custom_python_code_tool_initialization(mocker):
    """Test basic initialization of CustomPythonCodeTool"""
    mocker.patch(
        "aixplain.modules.model.utils.parse_code_decorated",
        return_value=("def main(query: str) -> str:\n    return 'Hello'", [], "Test description", "HelloWorld"),
    )

    code = "def main(query: str) -> str:\n    return 'Hello'"
    description = "Test description"
    tool = CustomPythonCodeTool(code=code, description=description, name="HelloWorld")

    assert tool.code == code
    assert tool.description == description
    assert tool.name == "HelloWorld"


def test_custom_python_code_tool_to_dict(mocker):
    """Test the to_dict method of CustomPythonCodeTool"""
    mocker.patch(
        "aixplain.modules.model.utils.parse_code_decorated",
        return_value=("def main(query: str) -> str:\n    return 'Hello'", [], "Test description", "HelloWorld"),
    )
    code = "def main(query: str) -> str:\n    return 'Hello'"
    description = "Test description"
    tool = CustomPythonCodeTool(code=code, description=description)

    tool_dict = tool.to_dict()
    assert tool_dict["type"] == "utility"
    assert tool_dict["utility"] == "custom_python_code"
    assert tool_dict["utilityCode"] == code
    assert tool_dict["description"] == description


def test_custom_python_code_tool_validation():
    """Test validation of CustomPythonCodeTool"""
    with patch(
        "aixplain.modules.model.utils.parse_code",
        return_value=(
            "def main(query: str) -> str:\n    return 'Hello'",  # code
            [],  # inputs
            "Parsed description",  # description
            "test_name",  # name
        ),
    ):
        code = "def main(query: str) -> str:\n    return 'Hello'"
        tool = CustomPythonCodeTool(code=code)
        tool.validate()
        assert tool.code == code
        assert tool.description == "Parsed description"
        assert tool.name == "test_name"


def test_custom_python_code_tool_validation_missing_description(mocker):
    """Test validation fails when description is missing"""
    mocker.patch(
        "aixplain.modules.model.utils.parse_code_decorated",
        return_value=("def main(query: str) -> str:\n    return 'Hello'", [], "", "HelloWorld"),
    )

    code = "def main(query: str) -> str:\n    return 'Hello'"
    with pytest.raises(AssertionError) as exc_info:
        CustomPythonCodeTool(code=code)
    assert str(exc_info.value) == "Custom Python Code Tool Error: Tool description is required"


def test_custom_python_code_tool_validation_missing_code():
    """Test validation fails when code is missing"""
    with patch(
        "aixplain.modules.model.utils.parse_code",
        return_value=("", [], "Parsed description", "test_name"),  # code  # inputs  # description  # name
    ):
        with pytest.raises(AssertionError) as exc_info:
            CustomPythonCodeTool(code="", description="Test description")
        assert str(exc_info.value) == "Custom Python Code Tool Error: Code is required"


<<<<<<< HEAD
=======
def test_custom_python_code_tool_with_callable():
    """Test CustomPythonCodeTool with a callable function"""

    def test_function(query: str) -> str:
        return "Hello"

    tool = CustomPythonCodeTool(code=test_function, description="Test description")
    assert callable(tool.code)
    assert tool.description == "Test description"


>>>>>>> 61e2ca1f
@patch("aixplain.factories.model_factory.ModelFactory.get")
def test_create_agent_with_model_instance(mock_model_factory_get):
    from aixplain.enums import Supplier, Function
    from aixplain.modules.model.model_parameters import ModelParameters

    # Create model parameters
    model_params = {"temperature": {"required": True}, "max_tokens": {"required": False}}

    # Create a Model instance to pass as a tool
    model_tool = Model(
        id="model123",
        name="Test Model",
        description="Test Model Description",
        supplier=Supplier.AIXPLAIN,
        function=Function.TEXT_GENERATION,
        version="1.0",
        model_params=model_params,
    )

    # Mock the LLM model factory response
    llm_model = Model(
        id="6646261c6eb563165658bbb1",
        name="Test LLM",
        description="Test LLM Description",
        function=Function.TEXT_GENERATION,
        model_params=model_params,
    )

    def validate_side_effect(model_id, *args, **kwargs):
        if model_id == "model123":
            return model_tool
        elif model_id == "6646261c6eb563165658bbb1":
            return llm_model
        return None

    mock_model_factory_get.side_effect = validate_side_effect

    with requests_mock.Mocker() as mock:
        url = urljoin(config.BACKEND_URL, "sdk/agents")
        headers = {"x-api-key": config.TEAM_API_KEY, "Content-Type": "application/json"}

        ref_response = {
            "id": "123",
            "name": "Test Agent",
            "description": "Test Agent Description",
            "teamId": "123",
            "version": "1.0",
            "status": "draft",
            "llmId": "6646261c6eb563165658bbb1",
            "pricing": {"currency": "USD", "value": 0.0},
            "assets": [
                {
                    "type": "model",
                    "supplier": "aixplain",
                    "version": "1.0",
                    "assetId": "model123",
                    "function": "text-generation",
                    "description": "Test Model Description",
                }
            ],
        }
        mock.post(url, headers=headers, json=ref_response)

        url = urljoin(config.BACKEND_URL, "sdk/models/6646261c6eb563165658bbb1")
        model_ref_response = {
            "id": "6646261c6eb563165658bbb1",
            "name": "Test LLM",
            "description": "Test LLM Description",
            "function": {"id": "text-generation"},
            "supplier": "aixplain",
            "version": {"id": "1.0"},
            "status": "onboarded",
            "pricing": {"currency": "USD", "value": 0.0},
        }
        mock.get(url, headers=headers, json=model_ref_response)

        agent = AgentFactory.create(
            name="Test Agent",
            description="Test Agent Description",
            llm_id="6646261c6eb563165658bbb1",
            tools=[model_tool],
        )

    # Verify the agent was created correctly
    assert agent.name == ref_response["name"]
    assert agent.description == ref_response["description"]
    assert len(agent.tools) == 1

    # Verify the tool was converted correctly
    tool = agent.tools[0]
    assert isinstance(tool, Model)
    assert tool.id == "model123"
    assert tool.name == model_tool.name
    assert tool.function == model_tool.function
    assert tool.supplier == model_tool.supplier
    assert isinstance(tool.model_params, ModelParameters)
    assert tool.model_params.parameters["temperature"].required
    assert not tool.model_params.parameters["max_tokens"].required


@patch("aixplain.factories.model_factory.ModelFactory.get")
def test_create_agent_with_mixed_tools(mock_model_factory_get):
    from aixplain.enums import Supplier, Function
    from aixplain.modules import Model
    from aixplain.modules.model.model_parameters import ModelParameters

    # Create model parameters for different models
    text_gen_params = {"temperature": {"required": True}, "max_tokens": {"required": False}}

    classification_params = {"threshold": {"required": True}, "labels": {"required": True}}

    # Create a Model instance for the first tool
    model_tool = Model(
        id="model123",
        name="Test Model",
        description="Test Model Description",
        supplier=Supplier.AIXPLAIN,
        function=Function.TEXT_GENERATION,
        version="1.0",
        model_params=text_gen_params,
    )

    # Create a Model instance for the second tool
    openai_model = Model(
        id="openai-model",
        name="OpenAI Model",
        description="Regular Tool",
        supplier=Supplier.OPENAI,
        function=Function.TEXT_CLASSIFICATION,
        version="1.0",
        model_params=classification_params,
    )

    # Mock the LLM model factory response
    llm_model = Model(
        id="6646261c6eb563165658bbb1",
        name="Test LLM",
        description="Test LLM Description",
        function=Function.TEXT_GENERATION,
        model_params=text_gen_params,
    )

    # Mock the validate method to return different models based on the model ID
    def validate_side_effect(model_id, *args, **kwargs):
        if model_id == "model123":
            return model_tool
        elif model_id == "openai-model":
            return openai_model
        elif model_id == "6646261c6eb563165658bbb1":
            return llm_model
        return None

    mock_model_factory_get.side_effect = validate_side_effect

    # Create a regular ModelTool instance
    regular_tool = AgentFactory.create_model_tool(
        function=Function.TEXT_CLASSIFICATION,
        supplier=Supplier.OPENAI,
        model="openai-model",
        description="Regular Tool",
    )

    with requests_mock.Mocker() as mock:
        url = urljoin(config.BACKEND_URL, "sdk/agents")
        headers = {"x-api-key": config.TEAM_API_KEY, "Content-Type": "application/json"}

        ref_response = {
            "id": "123",
            "name": "Test Agent",
            "description": "Test Agent Description",
            "teamId": "123",
            "version": "1.0",
            "status": "draft",
            "llmId": "6646261c6eb563165658bbb1",
            "pricing": {"currency": "USD", "value": 0.0},
            "assets": [
                {
                    "type": "model",
                    "supplier": "aixplain",
                    "version": "1.0",
                    "assetId": "model123",
                    "function": "text-generation",
                    "description": "Test Model Description",
                },
                {
                    "type": "model",
                    "supplier": "openai",
                    "version": "1.0",
                    "assetId": "openai-model",
                    "function": "text-classification",
                    "description": "Regular Tool",
                },
            ],
        }
        mock.post(url, headers=headers, json=ref_response)

        url = urljoin(config.BACKEND_URL, "sdk/models/6646261c6eb563165658bbb1")
        model_ref_response = {
            "id": "6646261c6eb563165658bbb1",
            "name": "Test LLM",
            "description": "Test LLM Description",
            "function": {"id": "text-generation"},
            "supplier": "aixplain",
            "version": {"id": "1.0"},
            "status": "onboarded",
            "pricing": {"currency": "USD", "value": 0.0},
        }
        mock.get(url, headers=headers, json=model_ref_response)

        agent = AgentFactory.create(
            name="Test Agent",
            description="Test Agent Description",
            llm_id="6646261c6eb563165658bbb1",
            tools=[model_tool, regular_tool],
        )

    # Verify the agent was created correctly
    assert agent.name == ref_response["name"]
    assert agent.description == ref_response["description"]
    assert len(agent.tools) == 2

    # Verify the first tool (Model instance converted to ModelTool)
    tool1 = agent.tools[0]
    assert isinstance(tool1, Model)
    assert tool1.id == "model123"
    assert tool1.name == model_tool.name
    assert tool1.function == model_tool.function
    assert tool1.supplier == model_tool.supplier
    assert isinstance(tool1.model_params, ModelParameters)
    assert tool1.model_params.parameters["temperature"].required
    assert not tool1.model_params.parameters["max_tokens"].required

    # Verify the second tool (regular ModelTool)
    tool2 = agent.tools[1]
    assert isinstance(tool2, ModelTool)
    assert tool2.model.id == "openai-model"
    assert tool2.function == Function.TEXT_CLASSIFICATION
    assert tool2.supplier == Supplier.OPENAI
    assert isinstance(tool2.model, Model)
    assert isinstance(tool2.model.model_params, ModelParameters)
    assert tool2.model.model_params.parameters["threshold"].required
    assert tool2.model.model_params.parameters["labels"].required


@pytest.mark.parametrize(
    "supplier_input,expected_supplier,should_fail",
    [
        ("aixplain", "AIXPLAIN", False),  # Basic case
        ("OpenAI", "OPENAI", False),  # Mixed case
        ("invalid-supplier", None, True),  # Invalid supplier case
    ],
)
def test_create_model_tool_with_text_supplier(supplier_input, expected_supplier, should_fail):
    from aixplain.enums import Function, Supplier

    if should_fail:
        with pytest.raises(Exception) as exc_info:
            tool = AgentFactory.create_model_tool(
                function=Function.TEXT_GENERATION, supplier=supplier_input, description="Test Tool"
            )
        assert supplier_input in str(exc_info.value)
    else:
        # Create ModelTool with supplier as text
        tool = AgentFactory.create_model_tool(
            function=Function.TEXT_GENERATION, supplier=supplier_input, description="Test Tool"
        )

        # Verify the tool was created correctly
        assert isinstance(tool.supplier, Supplier)
        assert tool.supplier.name == expected_supplier
        assert tool.function == Function.TEXT_GENERATION
        assert tool.description == "Test Tool"


def test_agent_response_repr():
    from aixplain.enums import ResponseStatus
    from aixplain.modules.agent.agent_response import AgentResponse, AgentResponseData

    # Test case 1: Basic representation
    response = AgentResponse(status=ResponseStatus.SUCCESS, data=AgentResponseData(input="test input"), completed=True)
    repr_str = repr(response)

    # Verify the representation starts with "AgentResponse("
    assert repr_str.startswith("AgentResponse(")
    assert repr_str.endswith(")")

    # Verify key fields are present and correct
    assert "status=SUCCESS" in repr_str
    assert "completed=True" in repr_str

    # Test case 2: Complex representation with all fields
    response = AgentResponse(
        status=ResponseStatus.SUCCESS,
        data=AgentResponseData(
            input="test input",
            output="test output",
            session_id="test_session",
            intermediate_steps=["step1", "step2"],
            execution_stats={"time": 1.0},
        ),
        details={"test": "details"},
        completed=True,
        error_message="no error",
        used_credits=0.5,
        run_time=1.0,
        usage={"tokens": 100},
        url="http://test.url",
    )
    repr_str = repr(response)

    # Verify all fields are present and formatted correctly
    assert "status=SUCCESS" in repr_str
    assert "completed=True" in repr_str
    assert "error_message='no error'" in repr_str
    assert "used_credits=0.5" in repr_str
    assert "run_time=1.0" in repr_str
    assert "url='http://test.url'" in repr_str
    assert "details={'test': 'details'}" in repr_str
    assert "usage={'tokens': 100}" in repr_str

    # Most importantly, verify that 'status' is complete (not 'tatus')
    assert "status=" in repr_str  # Should find complete field name


@pytest.mark.parametrize(
    "function,supplier,model,expected_name",
    [
        (Function.TRANSLATION, None, None, "translation"),
        (Function.TEXT_GENERATION, Supplier.AIXPLAIN, None, "text-generation-aixplain"),
        (Function.TEXT_GENERATION, Supplier.OPENAI, None, "text-generation-openai"),
        (
            Function.TEXT_GENERATION,
            Supplier.AIXPLAIN,
            Model(id="123", name="Test Model"),
            "text-generation-aixplain-test_model",
        ),
    ],
)
def test_set_tool_name(function, supplier, model, expected_name):
    from aixplain.modules.agent.tool.model_tool import set_tool_name

    name = set_tool_name(function, supplier, model)
    assert name == expected_name


def test_create_agent_with_duplicate_tool_names(mocker):
    from aixplain.factories import AgentFactory
    from aixplain.modules import Model
    from aixplain.modules.agent.tool.model_tool import ModelTool

    mocker.patch(
        "aixplain.factories.model_factory.ModelFactory.get",
        return_value=Model(id="123", name="Test Model", function=Function.TEXT_GENERATION),
    )

    # Create a ModelTool with a specific name
    tool1 = ModelTool(model="123", name="Test Model")
    tool2 = ModelTool(model="123", name="Test Model")
    with pytest.raises(Exception) as exc_info:
        AgentFactory.create(name="Test Agent", description="Test Agent Description", tools=[tool1, tool2])
    assert "Agent Creation Error - Duplicate tool names found: Test Model. Make sure all tool names are unique." in str(
        exc_info.value
    )<|MERGE_RESOLUTION|>--- conflicted
+++ resolved
@@ -634,20 +634,7 @@
         assert str(exc_info.value) == "Custom Python Code Tool Error: Code is required"
 
 
-<<<<<<< HEAD
-=======
-def test_custom_python_code_tool_with_callable():
-    """Test CustomPythonCodeTool with a callable function"""
-
-    def test_function(query: str) -> str:
-        return "Hello"
-
-    tool = CustomPythonCodeTool(code=test_function, description="Test description")
-    assert callable(tool.code)
-    assert tool.description == "Test description"
-
-
->>>>>>> 61e2ca1f
+
 @patch("aixplain.factories.model_factory.ModelFactory.get")
 def test_create_agent_with_model_instance(mock_model_factory_get):
     from aixplain.enums import Supplier, Function
