--- conflicted
+++ resolved
@@ -17,11 +17,8 @@
     model.function = Function.TRANSLATION
     model.supplier = Supplier.AIXPLAIN
     model.name = "Test Model"
-<<<<<<< HEAD
+    model.description = "Test Model Description"
     model.status = AssetStatus.ONBOARDED
-=======
-    model.description = "Test Model Description"
->>>>>>> 30e4ed40
     model.model_params = ModelParameters(
         {
             "sourcelanguage": {"name": "sourcelanguage", "required": True},
