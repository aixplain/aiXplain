__author__ = "aixplain"

from aixplain.factories import WalletFactory
import aixplain.utils.config as config
import requests_mock


def test_wallet_service():
    with requests_mock.Mocker() as mock:
        url = f"{config.BACKEND_URL}/sdk/billing/wallet"
        headers = {"x-api-key": config.TEAM_API_KEY, "Content-Type": "application/json"}
        ref_response = {"totalBalance": 5, "reservedBalance": "0"}
        mock.get(url, headers=headers, json=ref_response)
<<<<<<< HEAD
        wallet = WalletFactory.get()
    assert wallet.total_balance == float(ref_response["totalBalance"])
    assert wallet.reserved_balance == float(ref_response["reservedBalance"])
    assert wallet.available_balance == float(ref_response["totalBalance"])- float(ref_response["reservedBalance"])
=======
        wallet = WalletFactory.get(config.AIXPLAIN_API_KEY)
    assert wallet.total_balance == ref_response["totalBalance"]
    assert wallet.reserved_balance == ref_response["reservedBalance"]
>>>>>>> ee76afda
<|MERGE_RESOLUTION|>--- conflicted
+++ resolved
@@ -11,13 +11,7 @@
         headers = {"x-api-key": config.TEAM_API_KEY, "Content-Type": "application/json"}
         ref_response = {"totalBalance": 5, "reservedBalance": "0"}
         mock.get(url, headers=headers, json=ref_response)
-<<<<<<< HEAD
         wallet = WalletFactory.get()
     assert wallet.total_balance == float(ref_response["totalBalance"])
     assert wallet.reserved_balance == float(ref_response["reservedBalance"])
-    assert wallet.available_balance == float(ref_response["totalBalance"])- float(ref_response["reservedBalance"])
-=======
-        wallet = WalletFactory.get(config.AIXPLAIN_API_KEY)
-    assert wallet.total_balance == ref_response["totalBalance"]
-    assert wallet.reserved_balance == ref_response["reservedBalance"]
->>>>>>> ee76afda
+    assert wallet.available_balance == float(ref_response["totalBalance"]) - float(ref_response["reservedBalance"])