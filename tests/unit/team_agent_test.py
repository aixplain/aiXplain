--- conflicted
+++ resolved
@@ -230,13 +230,6 @@
 
         team_agent = TeamAgentFactory.create(
             name="TEST Multi agent(-)",
-<<<<<<< HEAD
-            description="TEST Multi agent",
-            use_mentalist=True,
-            use_inspector=True,
-            llm_id="6646261c6eb563165658bbb1",
-=======
->>>>>>> b9121578
             agents=[agent],
             llm_id="6646261c6eb563165658bbb1",
             description="TEST Multi agent",
