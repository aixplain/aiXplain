__author__ = "thiagocastroferreira"

"""
Copyright 2022 The aiXplain SDK authors

Licensed under the Apache License, Version 2.0 (the "License");
you may not use this file except in compliance with the License.
You may obtain a copy of the License at

     http://www.apache.org/licenses/LICENSE-2.0

Unless required by applicable law or agreed to in writing, software
distributed under the License is distributed on an "AS IS" BASIS,
WITHOUT WARRANTIES OR CONDITIONS OF ANY KIND, either express or implied.
See the License for the specific language governing permissions and
limitations under the License.
"""

import requests_mock

import json
from aixplain.utils import config
from aixplain.modules import Model
from aixplain.modules.model.utils import build_payload, call_run_endpoint
from aixplain.factories import ModelFactory
from aixplain.enums import Function, FunctionType
from urllib.parse import urljoin
from aixplain.modules.model.response import ModelResponse, ResponseStatus
from aixplain.modules.model.model_response_streamer import ModelResponseStreamer
import pytest
from unittest.mock import patch
from aixplain.enums.asset_status import AssetStatus
from aixplain.modules.model.model_parameters import ModelParameters
from aixplain.modules.model.llm_model import LLM
from aixplain.modules.model.index_model import IndexModel
from aixplain.modules.model.utility_model import UtilityModel
from aixplain.modules.model.integration import Integration, AuthenticationSchema, build_connector_params
from aixplain.modules.model.connection import ConnectionTool, ConnectAction


def test_build_payload():
    data = "input_data"
    parameters = {"context": "context_data"}
    ref_payload = json.dumps({"data": data, **parameters})
    hyp_payload = build_payload(data, parameters)
    assert hyp_payload == ref_payload


def test_call_run_endpoint_async():
    base_url = config.MODELS_RUN_URL
    model_id = "model-id"
    execute_url = f"{base_url}/{model_id}"
    payload = {"data": "input_data"}
    ref_response = {
        "completed": True,
        "status": "IN_PROGRESS",
        "data": "https://models.aixplain.com/api/v1/data/a90c2078-edfe-403f-acba-d2d94cf71f42",
    }

    with requests_mock.Mocker() as mock:
        mock.post(execute_url, json=ref_response)
        response = call_run_endpoint(url=execute_url, api_key=config.TEAM_API_KEY, payload=payload)

    print(response)
    assert response["completed"] == ref_response["completed"]
    assert response["status"] == ref_response["status"]
    assert response["url"] == ref_response["data"]


def test_call_run_endpoint_sync():
    base_url = config.MODELS_RUN_URL
    model_id = "model-id"
    execute_url = f"{base_url}/{model_id}".replace("/api/v1/execute", "/api/v2/execute")
    payload = {"data": "input_data"}
    ref_response = {"completed": True, "status": ResponseStatus.SUCCESS, "data": "Hello"}

    with requests_mock.Mocker() as mock:
        mock.post(execute_url, json=ref_response)
        response = call_run_endpoint(url=execute_url, api_key=config.TEAM_API_KEY, payload=payload)

    assert response["completed"] == ref_response["completed"]
    assert response["status"] == ref_response["status"]
    assert response["data"] == ref_response["data"]


def test_success_poll():
    with requests_mock.Mocker() as mock:
        poll_url = "https://models.aixplain.com/api/v1/data/a90c2078-edfe-403f-acba-d2d94cf71f42"
        headers = {"x-api-key": config.TEAM_API_KEY, "Content-Type": "application/json"}
        ref_response = {"completed": True, "data": "Concluded with success"}
        mock.get(poll_url, headers=headers, json=ref_response)
        test_model = Model("", "")
        hyp_response = test_model.poll(poll_url=poll_url)
    assert isinstance(hyp_response, ModelResponse)
    assert hyp_response["completed"] == ref_response["completed"]
    assert hyp_response.get("status") == ResponseStatus.SUCCESS


def test_failed_poll():
    with requests_mock.Mocker() as mock:
        poll_url = "https://models.aixplain.com/api/v1/data/a90c2078-edfe-403f-acba-d2d94cf71f42"
        headers = {"x-api-key": config.TEAM_API_KEY, "Content-Type": "application/json"}
    ref_response = {"completed": True, "status": "FAILED", "error_message": "Some error occurred"}

    with requests_mock.Mocker() as mock:
        mock.get(poll_url, headers=headers, json=ref_response)
        model = Model(id="test-id", name="Test Model")
        response = model.poll(poll_url=poll_url)

    assert isinstance(response, ModelResponse)
    assert response.status == ResponseStatus.FAILED
    assert response.error_message == "Some error occurred"
    assert response.completed is True


@pytest.mark.parametrize(
    "status_code,error_message",
    [
        (
            401,
            "Unauthorized API key: Please verify the spelling of the API key and its current validity. Details: An unspecified error occurred while processing your request.",
        ),
        (
            465,
            "Subscription-related error: Please ensure that your subscription is active and has not expired. Details: An unspecified error occurred while processing your request.",
        ),
        (
            475,
            "Billing-related error: Please ensure you have enough credits to run this asset. Details: An unspecified error occurred while processing your request.",
        ),
        (
            485,
            "Supplier-related error: Please ensure that the selected supplier provides the asset you are trying to access. Details: An unspecified error occurred while processing your request.",
        ),
        (
            495,
            "Validation-related error: Please verify the request payload and ensure it is correct. Details: An unspecified error occurred while processing your request.",
        ),
        (501, "Unspecified Server Error (Status 501) Details: An unspecified error occurred while processing your request."),
    ],
)
def test_run_async_errors(status_code, error_message):
    base_url = config.MODELS_RUN_URL
    model_id = "model-id"
    execute_url = f"{base_url}/{model_id}"
    ref_response = "An unspecified error occurred while processing your request."

    with requests_mock.Mocker() as mock:
        mock.post(execute_url, status_code=status_code, json=ref_response)
        test_model = Model(id=model_id, name="Test Model", url=base_url)
        response = test_model.run_async(data="input_data")
    assert isinstance(response, ModelResponse)
    assert response["status"] == ResponseStatus.FAILED
    assert response["error_message"] == error_message


def test_get_model_error_response():
    with requests_mock.Mocker() as mock:
        model_id = "test-model-id"
        url = urljoin(config.BACKEND_URL, f"sdk/models/{model_id}")
        headers = {"Authorization": f"Token {config.AIXPLAIN_API_KEY}", "Content-Type": "application/json"}

        error_response = {"statusCode": 404, "message": "Model not found"}
        mock.get(url, headers=headers, json=error_response, status_code=404)

        with pytest.raises(Exception) as excinfo:
            ModelFactory.get(model_id)

        assert "Model GET Error: Failed to retrieve model test-model-id" in str(excinfo.value)


def test_get_assets_from_page_error():
    from aixplain.factories.model_factory.mixins.model_list import get_assets_from_page

    with requests_mock.Mocker() as mock:
        query = "test-query"
        page_number = 0
        page_size = 2
        url = urljoin(config.BACKEND_URL, "sdk/models/paginate")
        headers = {"Authorization": f"Token {config.AIXPLAIN_API_KEY}", "Content-Type": "application/json"}

        error_response = {"statusCode": 500, "message": "Internal Server Error"}
        mock.post(url, headers=headers, json=error_response, status_code=500)

        with pytest.raises(Exception) as excinfo:
            get_assets_from_page(
                query=query,
                page_number=page_number,
                page_size=page_size,
                function=Function.TEXT_GENERATION,
                suppliers=None,
                source_languages=None,
                target_languages=None,
            )

        assert "Listing Models Error: Failed to retrieve models" in str(excinfo.value)


def test_get_model_from_ids():
    from aixplain.factories.model_factory.utils import get_model_from_ids

    with requests_mock.Mocker() as mock:
        model_ids = ["test-model-id-1", "test-model-id-2"]
        url = urljoin(config.BACKEND_URL, f"sdk/models?ids={','.join(model_ids)}")
        headers = {"Authorization": f"Token {config.AIXPLAIN_API_KEY}", "Content-Type": "application/json"}

        ref_response = {
            "items": [
                {
                    "id": "test-model-id-1",
                    "name": "Test Model 1",
                    "status": "onboarded",
                    "description": "Test Description 1",
                    "function": {"id": "text-generation"},
                    "supplier": {"id": "aiXplain"},
                    "pricing": {"id": "free"},
                    "version": {"id": "1.0.0"},
                    "params": [],
                },
                {
                    "id": "test-model-id-2",
                    "name": "Test Model 2",
                    "status": "onboarded",
                    "description": "Test Description 2",
                    "function": {"id": "text-generation"},
                    "supplier": {"id": "aiXplain"},
                    "pricing": {"id": "free"},
                    "version": {"id": "1.0.0"},
                    "params": [],
                },
            ]
        }
        mock.get(url, headers=headers, json=ref_response)
        models = get_model_from_ids(model_ids)

    assert len(models) == 2
    assert models[0].id == "test-model-id-1"
    assert models[1].id == "test-model-id-2"


def test_list_models_error():
    model_ids = ["test-model-id-1", "test-model-id-2"]

    with pytest.raises(Exception) as excinfo:
        ModelFactory.list(model_ids=model_ids, function=Function.TEXT_GENERATION, api_key=config.AIXPLAIN_API_KEY)

    assert str(excinfo.value) == (
        "Cannot filter by function, suppliers, "
        "source languages, target languages, is finetunable, ownership, sort by when using model ids"
    )

    with pytest.raises(Exception) as excinfo:
        ModelFactory.list(model_ids=model_ids, page_size=1, api_key=config.AIXPLAIN_API_KEY)
    assert str(excinfo.value) == "Page size must be greater than the number of model ids"


def test_run_sync():
    model_id = "test-model-id"
    base_url = config.MODELS_RUN_URL
    execute_url = f"{base_url}/{model_id}".replace("/api/v1/execute", "/api/v2/execute")

    ref_response = {
        "status": "IN_PROGRESS",
        "data": "https://models.aixplain.com/api/v1/data/a90c2078-edfe-403f-acba-d2d94cf71f42",
    }

    poll_response = {
        "completed": True,
        "status": "SUCCESS",
        "data": "Test Model Result",
        "usedCredits": 0,
        "runTime": 0,
    }

    with requests_mock.Mocker() as mock:
        mock.post(execute_url, json=ref_response)

        poll_url = ref_response["data"]
        mock.get(poll_url, json=poll_response)

        test_model = Model(id=model_id, name="Test Model", url=base_url, api_key=config.TEAM_API_KEY)

        input_data = {"data": "input_data"}
        response = test_model.run(data=input_data, name="test_run")

    assert isinstance(response, ModelResponse)
    assert response.status == ResponseStatus.SUCCESS
    assert response.data == "Test Model Result"
    assert response.completed is True
    assert response.used_credits == 0
    assert response.run_time == 0
    assert response.usage is None


def test_sync_poll():
    poll_url = "https://models.aixplain.com/api/v1/data/mock-model-id/poll"

    in_progress_response = ModelResponse(
        status="IN_PROGRESS", data="", completed=False, error_message="", used_credits=0, run_time=0, usage=None
    )

    success_response = ModelResponse(
        status="SUCCESS",
        data="Polling successful result",
        details={"test": "test"},
        completed=True,
        error_message="",
        used_credits=0,
        run_time=0,
        usage=None,
    )

    model = Model(id="mock-model-id", name="Mock Model")

    with patch.object(model, "poll", side_effect=[in_progress_response, in_progress_response, success_response]):

        response = model.sync_poll(poll_url=poll_url, name="test_poll", timeout=5)

        assert isinstance(response, ModelResponse)
        assert response["status"] == "SUCCESS"
        assert response["completed"] is True
        assert response["details"] == {"test": "test"}
        assert response["data"] == "Polling successful result"


def test_run_with_parameters():
    model_id = "test-model-id"
    base_url = config.MODELS_RUN_URL
    execute_url = f"{base_url}/{model_id}".replace("/api/v1/execute", "/api/v2/execute")

    input_data = "test input"
    parameters = {"temperature": 0.7, "max_tokens": 100}
    expected_payload = json.dumps({"data": input_data, **parameters})

    ref_response = {
        "completed": True,
        "status": "SUCCESS",
        "data": "Test Model Result",
        "usedCredits": 0,
        "runTime": 0,
    }

    with requests_mock.Mocker() as mock:
        mock.post(execute_url, json=ref_response)

        test_model = Model(id=model_id, name="Test Model", url=base_url, api_key=config.TEAM_API_KEY)
        response = test_model.run(data=input_data, parameters=parameters)

        # Verify the payload was constructed correctly
        assert mock.last_request.text == expected_payload
        assert isinstance(response, ModelResponse)
        assert response.status == ResponseStatus.SUCCESS
        assert response.data == "Test Model Result"


def test_run_async_with_parameters():
    model_id = "test-model-id"
    base_url = config.MODELS_RUN_URL
    execute_url = f"{base_url}/{model_id}"

    input_data = "test input"
    parameters = {"temperature": 0.7, "max_tokens": 100}
    expected_payload = json.dumps({"data": input_data, **parameters})

    ref_response = {
        "completed": False,
        "status": "IN_PROGRESS",
        "data": "https://models.aixplain.com/api/v1/data/test-id",
        "url": "https://models.aixplain.com/api/v1/data/test-id",
    }

    with requests_mock.Mocker() as mock:
        mock.post(execute_url, json=ref_response)

        test_model = Model(id=model_id, name="Test Model", url=base_url, api_key=config.TEAM_API_KEY)
        response = test_model.run_async(data=input_data, parameters=parameters)

        # Verify the payload was constructed correctly
        assert mock.last_request.text == expected_payload
        assert isinstance(response, ModelResponse)
        assert response.status == "IN_PROGRESS"
        assert response.url == ref_response["url"]


def test_successful_delete():
    with requests_mock.Mocker() as mock:
        model_id = "test-model-id"
        url = urljoin(config.BACKEND_URL, f"sdk/models/{model_id}")
        headers = {"Authorization": "Token " + config.TEAM_API_KEY, "Content-Type": "application/json"}

        # Mock successful deletion
        mock.delete(url, status_code=200)

        test_model = Model(id=model_id, name="Test Model")
        test_model.delete()  # Should not raise any exception

        # Verify the request was made with correct headers
        assert mock.last_request.headers["Authorization"] == headers["Authorization"]
        assert mock.last_request.headers["Content-Type"] == headers["Content-Type"]


def test_failed_delete():
    with requests_mock.Mocker() as mock:
        model_id = "test-model-id"
        url = urljoin(config.BACKEND_URL, f"sdk/models/{model_id}")

        # Mock failed deletion
        mock.delete(url, status_code=404)

        test_model = Model(id=model_id, name="Test Model")

        with pytest.raises(Exception) as excinfo:
            test_model.delete()

        assert "Model Deletion Error: Make sure the model exists and you are the owner." in str(excinfo.value)


def test_model_to_dict():
    # Test with regular additional info
    model = Model(
        id="test-id",
        name="Test Model",
        description="",
        additional_info={"key1": "value1", "key2": None},
        model_params={"param1": {"required": True}},
    )
    result = model.to_dict()

    # Verify the result
    assert result["id"] == "test-id"
    assert result["name"] == "Test Model"
    assert result["description"] == ""
    assert result["additional_info"] == {"additional_info": {"key1": "value1", "key2": None}}
    assert isinstance(result["model_params"], dict)
    assert "param1" in result["model_params"]
    assert result["model_params"]["param1"]["required"]
    assert result["model_params"]["param1"]["value"] is None


def test_model_repr():
    # Test with supplier as dict
    model1 = Model(id="test-id", name="Test Model", supplier={"name": "aiXplain"})
    assert repr(model1).lower() == "model: test model by aixplain (id=test-id)".lower()

    # Test with supplier as string
    model2 = Model(id="test-id", name="Test Model", supplier="aiXplain")
    assert str(model2).lower() == "model: test model by aixplain (id=test-id)".lower()


def test_poll_with_error():
    with requests_mock.Mocker() as mock:
        poll_url = "https://models.aixplain.com/api/v1/data/test-id"
        headers = {"x-api-key": config.TEAM_API_KEY, "Content-Type": "application/json"}

        # Mock a response that will cause a JSON decode error
        mock.get(poll_url, headers=headers, text="Invalid JSON")

        model = Model(id="test-id", name="Test Model")
        response = model.poll(poll_url=poll_url)

        assert isinstance(response, ModelResponse)
        assert response.status == ResponseStatus.FAILED
        assert "Expecting value: line 1 column 1" in response.error_message


def test_sync_poll_with_timeout():
    poll_url = "https://models.aixplain.com/api/v1/data/test-id"
    model = Model(id="test-id", name="Test Model")

    # Mock poll method to always return not completed
    with patch.object(model, "poll") as mock_poll:
        mock_poll.return_value = {"status": "IN_PROGRESS", "completed": False, "error_message": ""}

        # Test with very short timeout
        response = model.sync_poll(poll_url=poll_url, timeout=0.1, wait_time=0.2)

        assert response["status"] == "FAILED"
        assert response["completed"] is False


def test_check_finetune_status_error():
    with requests_mock.Mocker() as mock:
        model_id = "test-id"
        url = urljoin(config.BACKEND_URL, f"sdk/finetune/{model_id}/ml-logs")
        headers = {"x-api-key": config.TEAM_API_KEY, "Content-Type": "application/json"}

        # Mock error response
        error_response = {"statusCode": 404, "message": "Finetune not found"}
        mock.get(url, headers=headers, json=error_response, status_code=404)

        model = Model(id=model_id, name="Test Model")
        status = model.check_finetune_status()

        assert status is None


def test_check_finetune_status_with_logs():
    with requests_mock.Mocker() as mock:
        model_id = "test-id"
        url = urljoin(config.BACKEND_URL, f"sdk/finetune/{model_id}/ml-logs")

        # Mock successful response with logs using valid ResponseStatus values
        success_response = {
            "finetuneStatus": AssetStatus.COMPLETED.value,
            "modelStatus": AssetStatus.COMPLETED.value,
            "logs": [{"epoch": 1.0, "trainLoss": 0.5, "evalLoss": 0.4}, {"epoch": 2.0, "trainLoss": 0.3, "evalLoss": 0.2}],
        }
        mock.get(url, json=success_response)

        model = Model(id=model_id, name="Test Model", description="")

        # Test with after_epoch
        status = model.check_finetune_status(after_epoch=0)
        assert status is not None
        assert status.epoch == 1.0
        assert status.training_loss == 0.5
        assert status.validation_loss == 0.4

        # Test without after_epoch
        status = model.check_finetune_status()
        assert status is not None
        assert status.epoch == 2.0
        assert status.training_loss == 0.3
        assert status.validation_loss == 0.2


def test_check_finetune_status_partial_logs():
    with requests_mock.Mocker() as mock:
        model_id = "test-id"
        url = urljoin(config.BACKEND_URL, f"sdk/finetune/{model_id}/ml-logs")

        response = {
            "finetuneStatus": AssetStatus.IN_PROGRESS.value,
            "modelStatus": AssetStatus.IN_PROGRESS.value,
            "logs": [{"epoch": 1.0, "trainLoss": 0.5, "evalLoss": 0.4}, {"epoch": 2.0, "trainLoss": 0.3, "evalLoss": 0.2}],
        }
        mock.get(url, json=response)

        model = Model(id=model_id, name="Test Model", description="")
        status = model.check_finetune_status()

        assert status is not None
        assert status.epoch == 2.0
        assert status.training_loss == 0.3
        assert status.validation_loss == 0.2


def test_check_finetune_status_no_logs():
    with requests_mock.Mocker() as mock:
        model_id = "test-id"
        url = urljoin(config.BACKEND_URL, f"sdk/finetune/{model_id}/ml-logs")

        response = {"finetuneStatus": AssetStatus.IN_PROGRESS.value, "modelStatus": AssetStatus.IN_PROGRESS.value, "logs": []}
        mock.get(url, json=response)

        model = Model(id=model_id, name="Test Model", description="")
        status = model.check_finetune_status()

        assert status is not None
        assert status.epoch is None
        assert status.training_loss is None
        assert status.validation_loss is None


def test_model_response():
    response = ModelResponse(status="SUCCESS", data="test", used_credits=0, run_time=0, usage=None)
    assert response["data"] == "test"
    response["data"] = "thiago"
    assert response["data"] == "thiago"
    value = response.get("data")
    assert value == "thiago"
    value = response.get("not_found", "default_value")
    assert value == "default_value"


def test_model_parameters_initialization():
    """Test ModelParameters class initialization and parameter access."""
    input_params = {"temperature": {"name": "temperature", "required": True}}

    params = ModelParameters(input_params)

    # Test parameter creation
    assert "temperature" in params.parameters
    assert params.parameters["temperature"].required

    # Test parameter access via attribute for defined parameter
    assert params.temperature is None  # Value starts as None

    # Test parameter access via attribute for undefined parameter
    with pytest.raises(AttributeError) as exc:
        params.undefined_param
    assert "Parameter 'undefined_param' is not defined" in str(exc.value)

    # Test setting parameter value
    params.temperature = 0.7
    assert params.temperature == 0.7

    # Test setting undefined parameter
    with pytest.raises(AttributeError) as exc:
        params.undefined_param = 0.5
    assert "Parameter 'undefined_param' is not defined" in str(exc.value)


def test_model_parameters_to_dict():
    """Test converting ModelParameters to dictionary format."""
    input_params = {"temperature": {"name": "temperature", "required": True}}

    params = ModelParameters(input_params)
    params.temperature = 0.7

    dict_output = params.to_dict()
    assert dict_output == {"temperature": {"required": True, "value": 0.7}}


def test_model_parameters_invalid_parameter():
    """Test handling of invalid parameter access."""
    params = ModelParameters({})

    with pytest.raises(AttributeError):
        params.invalid_param = 123

    with pytest.raises(AttributeError):
        params.invalid_param


def test_model_parameters_string_representation():
    """Test string representation of ModelParameters."""
    input_params = {
        "temperature": {"name": "temperature", "required": True},
        "max_tokens": {"name": "max_tokens", "required": False},
    }

    params = ModelParameters(input_params)
    params.temperature = 0.7

    str_output = str(params)
    assert "Parameters:" in str_output
    assert "temperature: 0.7 (Required)" in str_output
    assert "max_tokens: Not set (Optional)" in str_output


def test_empty_model_parameters_string():
    """Test string representation of empty ModelParameters."""
    params = ModelParameters({})
    assert str(params) == "No parameters defined"


def test_model_response_streamer():
    """Test ModelResponseStreamer class."""
    streamer = ModelResponseStreamer(iter([]))
    assert isinstance(streamer, ModelResponseStreamer)
    assert streamer.status == ResponseStatus.IN_PROGRESS


def test_model_not_supports_streaming(mocker):
    """Test ModelResponseStreamer class."""
    mocker.patch("aixplain.modules.model.utils.build_payload", return_value={"data": "test"})
    model = Model(id="test-id", name="Test Model", supports_streaming=False)
    with pytest.raises(Exception) as excinfo:
        model.run(data="test", stream=True)
    assert f"Model '{model.name} ({model.id})' does not support streaming" in str(excinfo.value)


@pytest.mark.parametrize(
    "payload, expected_model_class",
    [
        (
            {
                "id": "connector-id",
                "name": "connector-name",
                "function": {"id": "utilities"},
                "functionType": "connector",
                "supplier": "aiXplain",
                "api_key": "api_key",
                "pricing": {"price": 10, "currency": "USD"},
                "params": {},
                "version": {"id": "1.0"},
                "attributes": [
                    {
                        "name": "auth_schemes",
                        "code": '["BEARER_TOKEN", "API_KEY", "BASIC"]'
                    },
                ]
            },
            Integration,
        ),
        (
            {
                "id": "llm-id",
                "name": "llm-name",
                "function": {"id": "text-generation"},
                "functionType": "ai",
                "supplier": "aiXplain",
                "api_key": "api_key",
                "pricing": {"price": 10, "currency": "USD"},
                "params": {},
                "version": {"id": "1.0"},
            },
            LLM,
        ),
        (
            {
                "id": "index-id",
                "name": "index-name",
                "function": {"id": "search"},
                "functionType": "ai",
                "supplier": "aiXplain",
                "api_key": "api_key",
                "pricing": {"price": 10, "currency": "USD"},
                "params": {},
                "version": {"id": "1.0"},
            },
            IndexModel,
        ),
        (
            {
                "id": "utility-id",
                "name": "utility-name",
                "function": {"id": "utilities"},
                "functionType": "utility",
                "supplier": "aiXplain",
                "api_key": "api_key",
                "pricing": {"price": 10, "currency": "USD"},
                "params": {},
                "version": {"id": "1.0"},
            },
            UtilityModel,
        ),
    ],
)
def test_create_model_from_response(payload, expected_model_class):
    from aixplain.factories.model_factory.utils import create_model_from_response
    from aixplain.enums import FunctionType

    model = create_model_from_response(payload)
    assert isinstance(model, expected_model_class)
    assert model.id == payload["id"]
    assert model.name == payload["name"]
    assert model.function == Function(payload["function"]["id"])
    assert model.function_type == FunctionType(payload["functionType"])
    assert model.api_key == payload["api_key"]


@pytest.mark.parametrize(
    "authentication_schema, name, data",
    [
<<<<<<< HEAD
        (AuthenticationSchema.BEARER_TOKEN, "test-name", "test-token", None, None),
        (AuthenticationSchema.OAUTH2, "test-name", None, "test-client-id", "test-client-secret"),
=======
        (AuthenticationSchema.BEARER_TOKEN, "test-name", {"token": "test-token"}),
        (AuthenticationSchema.API_KEY, "test-name", {"api_key": "test-api-key"}),
        (AuthenticationSchema.BASIC, "test-name", {"username": "test-user", "password": "test-pass"}),
>>>>>>> bab03533
    ],
)
def test_connector_connect(mocker, authentication_schema, name, data):
    mocker.patch("aixplain.modules.model.integration.Integration.run", return_value={"id": "test-id"})
    additional_info = {
        'attributes': [
            {
                'name': 'auth_schemes',
                'code': '["BEARER_TOKEN", "API_KEY", "BASIC"]'
            },
            {
                'name': 'BEARER_TOKEN-inputs',
                'code': '[{"name": "token"}]'
            },
            {
                'name': 'API_KEY-inputs',
                'code': '[{"name": "api_key"}]'
            },
            {
                'name': 'BASIC-inputs',
                'code': '[{"name": "username"}, {"name": "password"}]'
            }
        ]
    }
    connector = Integration(
        id="connector-id",
        name="connector-name",
        function=Function.UTILITIES,
        function_type=FunctionType.INTEGRATION,
        supplier="aiXplain",
        api_key="api_key",
        version={"id": "1.0"},
        **additional_info
    )
    args = build_connector_params(name=name)
    response = connector.connect(
        authentication_schema=authentication_schema,
        args=args,
        data=data
    )
    
    assert response["id"] == "test-id"


def test_connection_init_with_actions(mocker):
    mocker.patch(
        "aixplain.modules.model.Model.run",
        side_effect=[
            ModelResponse(
                status=ResponseStatus.SUCCESS,
                data=[{"displayName": "test-name", "description": "test-description", "name": "test-code"}],
            ),
            ModelResponse(
                status=ResponseStatus.SUCCESS,
                data=[{"inputs": [{"code": "test-code", "name": "test-name", "description": "test-description"}]}],
            ),
        ],
    )
    connection = ConnectionTool(
        id="connection-id",
        name="connection-name",
        function=Function.UTILITIES,
        function_type=FunctionType.CONNECTION,
        supplier="aiXplain",
        api_key="api_key",
        version={"id": "1.0"},
    )
    assert connection.id == "connection-id"
    assert connection.name == "connection-name"
    assert connection.function == Function.UTILITIES
    assert connection.function_type == FunctionType.CONNECTION
    assert connection.api_key == "api_key"
    assert connection.version == {"id": "1.0"}
    assert connection.actions is not None
    assert len(connection.actions) == 1
    assert connection.actions[0].name == "test-name"
    assert connection.actions[0].description == "test-description"
    assert connection.actions[0].code == "test-code"

    action = ConnectAction(code="test-code", name="test-name", description="test-description")
    inputs = connection.get_action_inputs(action)
    assert "test-code" in inputs
    assert inputs["test-code"]["name"] == "test-name"
    assert inputs["test-code"]["description"] == "test-description"


def test_tool_factory(mocker):
    from aixplain.factories import ToolFactory
    from aixplain.modules.model.utility_model import BaseUtilityModelParams

    # Utility Model
    mocker.patch(
        "aixplain.factories.model_factory.ModelFactory.create_utility_model",
        return_value=UtilityModel(
            id="test-id",
            name="test-name",
            function=Function.UTILITIES,
            function_type=FunctionType.AI,
            api_key="api_key",
            version={"id": "1.0"},
        ),
    )

    def add(aaa: int, bbb: int) -> int:
        return aaa + bbb

    params = BaseUtilityModelParams(name="My Script Model", description="My Script Model Description", code=add)
    tool = ToolFactory.create(params=params)
    assert isinstance(tool, UtilityModel)
    assert tool.id == "test-id"
    assert tool.name == "test-name"
    assert tool.function == Function.UTILITIES
    assert tool.function_type == FunctionType.AI
    assert tool.api_key == "api_key"
    assert tool.version == {"id": "1.0"}

    # Index Model
    from aixplain.factories.index_factory.utils import AirParams

    params = AirParams(name="My Search Collection", description="My Search Collection Description")
    mocker.patch(
        "aixplain.factories.index_factory.IndexFactory.create",
        return_value=IndexModel(
            id="test-id",
            name="test-name",
            function=Function.SEARCH,
            function_type=FunctionType.SEARCH,
            api_key="api_key",
            version={"id": "1.0"},
        ),
    )
    tool = ToolFactory.create(params=params)
    assert isinstance(tool, IndexModel)
    assert tool.id == "test-id"
    assert tool.name == "test-name"
    assert tool.function == Function.SEARCH
    assert tool.function_type == FunctionType.SEARCH
    assert tool.api_key == "api_key"
    assert tool.version == {"id": "1.0"}

    # Integration Model
    mocker.patch("aixplain.modules.model.connection.ConnectionTool._get_actions", return_value=[])
    mocker.patch(
        "aixplain.modules.model.integration.Integration.connect",
        return_value=ModelResponse(status=ResponseStatus.SUCCESS, data={"id": "connection-id"}),
    )

    def get_mock(id):
        additional_info = {
            'attributes': [
                {
                    'name': 'auth_schemes',
                    'code': '["BEARER_TOKEN", "API_KEY", "BASIC"]'
                },
                {
                    'name': 'BEARER_TOKEN-inputs',
                    'code': '[{"name": "token"}]'
                },
                {
                    'name': 'API_KEY-inputs',
                    'code': '[{"name": "api_key"}]'
                },
                {
                    'name': 'BASIC-inputs',
                    'code': '[{"name": "username"}, {"name": "password"}]'
                }
            ]
        }
        if id == "686432941223092cb4294d3f":
            return Integration(
                id="686432941223092cb4294d3f",
                name="test-name",
                function=Function.UTILITIES,
                function_type=FunctionType.INTEGRATION,
                api_key="api_key",
                version={"id": "1.0"},
                **additional_info
            )
        elif id == "connection-id":
            return ConnectionTool(
                id="connection-id",
                name="test-name",
                function=Function.UTILITIES,
                function_type=FunctionType.CONNECTION,
                api_key="api_key",
                version={"id": "1.0"},
                **additional_info
            )

    mocker.patch("aixplain.factories.tool_factory.ToolFactory.get", side_effect=get_mock)
    tool = ToolFactory.create(integration="686432941223092cb4294d3f", name="My Connector 1234", authentication_schema=AuthenticationSchema.BEARER_TOKEN, data={"token": "slack-token"})
    assert isinstance(tool, ConnectionTool)
    assert tool.id == "connection-id"
    assert tool.name == "test-name"
    assert tool.function == Function.UTILITIES
    assert tool.function_type == FunctionType.CONNECTION
    assert tool.api_key == "api_key"
    assert tool.version == {"id": "1.0"}<|MERGE_RESOLUTION|>--- conflicted
+++ resolved
@@ -744,14 +744,9 @@
 @pytest.mark.parametrize(
     "authentication_schema, name, data",
     [
-<<<<<<< HEAD
-        (AuthenticationSchema.BEARER_TOKEN, "test-name", "test-token", None, None),
-        (AuthenticationSchema.OAUTH2, "test-name", None, "test-client-id", "test-client-secret"),
-=======
         (AuthenticationSchema.BEARER_TOKEN, "test-name", {"token": "test-token"}),
         (AuthenticationSchema.API_KEY, "test-name", {"api_key": "test-api-key"}),
         (AuthenticationSchema.BASIC, "test-name", {"username": "test-user", "password": "test-pass"}),
->>>>>>> bab03533
     ],
 )
 def test_connector_connect(mocker, authentication_schema, name, data):
