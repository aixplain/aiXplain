__author__ = "thiagocastroferreira"

"""
Copyright 2022 The aiXplain SDK authors

Licensed under the Apache License, Version 2.0 (the "License");
you may not use this file except in compliance with the License.
You may obtain a copy of the License at

     http://www.apache.org/licenses/LICENSE-2.0

Unless required by applicable law or agreed to in writing, software
distributed under the License is distributed on an "AS IS" BASIS,
WITHOUT WARRANTIES OR CONDITIONS OF ANY KIND, either express or implied.
See the License for the specific language governing permissions and
limitations under the License.
"""

import requests_mock

import json
from aixplain.utils import config
from aixplain.modules import Model
from aixplain.modules.model.utils import build_payload, call_run_endpoint
from aixplain.factories import ModelFactory
from aixplain.enums import Function, FunctionType
from urllib.parse import urljoin
from aixplain.modules.model.response import ModelResponse, ResponseStatus
from aixplain.modules.model.model_response_streamer import ModelResponseStreamer
import pytest
from unittest.mock import patch
from aixplain.enums.asset_status import AssetStatus
from aixplain.modules.model.model_parameters import ModelParameters
from aixplain.modules.model.llm_model import LLM
from aixplain.modules.model.index_model import IndexModel
from aixplain.modules.model.utility_model import UtilityModel
from aixplain.modules.model.integration import Integration, AuthenticationSchema
from aixplain.modules.model.connection import ConnectionTool, ConnectAction


def test_build_payload():
    data = "input_data"
    parameters = {"context": "context_data"}
    ref_payload = json.dumps({"data": data, **parameters})
    hyp_payload = build_payload(data, parameters)
    assert hyp_payload == ref_payload


def test_call_run_endpoint_async():
    base_url = config.MODELS_RUN_URL
    model_id = "model-id"
    execute_url = f"{base_url}/{model_id}"
    payload = {"data": "input_data"}
    ref_response = {
        "completed": True,
        "status": "IN_PROGRESS",
        "data": "https://models.aixplain.com/api/v1/data/a90c2078-edfe-403f-acba-d2d94cf71f42",
    }

    with requests_mock.Mocker() as mock:
        mock.post(execute_url, json=ref_response)
        response = call_run_endpoint(url=execute_url, api_key=config.TEAM_API_KEY, payload=payload)

    print(response)
    assert response["completed"] == ref_response["completed"]
    assert response["status"] == ref_response["status"]
    assert response["url"] == ref_response["data"]


def test_call_run_endpoint_sync():
    base_url = config.MODELS_RUN_URL
    model_id = "model-id"
    execute_url = f"{base_url}/{model_id}".replace("/api/v1/execute", "/api/v2/execute")
    payload = {"data": "input_data"}
    ref_response = {"completed": True, "status": ResponseStatus.SUCCESS, "data": "Hello"}

    with requests_mock.Mocker() as mock:
        mock.post(execute_url, json=ref_response)
        response = call_run_endpoint(url=execute_url, api_key=config.TEAM_API_KEY, payload=payload)

    assert response["completed"] == ref_response["completed"]
    assert response["status"] == ref_response["status"]
    assert response["data"] == ref_response["data"]


def test_success_poll():
    with requests_mock.Mocker() as mock:
        poll_url = "https://models.aixplain.com/api/v1/data/a90c2078-edfe-403f-acba-d2d94cf71f42"
        headers = {"x-api-key": config.TEAM_API_KEY, "Content-Type": "application/json"}
        ref_response = {"completed": True, "data": "Concluded with success"}
        mock.get(poll_url, headers=headers, json=ref_response)
        test_model = Model("", "")
        hyp_response = test_model.poll(poll_url=poll_url)
    assert isinstance(hyp_response, ModelResponse)
    assert hyp_response["completed"] == ref_response["completed"]
    assert hyp_response.get("status") == ResponseStatus.SUCCESS


def test_failed_poll():
    with requests_mock.Mocker() as mock:
        poll_url = "https://models.aixplain.com/api/v1/data/a90c2078-edfe-403f-acba-d2d94cf71f42"
        headers = {"x-api-key": config.TEAM_API_KEY, "Content-Type": "application/json"}
    ref_response = {"completed": True, "status": "FAILED", "error_message": "Some error occurred"}

    with requests_mock.Mocker() as mock:
        mock.get(poll_url, headers=headers, json=ref_response)
        model = Model(id="test-id", name="Test Model")
        response = model.poll(poll_url=poll_url)

    assert isinstance(response, ModelResponse)
    assert response.status == ResponseStatus.FAILED
    assert response.error_message == "Some error occurred"
    assert response.completed is True


@pytest.mark.parametrize(
    "status_code,error_message",
    [
        (
            401,
            "Unauthorized API key: Please verify the spelling of the API key and its current validity. Details: An unspecified error occurred while processing your request.",
        ),
        (
            465,
            "Subscription-related error: Please ensure that your subscription is active and has not expired. Details: An unspecified error occurred while processing your request.",
        ),
        (
            475,
            "Billing-related error: Please ensure you have enough credits to run this asset. Details: An unspecified error occurred while processing your request.",
        ),
        (
            485,
            "Supplier-related error: Please ensure that the selected supplier provides the asset you are trying to access. Details: An unspecified error occurred while processing your request.",
        ),
        (
            495,
            "Validation-related error: Please verify the request payload and ensure it is correct. Details: An unspecified error occurred while processing your request.",
        ),
        (501, "Unspecified Server Error (Status 501) Details: An unspecified error occurred while processing your request."),
    ],
)
def test_run_async_errors(status_code, error_message):
    base_url = config.MODELS_RUN_URL
    model_id = "model-id"
    execute_url = f"{base_url}/{model_id}"
    ref_response = "An unspecified error occurred while processing your request."

    with requests_mock.Mocker() as mock:
        mock.post(execute_url, status_code=status_code, json=ref_response)
        test_model = Model(id=model_id, name="Test Model", url=base_url)
        response = test_model.run_async(data="input_data")
    assert isinstance(response, ModelResponse)
    assert response["status"] == ResponseStatus.FAILED
    assert response["error_message"] == error_message


def test_get_model_error_response():
    with requests_mock.Mocker() as mock:
        model_id = "test-model-id"
        url = urljoin(config.BACKEND_URL, f"sdk/models/{model_id}")
        headers = {"Authorization": f"Token {config.AIXPLAIN_API_KEY}", "Content-Type": "application/json"}

        error_response = {"statusCode": 404, "message": "Model not found"}
        mock.get(url, headers=headers, json=error_response, status_code=404)

        with pytest.raises(Exception) as excinfo:
            ModelFactory.get(model_id)

        assert "Model GET Error: Failed to retrieve model test-model-id" in str(excinfo.value)


def test_get_assets_from_page_error():
    from aixplain.factories.model_factory.mixins.model_list import get_assets_from_page

    with requests_mock.Mocker() as mock:
        query = "test-query"
        page_number = 0
        page_size = 2
        url = urljoin(config.BACKEND_URL, "sdk/models/paginate")
        headers = {"Authorization": f"Token {config.AIXPLAIN_API_KEY}", "Content-Type": "application/json"}

        error_response = {"statusCode": 500, "message": "Internal Server Error"}
        mock.post(url, headers=headers, json=error_response, status_code=500)

        with pytest.raises(Exception) as excinfo:
            get_assets_from_page(
                query=query,
                page_number=page_number,
                page_size=page_size,
                function=Function.TEXT_GENERATION,
                suppliers=None,
                source_languages=None,
                target_languages=None,
            )

        assert "Listing Models Error: Failed to retrieve models" in str(excinfo.value)


def test_get_model_from_ids():
    from aixplain.factories.model_factory.utils import get_model_from_ids

    with requests_mock.Mocker() as mock:
        model_ids = ["test-model-id-1", "test-model-id-2"]
        url = urljoin(config.BACKEND_URL, f"sdk/models?ids={','.join(model_ids)}")
        headers = {"Authorization": f"Token {config.AIXPLAIN_API_KEY}", "Content-Type": "application/json"}

        ref_response = {
            "items": [
                {
                    "id": "test-model-id-1",
                    "name": "Test Model 1",
                    "status": "onboarded",
                    "description": "Test Description 1",
                    "function": {"id": "text-generation"},
                    "supplier": {"id": "aiXplain"},
                    "pricing": {"id": "free"},
                    "version": {"id": "1.0.0"},
                    "params": [],
                },
                {
                    "id": "test-model-id-2",
                    "name": "Test Model 2",
                    "status": "onboarded",
                    "description": "Test Description 2",
                    "function": {"id": "text-generation"},
                    "supplier": {"id": "aiXplain"},
                    "pricing": {"id": "free"},
                    "version": {"id": "1.0.0"},
                    "params": [],
                },
            ]
        }
        mock.get(url, headers=headers, json=ref_response)
        models = get_model_from_ids(model_ids)

    assert len(models) == 2
    assert models[0].id == "test-model-id-1"
    assert models[1].id == "test-model-id-2"


def test_list_models_error():
    model_ids = ["test-model-id-1", "test-model-id-2"]

    with pytest.raises(Exception) as excinfo:
        ModelFactory.list(model_ids=model_ids, function=Function.TEXT_GENERATION, api_key=config.AIXPLAIN_API_KEY)

    assert str(excinfo.value) == (
        "Cannot filter by function, suppliers, "
        "source languages, target languages, is finetunable, ownership, sort by when using model ids"
    )

    with pytest.raises(Exception) as excinfo:
        ModelFactory.list(model_ids=model_ids, page_size=1, api_key=config.AIXPLAIN_API_KEY)
    assert str(excinfo.value) == "Page size must be greater than the number of model ids"


def test_run_sync():
    model_id = "test-model-id"
    base_url = config.MODELS_RUN_URL
    execute_url = f"{base_url}/{model_id}".replace("/api/v1/execute", "/api/v2/execute")

    ref_response = {
        "status": "IN_PROGRESS",
        "data": "https://models.aixplain.com/api/v1/data/a90c2078-edfe-403f-acba-d2d94cf71f42",
    }

    poll_response = {
        "completed": True,
        "status": "SUCCESS",
        "data": "Test Model Result",
        "usedCredits": 0,
        "runTime": 0,
    }

    with requests_mock.Mocker() as mock:
        mock.post(execute_url, json=ref_response)

        poll_url = ref_response["data"]
        mock.get(poll_url, json=poll_response)

        test_model = Model(id=model_id, name="Test Model", url=base_url, api_key=config.TEAM_API_KEY)

        input_data = {"data": "input_data"}
        response = test_model.run(data=input_data, name="test_run")

    assert isinstance(response, ModelResponse)
    assert response.status == ResponseStatus.SUCCESS
    assert response.data == "Test Model Result"
    assert response.completed is True
    assert response.used_credits == 0
    assert response.run_time == 0
    assert response.usage is None


def test_sync_poll():
    poll_url = "https://models.aixplain.com/api/v1/data/mock-model-id/poll"

    in_progress_response = ModelResponse(
        status="IN_PROGRESS", data="", completed=False, error_message="", used_credits=0, run_time=0, usage=None
    )

    success_response = ModelResponse(
        status="SUCCESS",
        data="Polling successful result",
        details={"test": "test"},
        completed=True,
        error_message="",
        used_credits=0,
        run_time=0,
        usage=None,
    )

    model = Model(id="mock-model-id", name="Mock Model")

    with patch.object(model, "poll", side_effect=[in_progress_response, in_progress_response, success_response]):

        response = model.sync_poll(poll_url=poll_url, name="test_poll", timeout=5)

        assert isinstance(response, ModelResponse)
        assert response["status"] == "SUCCESS"
        assert response["completed"] is True
        assert response["details"] == {"test": "test"}
        assert response["data"] == "Polling successful result"


def test_run_with_parameters():
    model_id = "test-model-id"
    base_url = config.MODELS_RUN_URL
    execute_url = f"{base_url}/{model_id}".replace("/api/v1/execute", "/api/v2/execute")

    input_data = "test input"
    parameters = {"temperature": 0.7, "max_tokens": 100}
    expected_payload = json.dumps({"data": input_data, **parameters})

    ref_response = {
        "completed": True,
        "status": "SUCCESS",
        "data": "Test Model Result",
        "usedCredits": 0,
        "runTime": 0,
    }

    with requests_mock.Mocker() as mock:
        mock.post(execute_url, json=ref_response)

        test_model = Model(id=model_id, name="Test Model", url=base_url, api_key=config.TEAM_API_KEY)
        response = test_model.run(data=input_data, parameters=parameters)

        # Verify the payload was constructed correctly
        assert mock.last_request.text == expected_payload
        assert isinstance(response, ModelResponse)
        assert response.status == ResponseStatus.SUCCESS
        assert response.data == "Test Model Result"


def test_run_async_with_parameters():
    model_id = "test-model-id"
    base_url = config.MODELS_RUN_URL
    execute_url = f"{base_url}/{model_id}"

    input_data = "test input"
    parameters = {"temperature": 0.7, "max_tokens": 100}
    expected_payload = json.dumps({"data": input_data, **parameters})

    ref_response = {
        "completed": False,
        "status": "IN_PROGRESS",
        "data": "https://models.aixplain.com/api/v1/data/test-id",
        "url": "https://models.aixplain.com/api/v1/data/test-id",
    }

    with requests_mock.Mocker() as mock:
        mock.post(execute_url, json=ref_response)

        test_model = Model(id=model_id, name="Test Model", url=base_url, api_key=config.TEAM_API_KEY)
        response = test_model.run_async(data=input_data, parameters=parameters)

        # Verify the payload was constructed correctly
        assert mock.last_request.text == expected_payload
        assert isinstance(response, ModelResponse)
        assert response.status == "IN_PROGRESS"
        assert response.url == ref_response["url"]


def test_successful_delete():
    with requests_mock.Mocker() as mock:
        model_id = "test-model-id"
        url = urljoin(config.BACKEND_URL, f"sdk/models/{model_id}")
        headers = {"Authorization": "Token " + config.TEAM_API_KEY, "Content-Type": "application/json"}

        # Mock successful deletion
        mock.delete(url, status_code=200)

        test_model = Model(id=model_id, name="Test Model")
        test_model.delete()  # Should not raise any exception

        # Verify the request was made with correct headers
        assert mock.last_request.headers["Authorization"] == headers["Authorization"]
        assert mock.last_request.headers["Content-Type"] == headers["Content-Type"]


def test_failed_delete():
    with requests_mock.Mocker() as mock:
        model_id = "test-model-id"
        url = urljoin(config.BACKEND_URL, f"sdk/models/{model_id}")

        # Mock failed deletion
        mock.delete(url, status_code=404)

        test_model = Model(id=model_id, name="Test Model")

        with pytest.raises(Exception) as excinfo:
            test_model.delete()

        assert "Model Deletion Error: Make sure the model exists and you are the owner." in str(excinfo.value)


def test_model_to_dict():
    # Test with regular additional info
    model = Model(
        id="test-id",
        name="Test Model",
        description="",
        additional_info={"key1": "value1", "key2": None},
        model_params={"param1": {"required": True}},
    )
    result = model.to_dict()

    # Verify the result
    assert result["id"] == "test-id"
    assert result["name"] == "Test Model"
    assert result["description"] == ""
    assert result["additional_info"] == {"additional_info": {"key1": "value1", "key2": None}}
    assert isinstance(result["model_params"], dict)
    assert "param1" in result["model_params"]
    assert result["model_params"]["param1"]["required"]
    assert result["model_params"]["param1"]["value"] is None


def test_model_repr():
    # Test with supplier as dict
    model1 = Model(id="test-id", name="Test Model", supplier={"name": "aiXplain"})
    assert repr(model1).lower() == "model: test model by aixplain (id=test-id)".lower()

    # Test with supplier as string
    model2 = Model(id="test-id", name="Test Model", supplier="aiXplain")
    assert str(model2).lower() == "model: test model by aixplain (id=test-id)".lower()


def test_poll_with_error():
    with requests_mock.Mocker() as mock:
        poll_url = "https://models.aixplain.com/api/v1/data/test-id"
        headers = {"x-api-key": config.TEAM_API_KEY, "Content-Type": "application/json"}

        # Mock a response that will cause a JSON decode error
        mock.get(poll_url, headers=headers, text="Invalid JSON")

        model = Model(id="test-id", name="Test Model")
        response = model.poll(poll_url=poll_url)

        assert isinstance(response, ModelResponse)
        assert response.status == ResponseStatus.FAILED
        assert "Expecting value: line 1 column 1" in response.error_message


def test_sync_poll_with_timeout():
    poll_url = "https://models.aixplain.com/api/v1/data/test-id"
    model = Model(id="test-id", name="Test Model")

    # Mock poll method to always return not completed
    with patch.object(model, "poll") as mock_poll:
        mock_poll.return_value = {"status": "IN_PROGRESS", "completed": False, "error_message": ""}

        # Test with very short timeout
        response = model.sync_poll(poll_url=poll_url, timeout=0.1, wait_time=0.2)

        assert response["status"] == "FAILED"
        assert response["completed"] is False


def test_check_finetune_status_error():
    with requests_mock.Mocker() as mock:
        model_id = "test-id"
        url = urljoin(config.BACKEND_URL, f"sdk/finetune/{model_id}/ml-logs")
        headers = {"x-api-key": config.TEAM_API_KEY, "Content-Type": "application/json"}

        # Mock error response
        error_response = {"statusCode": 404, "message": "Finetune not found"}
        mock.get(url, headers=headers, json=error_response, status_code=404)

        model = Model(id=model_id, name="Test Model")
        status = model.check_finetune_status()

        assert status is None


def test_check_finetune_status_with_logs():
    with requests_mock.Mocker() as mock:
        model_id = "test-id"
        url = urljoin(config.BACKEND_URL, f"sdk/finetune/{model_id}/ml-logs")

        # Mock successful response with logs using valid ResponseStatus values
        success_response = {
            "finetuneStatus": AssetStatus.COMPLETED.value,
            "modelStatus": AssetStatus.COMPLETED.value,
            "logs": [{"epoch": 1.0, "trainLoss": 0.5, "evalLoss": 0.4}, {"epoch": 2.0, "trainLoss": 0.3, "evalLoss": 0.2}],
        }
        mock.get(url, json=success_response)

        model = Model(id=model_id, name="Test Model", description="")

        # Test with after_epoch
        status = model.check_finetune_status(after_epoch=0)
        assert status is not None
        assert status.epoch == 1.0
        assert status.training_loss == 0.5
        assert status.validation_loss == 0.4

        # Test without after_epoch
        status = model.check_finetune_status()
        assert status is not None
        assert status.epoch == 2.0
        assert status.training_loss == 0.3
        assert status.validation_loss == 0.2


def test_check_finetune_status_partial_logs():
    with requests_mock.Mocker() as mock:
        model_id = "test-id"
        url = urljoin(config.BACKEND_URL, f"sdk/finetune/{model_id}/ml-logs")

        response = {
            "finetuneStatus": AssetStatus.IN_PROGRESS.value,
            "modelStatus": AssetStatus.IN_PROGRESS.value,
            "logs": [{"epoch": 1.0, "trainLoss": 0.5, "evalLoss": 0.4}, {"epoch": 2.0, "trainLoss": 0.3, "evalLoss": 0.2}],
        }
        mock.get(url, json=response)

        model = Model(id=model_id, name="Test Model", description="")
        status = model.check_finetune_status()

        assert status is not None
        assert status.epoch == 2.0
        assert status.training_loss == 0.3
        assert status.validation_loss == 0.2


def test_check_finetune_status_no_logs():
    with requests_mock.Mocker() as mock:
        model_id = "test-id"
        url = urljoin(config.BACKEND_URL, f"sdk/finetune/{model_id}/ml-logs")

        response = {"finetuneStatus": AssetStatus.IN_PROGRESS.value, "modelStatus": AssetStatus.IN_PROGRESS.value, "logs": []}
        mock.get(url, json=response)

        model = Model(id=model_id, name="Test Model", description="")
        status = model.check_finetune_status()

        assert status is not None
        assert status.epoch is None
        assert status.training_loss is None
        assert status.validation_loss is None


def test_model_response():
    response = ModelResponse(status="SUCCESS", data="test", used_credits=0, run_time=0, usage=None)
    assert response["data"] == "test"
    response["data"] = "thiago"
    assert response["data"] == "thiago"
    value = response.get("data")
    assert value == "thiago"
    value = response.get("not_found", "default_value")
    assert value == "default_value"


def test_model_parameters_initialization():
    """Test ModelParameters class initialization and parameter access."""
    input_params = {"temperature": {"name": "temperature", "required": True}}

    params = ModelParameters(input_params)

    # Test parameter creation
    assert "temperature" in params.parameters
    assert params.parameters["temperature"].required

    # Test parameter access via attribute for defined parameter
    assert params.temperature is None  # Value starts as None

    # Test parameter access via attribute for undefined parameter
    with pytest.raises(AttributeError) as exc:
        params.undefined_param
    assert "Parameter 'undefined_param' is not defined" in str(exc.value)

    # Test setting parameter value
    params.temperature = 0.7
    assert params.temperature == 0.7

    # Test setting undefined parameter
    with pytest.raises(AttributeError) as exc:
        params.undefined_param = 0.5
    assert "Parameter 'undefined_param' is not defined" in str(exc.value)


def test_model_parameters_to_dict():
    """Test converting ModelParameters to dictionary format."""
    input_params = {"temperature": {"name": "temperature", "required": True}}

    params = ModelParameters(input_params)
    params.temperature = 0.7

    dict_output = params.to_dict()
    assert dict_output == {"temperature": {"required": True, "value": 0.7}}


def test_model_parameters_invalid_parameter():
    """Test handling of invalid parameter access."""
    params = ModelParameters({})

    with pytest.raises(AttributeError):
        params.invalid_param = 123

    with pytest.raises(AttributeError):
        params.invalid_param


def test_model_parameters_string_representation():
    """Test string representation of ModelParameters."""
    input_params = {
        "temperature": {"name": "temperature", "required": True},
        "max_tokens": {"name": "max_tokens", "required": False},
    }

    params = ModelParameters(input_params)
    params.temperature = 0.7

    str_output = str(params)
    assert "Parameters:" in str_output
    assert "temperature: 0.7 (Required)" in str_output
    assert "max_tokens: Not set (Optional)" in str_output


def test_empty_model_parameters_string():
    """Test string representation of empty ModelParameters."""
    params = ModelParameters({})
    assert str(params) == "No parameters defined"


def test_model_response_streamer():
    """Test ModelResponseStreamer class."""
    streamer = ModelResponseStreamer(iter([]))
    assert isinstance(streamer, ModelResponseStreamer)
    assert streamer.status == ResponseStatus.IN_PROGRESS


def test_model_not_supports_streaming(mocker):
    """Test ModelResponseStreamer class."""
    mocker.patch("aixplain.modules.model.utils.build_payload", return_value={"data": "test"})
    model = Model(id="test-id", name="Test Model", supports_streaming=False)
    with pytest.raises(Exception) as excinfo:
        model.run(data="test", stream=True)
<<<<<<< HEAD
    assert f"Model '{model.name} ({model.id})' does not support streaming" in str(excinfo.value)
=======
    assert f"Model '{model.name} ({model.id})' does not support streaming" in str(excinfo.value)


@pytest.mark.parametrize(
    "payload, expected_model_class",
    [
        (
            {
                "id": "connector-id",
                "name": "connector-name",
                "function": {"id": "utilities"},
                "functionType": "connector",
                "supplier": "aiXplain",
                "api_key": "api_key",
                "pricing": {"price": 10, "currency": "USD"},
                "params": {},
                "version": {"id": "1.0"},
            },
            Integration,
        ),
        (
            {
                "id": "llm-id",
                "name": "llm-name",
                "function": {"id": "text-generation"},
                "functionType": "ai",
                "supplier": "aiXplain",
                "api_key": "api_key",
                "pricing": {"price": 10, "currency": "USD"},
                "params": {},
                "version": {"id": "1.0"},
            },
            LLM,
        ),
        (
            {
                "id": "index-id",
                "name": "index-name",
                "function": {"id": "search"},
                "functionType": "ai",
                "supplier": "aiXplain",
                "api_key": "api_key",
                "pricing": {"price": 10, "currency": "USD"},
                "params": {},
                "version": {"id": "1.0"},
            },
            IndexModel,
        ),
        (
            {
                "id": "utility-id",
                "name": "utility-name",
                "function": {"id": "utilities"},
                "functionType": "utility",
                "supplier": "aiXplain",
                "api_key": "api_key",
                "pricing": {"price": 10, "currency": "USD"},
                "params": {},
                "version": {"id": "1.0"},
            },
            UtilityModel,
        ),
    ],
)
def test_create_model_from_response(payload, expected_model_class):
    from aixplain.factories.model_factory.utils import create_model_from_response
    from aixplain.enums import FunctionType

    model = create_model_from_response(payload)
    assert isinstance(model, expected_model_class)
    assert model.id == payload["id"]
    assert model.name == payload["name"]
    assert model.function == Function(payload["function"]["id"])
    assert model.function_type == FunctionType(payload["functionType"])
    assert model.api_key == payload["api_key"]


@pytest.mark.parametrize(
    "authentication_schema, name, token, client_id, client_secret",
    [
        (AuthenticationSchema.BEARER, "test-name", "test-token", None, None),
        (AuthenticationSchema.OAUTH, "test-name", None, "test-client-id", "test-client-secret"),
    ],
)
def test_connector_connect(mocker, authentication_schema, name, token, client_id, client_secret):
    mocker.patch("aixplain.modules.model.integration.Integration.run", return_value={"id": "test-id"})
    connector = Integration(
        id="connector-id",
        name="connector-name",
        function=Function.UTILITIES,
        function_type=FunctionType.INTEGRATION,
        supplier="aiXplain",
        api_key="api_key",
        version={"id": "1.0"},
    )
    response = connector.connect(
        authentication_schema=authentication_schema, name=name, token=token, client_id=client_id, client_secret=client_secret
    )
    assert response == {"id": "test-id"}


def test_connection_init_with_actions(mocker):
    mocker.patch(
        "aixplain.modules.model.Model.run",
        side_effect=[
            ModelResponse(
                status=ResponseStatus.SUCCESS,
                data=[{"displayName": "test-name", "description": "test-description", "name": "test-code"}],
            ),
            ModelResponse(
                status=ResponseStatus.SUCCESS,
                data=[{"inputs": [{"code": "test-code", "name": "test-name", "description": "test-description"}]}],
            ),
        ],
    )
    connection = ConnectionTool(
        id="connection-id",
        name="connection-name",
        function=Function.UTILITIES,
        function_type=FunctionType.CONNECTION,
        supplier="aiXplain",
        api_key="api_key",
        version={"id": "1.0"},
    )
    assert connection.id == "connection-id"
    assert connection.name == "connection-name"
    assert connection.function == Function.UTILITIES
    assert connection.function_type == FunctionType.CONNECTION
    assert connection.api_key == "api_key"
    assert connection.version == {"id": "1.0"}
    assert connection.actions is not None
    assert len(connection.actions) == 1
    assert connection.actions[0].name == "test-name"
    assert connection.actions[0].description == "test-description"
    assert connection.actions[0].code == "test-code"

    action = ConnectAction(code="test-code", name="test-name", description="test-description")
    inputs = connection.get_action_inputs(action)
    assert "test-code" in inputs
    assert inputs["test-code"]["name"] == "test-name"
    assert inputs["test-code"]["description"] == "test-description"


def test_tool_factory(mocker):
    from aixplain.factories import ToolFactory
    from aixplain.modules.model.utility_model import BaseUtilityModelParams

    # Utility Model
    mocker.patch(
        "aixplain.factories.model_factory.ModelFactory.create_utility_model",
        return_value=UtilityModel(
            id="test-id",
            name="test-name",
            function=Function.UTILITIES,
            function_type=FunctionType.AI,
            api_key="api_key",
            version={"id": "1.0"},
        ),
    )

    def add(aaa: int, bbb: int) -> int:
        return aaa + bbb

    params = BaseUtilityModelParams(name="My Script Model", description="My Script Model Description", code=add)
    tool = ToolFactory.create(params=params)
    assert isinstance(tool, UtilityModel)
    assert tool.id == "test-id"
    assert tool.name == "test-name"
    assert tool.function == Function.UTILITIES
    assert tool.function_type == FunctionType.AI
    assert tool.api_key == "api_key"
    assert tool.version == {"id": "1.0"}

    # Index Model
    from aixplain.factories.index_factory.utils import AirParams

    params = AirParams(name="My Search Collection", description="My Search Collection Description")
    mocker.patch(
        "aixplain.factories.index_factory.IndexFactory.create",
        return_value=IndexModel(
            id="test-id",
            name="test-name",
            function=Function.SEARCH,
            function_type=FunctionType.SEARCH,
            api_key="api_key",
            version={"id": "1.0"},
        ),
    )
    tool = ToolFactory.create(params=params)
    assert isinstance(tool, IndexModel)
    assert tool.id == "test-id"
    assert tool.name == "test-name"
    assert tool.function == Function.SEARCH
    assert tool.function_type == FunctionType.SEARCH
    assert tool.api_key == "api_key"
    assert tool.version == {"id": "1.0"}

    # Integration Model
    mocker.patch("aixplain.modules.model.connection.ConnectionTool._get_actions", return_value=[])
    mocker.patch(
        "aixplain.modules.model.integration.Integration.connect",
        return_value=ModelResponse(status=ResponseStatus.SUCCESS, data={"id": "connection-id"}),
    )

    def get_mock(id):
        if id == "67eff5c0e05614297caeef98":
            return Integration(
                id="67eff5c0e05614297caeef98",
                name="test-name",
                function=Function.UTILITIES,
                function_type=FunctionType.INTEGRATION,
                api_key="api_key",
                version={"id": "1.0"},
            )
        elif id == "connection-id":
            return ConnectionTool(
                id="connection-id",
                name="test-name",
                function=Function.UTILITIES,
                function_type=FunctionType.CONNECTION,
                api_key="api_key",
                version={"id": "1.0"},
            )

    mocker.patch("aixplain.factories.tool_factory.ToolFactory.get", side_effect=get_mock)
    tool = ToolFactory.create(integration="67eff5c0e05614297caeef98", name="My Connector 1234", token="slack-token")
    assert isinstance(tool, ConnectionTool)
    assert tool.id == "connection-id"
    assert tool.name == "test-name"
    assert tool.function == Function.UTILITIES
    assert tool.function_type == FunctionType.CONNECTION
    assert tool.api_key == "api_key"
    assert tool.version == {"id": "1.0"}
>>>>>>> a0e184f2
<|MERGE_RESOLUTION|>--- conflicted
+++ resolved
@@ -658,9 +658,6 @@
     model = Model(id="test-id", name="Test Model", supports_streaming=False)
     with pytest.raises(Exception) as excinfo:
         model.run(data="test", stream=True)
-<<<<<<< HEAD
-    assert f"Model '{model.name} ({model.id})' does not support streaming" in str(excinfo.value)
-=======
     assert f"Model '{model.name} ({model.id})' does not support streaming" in str(excinfo.value)
 
 
@@ -893,5 +890,4 @@
     assert tool.function == Function.UTILITIES
     assert tool.function_type == FunctionType.CONNECTION
     assert tool.api_key == "api_key"
-    assert tool.version == {"id": "1.0"}
->>>>>>> a0e184f2
+    assert tool.version == {"id": "1.0"}