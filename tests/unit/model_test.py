__author__ = "thiagocastroferreira"

"""
Copyright 2022 The aiXplain SDK authors

Licensed under the Apache License, Version 2.0 (the "License");
you may not use this file except in compliance with the License.
You may obtain a copy of the License at

     http://www.apache.org/licenses/LICENSE-2.0

Unless required by applicable law or agreed to in writing, software
distributed under the License is distributed on an "AS IS" BASIS,
WITHOUT WARRANTIES OR CONDITIONS OF ANY KIND, either express or implied.
See the License for the specific language governing permissions and
limitations under the License.
"""

from dotenv import load_dotenv
import requests_mock

load_dotenv()
import re
import json
from aixplain.utils import config
from aixplain.modules import Model
<<<<<<< HEAD
from aixplain.modules.model.utils import build_payload, call_run_endpoint
=======
from aixplain.factories import ModelFactory
from aixplain.enums import Function
>>>>>>> 81822939

import pytest


def test_build_payload():
    data = "input_data"
    parameters = {"context": "context_data"}
    ref_payload = json.dumps({"data": data, **parameters})
    hyp_payload = build_payload(data, parameters)
    assert hyp_payload == ref_payload


def test_call_run_endpoint_async():
    base_url = config.MODELS_RUN_URL
    model_id = "model-id"
    execute_url = f"{base_url}/api/v1/execute/{model_id}"
    payload = {"data": "input_data"}
    ref_response = {
        "completed": True,
        "status": "IN_PROGRESS",
        "data": "https://models.aixplain.com/api/v1/data/a90c2078-edfe-403f-acba-d2d94cf71f42",
    }

    with requests_mock.Mocker() as mock:
        mock.post(execute_url, json=ref_response)
        response = call_run_endpoint(url=execute_url, api_key=config.TEAM_API_KEY, payload=payload)

    print(response)
    assert response["completed"] == ref_response["completed"]
    assert response["status"] == ref_response["status"]
    assert response["url"] == ref_response["data"]


def test_call_run_endpoint_sync():
    base_url = config.MODELS_RUN_URL
    model_id = "model-id"
    execute_url = f"{base_url}/api/v1/execute/{model_id}"
    payload = {"data": "input_data"}
    ref_response = {"completed": True, "status": "SUCCESS", "data": "Hello"}

    with requests_mock.Mocker() as mock:
        mock.post(execute_url, json=ref_response)
        response = call_run_endpoint(url=execute_url, api_key=config.TEAM_API_KEY, payload=payload)

    print(response)
    assert response["completed"] == ref_response["completed"]
    assert response["status"] == ref_response["status"]
    assert response["data"] == ref_response["data"]


def test_success_poll():
    with requests_mock.Mocker() as mock:
        poll_url = "https://models.aixplain.com/api/v1/data/a90c2078-edfe-403f-acba-d2d94cf71f42"
        headers = {"x-api-key": config.TEAM_API_KEY, "Content-Type": "application/json"}
        ref_response = {"completed": True, "data": "Concluded with success"}
        mock.get(poll_url, headers=headers, json=ref_response)
        test_model = Model("", "")
        hyp_response = test_model.poll(poll_url=poll_url)
    assert hyp_response["completed"] == ref_response["completed"]
    assert hyp_response["status"] == "SUCCESS"


def test_failed_poll():
    with requests_mock.Mocker() as mock:
        poll_url = "https://models.aixplain.com/api/v1/data/a90c2078-edfe-403f-acba-d2d94cf71f42"
        headers = {"x-api-key": config.TEAM_API_KEY, "Content-Type": "application/json"}
        ref_response = {
            "completed": True,
            "error": "err.supplier_error",
            "supplierError": re.escape(
                '{"error":{"message":"The model `<supplier_model_id>` does not exist","type":"invalid_request_error","param":null,"code":"model_not_found"}}'
            ),
        }
        mock.get(poll_url, headers=headers, json=ref_response)
        test_model = Model("", "")
        hyp_response = test_model.poll(poll_url=poll_url)
    assert hyp_response["completed"] == ref_response["completed"]
    assert hyp_response["error"] == ref_response["error"]
    assert hyp_response["supplierError"] == ref_response["supplierError"]
    assert hyp_response["status"] == "FAILED"


@pytest.mark.parametrize(
    "status_code,error_message",
    [
        (401, "Unauthorized API key: Please verify the spelling of the API key and its current validity."),
        (465, "Subscription-related error: Please ensure that your subscription is active and has not expired."),
        (475, "Billing-related error: Please ensure you have enough credits to run this model. "),
        (485, "Supplier-related error: Please ensure that the selected supplier provides the model you are trying to access."),
        (
            495,
            "Validation-related error: Please ensure all required fields are provided and correctly formatted. Details: {'error': 'An unspecified error occurred while processing your request.'}",
        ),
        (501, "Status 501 - Unspecified error: {'error': 'An unspecified error occurred while processing your request.'}"),
    ],
)
def test_run_async_errors(status_code, error_message):
    base_url = config.MODELS_RUN_URL
    model_id = "model-id"
    execute_url = f"{base_url}/api/v1/execute/{model_id}"
    ref_response = {
        "error": "An unspecified error occurred while processing your request.",
    }

    with requests_mock.Mocker() as mock:
        mock.post(execute_url, status_code=status_code, json=ref_response)
        test_model = Model(id=model_id, name="Test Model", url=base_url)
        response = test_model.run_async(data="input_data")
    assert response["status"] == "FAILED"
    assert response["error_message"] == error_message


def test_get_model_error_response():
    with requests_mock.Mocker() as mock:
        model_id = "test-model-id"
        url = urljoin(config.BACKEND_URL, f"sdk/models/{model_id}")
        headers = {"x-aixplain-key": config.AIXPLAIN_API_KEY, "Content-Type": "application/json"}

        error_response = {"statusCode": 404, "message": "Model not found"}
        mock.get(url, headers=headers, json=error_response, status_code=404)

        with pytest.raises(Exception) as excinfo:
            ModelFactory.get(model_id)

        assert "Model GET Error: Failed to retrieve model test-model-id" in str(excinfo.value)


def test_get_assets_from_page_error():
    with requests_mock.Mocker() as mock:
        query = "test-query"
        page_number = 0
        page_size = 2
        url = urljoin(config.BACKEND_URL, "sdk/models/paginate")
        headers = {"x-aixplain-key": config.AIXPLAIN_API_KEY, "Content-Type": "application/json"}

        error_response = {"statusCode": 500, "message": "Internal Server Error"}
        mock.post(url, headers=headers, json=error_response, status_code=500)

        with pytest.raises(Exception) as excinfo:
            ModelFactory._get_assets_from_page(
                query=query,
                page_number=page_number,
                page_size=page_size,
                function=Function.TEXT_GENERATION,
                suppliers=None,
                source_languages=None,
                target_languages=None,
            )

        assert "Listing Models Error: Failed to retrieve models" in str(excinfo.value)<|MERGE_RESOLUTION|>--- conflicted
+++ resolved
@@ -24,12 +24,9 @@
 import json
 from aixplain.utils import config
 from aixplain.modules import Model
-<<<<<<< HEAD
 from aixplain.modules.model.utils import build_payload, call_run_endpoint
-=======
 from aixplain.factories import ModelFactory
 from aixplain.enums import Function
->>>>>>> 81822939
 
 import pytest
 
