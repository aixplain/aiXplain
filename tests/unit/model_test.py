__author__ = "thiagocastroferreira"

"""
Copyright 2022 The aiXplain SDK authors

Licensed under the Apache License, Version 2.0 (the "License");
you may not use this file except in compliance with the License.
You may obtain a copy of the License at

     http://www.apache.org/licenses/LICENSE-2.0

Unless required by applicable law or agreed to in writing, software
distributed under the License is distributed on an "AS IS" BASIS,
WITHOUT WARRANTIES OR CONDITIONS OF ANY KIND, either express or implied.
See the License for the specific language governing permissions and
limitations under the License.
"""

from dotenv import load_dotenv
import requests_mock

load_dotenv()
import json
from aixplain.utils import config
from aixplain.modules import Model
from aixplain.modules.model.utils import build_payload, call_run_endpoint
from aixplain.factories import ModelFactory
from aixplain.enums import Function
from urllib.parse import urljoin
from aixplain.enums import ModelStatus
from aixplain.modules.model.response import ModelResponse
import pytest
from unittest.mock import patch


def test_build_payload():
    data = "input_data"
    parameters = {"context": "context_data"}
    ref_payload = json.dumps({"data": data, **parameters})
    hyp_payload = build_payload(data, parameters)
    assert hyp_payload == ref_payload


def test_call_run_endpoint_async():
    base_url = config.MODELS_RUN_URL
    model_id = "model-id"
    execute_url = f"{base_url}/{model_id}"
    payload = {"data": "input_data"}
    ref_response = {
        "completed": True,
        "status": "IN_PROGRESS",
        "data": "https://models.aixplain.com/api/v1/data/a90c2078-edfe-403f-acba-d2d94cf71f42",
    }

    with requests_mock.Mocker() as mock:
        mock.post(execute_url, json=ref_response)
        response = call_run_endpoint(url=execute_url, api_key=config.TEAM_API_KEY, payload=payload)

    print(response)
    assert response["completed"] == ref_response["completed"]
    assert response["status"] == ref_response["status"]
    assert response["url"] == ref_response["data"]


def test_call_run_endpoint_sync():
    base_url = config.MODELS_RUN_URL
    model_id = "model-id"
    execute_url = f"{base_url}/{model_id}".replace("/api/v1/execute", "/api/v2/execute")
    payload = {"data": "input_data"}
    ref_response = {"completed": True, "status": ModelStatus.SUCCESS, "data": "Hello"}

    with requests_mock.Mocker() as mock:
        mock.post(execute_url, json=ref_response)
        response = call_run_endpoint(url=execute_url, api_key=config.TEAM_API_KEY, payload=payload)

    assert response["completed"] == ref_response["completed"]
    assert response["status"] == ref_response["status"]
    assert response["data"] == ref_response["data"]


def test_success_poll():
    with requests_mock.Mocker() as mock:
        poll_url = "https://models.aixplain.com/api/v1/data/a90c2078-edfe-403f-acba-d2d94cf71f42"
        headers = {"x-api-key": config.TEAM_API_KEY, "Content-Type": "application/json"}
        ref_response = {"completed": True, "data": "Concluded with success"}
        mock.get(poll_url, headers=headers, json=ref_response)
        test_model = Model("", "")
        hyp_response = test_model.poll(poll_url=poll_url)
    assert isinstance(hyp_response, ModelResponse)
    assert hyp_response["completed"] == ref_response["completed"]
    assert hyp_response["status"] == ModelStatus.SUCCESS


def test_failed_poll():
    with requests_mock.Mocker() as mock:
        poll_url = "https://models.aixplain.com/api/v1/data/a90c2078-edfe-403f-acba-d2d94cf71f42"
        headers = {"x-api-key": config.TEAM_API_KEY, "Content-Type": "application/json"}
    ref_response = {"completed": True, "status": "FAILED", "error_message": "Some error occurred"}

    with requests_mock.Mocker() as mock:
        mock.get(poll_url, headers=headers, json=ref_response)
        model = Model(id="test-id", name="Test Model")
        response = model.poll(poll_url=poll_url)

    assert isinstance(response, ModelResponse)
    assert response.status == ModelStatus.FAILED
    assert response.error_message == "Some error occurred"
    assert response.completed is True


@pytest.mark.parametrize(
    "status_code,error_message",
    [
        (
            401,
<<<<<<< HEAD
            "Unauthorized API key: Please verify the spelling of the API key and its current validity. Details: {'error_message': 'An unspecified error occurred while processing your request.'}",
        ),
        (
            465,
            "Subscription-related error: Please ensure that your subscription is active and has not expired. Details: {'error_message': 'An unspecified error occurred while processing your request.'}",
        ),
        (
            475,
            "Billing-related error: Please ensure you have enough credits to run this model. Details: {'error_message': 'An unspecified error occurred while processing your request.'}",
        ),
        (
            485,
            "Supplier-related error: Please ensure that the selected supplier provides the model you are trying to access. Details: {'error_message': 'An unspecified error occurred while processing your request.'}",
        ),
        (
            495,
            "Validation-related error: Please ensure all required fields are provided and correctly formatted. Details: {'error_message': 'An unspecified error occurred while processing your request.'}",
        ),
        (
            501,
            "Status 501 - Unspecified error: {'error_message': 'An unspecified error occurred while processing your request.'}",
        ),
=======
            "Unauthorized API key: Please verify the spelling of the API key and its current validity. Details: An unspecified error occurred while processing your request.",
        ),
        (
            465,
            "Subscription-related error: Please ensure that your subscription is active and has not expired. Details: An unspecified error occurred while processing your request.",
        ),
        (
            475,
            "Billing-related error: Please ensure you have enough credits to run this model. Details: An unspecified error occurred while processing your request.",
        ),
        (
            485,
            "Supplier-related error: Please ensure that the selected supplier provides the model you are trying to access. Details: An unspecified error occurred while processing your request.",
        ),
        (
            495,
            "An unspecified error occurred while processing your request.",
        ),
        (501, "Status 501 - Unspecified error: An unspecified error occurred while processing your request."),
>>>>>>> 9fbc3e62
    ],
)
def test_run_async_errors(status_code, error_message):
    base_url = config.MODELS_RUN_URL
    model_id = "model-id"
    execute_url = f"{base_url}/{model_id}"
    ref_response = {
        "error_message": "An unspecified error occurred while processing your request.",
    }

    with requests_mock.Mocker() as mock:
        mock.post(execute_url, status_code=status_code, json=ref_response)
        test_model = Model(id=model_id, name="Test Model", url=base_url)
        response = test_model.run_async(data="input_data")
    assert isinstance(response, ModelResponse)
    assert response["status"] == ModelStatus.FAILED
    assert response["error_message"] == error_message


def test_get_model_error_response():
    with requests_mock.Mocker() as mock:
        model_id = "test-model-id"
        url = urljoin(config.BACKEND_URL, f"sdk/models/{model_id}")
        headers = {"x-aixplain-key": config.AIXPLAIN_API_KEY, "Content-Type": "application/json"}

        error_response = {"statusCode": 404, "message": "Model not found"}
        mock.get(url, headers=headers, json=error_response, status_code=404)

        with pytest.raises(Exception) as excinfo:
            ModelFactory.get(model_id)

        assert "Model GET Error: Failed to retrieve model test-model-id" in str(excinfo.value)


def test_get_assets_from_page_error():
    with requests_mock.Mocker() as mock:
        query = "test-query"
        page_number = 0
        page_size = 2
        url = urljoin(config.BACKEND_URL, "sdk/models/paginate")
        headers = {"x-aixplain-key": config.AIXPLAIN_API_KEY, "Content-Type": "application/json"}

        error_response = {"statusCode": 500, "message": "Internal Server Error"}
        mock.post(url, headers=headers, json=error_response, status_code=500)

        with pytest.raises(Exception) as excinfo:
            ModelFactory._get_assets_from_page(
                query=query,
                page_number=page_number,
                page_size=page_size,
                function=Function.TEXT_GENERATION,
                suppliers=None,
                source_languages=None,
                target_languages=None,
            )

        assert "Listing Models Error: Failed to retrieve models" in str(excinfo.value)


def test_run_sync():
    model_id = "test-model-id"
    base_url = config.MODELS_RUN_URL
    execute_url = f"{base_url}/{model_id}".replace("/api/v1/execute", "/api/v2/execute")

    ref_response = {
        "status": "IN_PROGRESS",
        "data": "https://models.aixplain.com/api/v1/data/a90c2078-edfe-403f-acba-d2d94cf71f42",
    }

    poll_response = {
        "completed": True,
        "status": "SUCCESS",
        "data": "Test Model Result",
        "usedCredits": 0,
        "runTime": 0,
    }

    with requests_mock.Mocker() as mock:
        mock.post(execute_url, json=ref_response)

        poll_url = ref_response["data"]
        mock.get(poll_url, json=poll_response)

        test_model = Model(id=model_id, name="Test Model", url=base_url, api_key=config.TEAM_API_KEY)

        input_data = {"data": "input_data"}
        response = test_model.run(data=input_data, name="test_run")

    assert isinstance(response, ModelResponse)
    assert response.status == ModelStatus.SUCCESS
    assert response.data == "Test Model Result"
    assert response.completed is True
    assert response.used_credits == 0
    assert response.run_time == 0
    assert response.usage is None


def test_sync_poll():
    poll_url = "https://models.aixplain.com/api/v1/data/mock-model-id/poll"

    in_progress_response = ModelResponse(
        status="IN_PROGRESS", data="", completed=False, error_message="", used_credits=0, run_time=0, usage=None
    )

    success_response = ModelResponse(
        status="SUCCESS",
        data="Polling successful result",
        details={"test": "test"},
        completed=True,
        error_message="",
        used_credits=0,
        run_time=0,
        usage=None,
    )

    model = Model(id="mock-model-id", name="Mock Model")

    with patch.object(model, "poll", side_effect=[in_progress_response, in_progress_response, success_response]):

        response = model.sync_poll(poll_url=poll_url, name="test_poll", timeout=5)

        assert isinstance(response, ModelResponse)
        assert response["status"] == "SUCCESS"
        assert response["completed"] is True
        assert response["details"] == {"test": "test"}
        assert response["data"] == "Polling successful result"<|MERGE_RESOLUTION|>--- conflicted
+++ resolved
@@ -113,30 +113,6 @@
     [
         (
             401,
-<<<<<<< HEAD
-            "Unauthorized API key: Please verify the spelling of the API key and its current validity. Details: {'error_message': 'An unspecified error occurred while processing your request.'}",
-        ),
-        (
-            465,
-            "Subscription-related error: Please ensure that your subscription is active and has not expired. Details: {'error_message': 'An unspecified error occurred while processing your request.'}",
-        ),
-        (
-            475,
-            "Billing-related error: Please ensure you have enough credits to run this model. Details: {'error_message': 'An unspecified error occurred while processing your request.'}",
-        ),
-        (
-            485,
-            "Supplier-related error: Please ensure that the selected supplier provides the model you are trying to access. Details: {'error_message': 'An unspecified error occurred while processing your request.'}",
-        ),
-        (
-            495,
-            "Validation-related error: Please ensure all required fields are provided and correctly formatted. Details: {'error_message': 'An unspecified error occurred while processing your request.'}",
-        ),
-        (
-            501,
-            "Status 501 - Unspecified error: {'error_message': 'An unspecified error occurred while processing your request.'}",
-        ),
-=======
             "Unauthorized API key: Please verify the spelling of the API key and its current validity. Details: An unspecified error occurred while processing your request.",
         ),
         (
@@ -156,7 +132,6 @@
             "An unspecified error occurred while processing your request.",
         ),
         (501, "Status 501 - Unspecified error: An unspecified error occurred while processing your request."),
->>>>>>> 9fbc3e62
     ],
 )
 def test_run_async_errors(status_code, error_message):
