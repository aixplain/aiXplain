--- conflicted
+++ resolved
@@ -241,9 +241,6 @@
 
     with pytest.raises(Exception) as e:
         IndexFactory.create(name="test", description="test", embedding_model=None)
-<<<<<<< HEAD
-    assert str(e.value) == "Index Factory Exception: name, description, and embedding_model must be provided when params is not"
-=======
     assert str(e.value) == "Index Factory Exception: name, description, and embedding_model must be provided when params is not"
 
 
@@ -254,5 +251,4 @@
     assert splitter.split == True
     assert splitter.split_by == "sentence"
     assert splitter.split_length == 100
-    assert splitter.split_overlap == 0
->>>>>>> a0e184f2
+    assert splitter.split_overlap == 0