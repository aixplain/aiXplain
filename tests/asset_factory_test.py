--- conflicted
+++ resolved
@@ -6,17 +6,11 @@
 from pathlib import Path
 from aixplain.utils import config
 
-<<<<<<< HEAD
-from aixtend.factories.model_factory import ModelFactory
-from aixtend.factories.dataset_factory import DatasetFactory
-from aixtend.factories.metric_factory import MetricFactory
+from aixplain.factories.model_factory import ModelFactory
+from aixplain.factories.dataset_factory import DatasetFactory
+from aixplain.factories.metric_factory import MetricFactory
 
 FIXED_HEADER = {"Authorization": f"Token {config.TEAM_API_KEY}", "Content-Type": "application/json"}
-=======
-from aixplain.factories.model_factory  import ModelFactory
-from aixplain.factories.dataset_factory  import DatasetFactory
-from aixplain.factories.metric_factory  import MetricFactory
->>>>>>> d74aa97b
 
 
 def __get_asset_factory(asset_name):
@@ -100,11 +94,7 @@
     asset_id = "test_asset_id"
     with requests_mock.Mocker() as mock:
         with open(Path("tests/mock_responses/list_assets_responses.json")) as f:
-<<<<<<< HEAD
             mock_json = json.load(f)["metric"]
-=======
-            mock_json = json.load(f)['metric']
->>>>>>> d74aa97b
         url = f"{config.BENCHMARKS_BACKEND_URL}/sdk/scores?function={task}"
         mock.get(url, headers=FIXED_HEADER, json=mock_json)
         metric_list = MetricFactory.list_assets(task)
@@ -124,23 +114,11 @@
         with open(Path("tests/mock_responses/get_asset_info_responses.json")) as f:
             mock_json_start = json.load(f)["modelStart"]
         headers = {"x-api-key": model.api_key, "Content-Type": "application/json"}
-<<<<<<< HEAD
-        mock.post(model.url, headers=headers, json=mock_json_start, status_code=200)
+        mock.post(f"{model.url}/{asset_id}", headers=headers, json=mock_json_start, status_code=200)
         poll_url = mock_json_start["data"]
-=======
-        mock.post(f"{model.url}/{asset_id}", headers=headers, json=mock_json_start, status_code=200)
-        poll_url = mock_json_start['data']
->>>>>>> d74aa97b
         with open(Path("tests/mock_responses/get_asset_info_responses.json")) as f:
             mock_json_run = json.load(f)["modelRunResult"]
         mock.get(poll_url, headers=headers, json=mock_json_run, status_code=200)
         response = model.run(data)
-<<<<<<< HEAD
-    assert response == mock_json_run
-=======
         print(response)
-    assert response == mock_json_run
-
-
-        
->>>>>>> d74aa97b
+    assert response == mock_json_run