--- conflicted
+++ resolved
@@ -120,26 +120,4 @@
             mock_json_run = json.load(f)["modelRunResult"]
         mock.get(poll_url, headers=headers, json=mock_json_run, status_code=200)
         response = model.run(data)
-    assert response == mock_json_run
-
-
-<<<<<<< HEAD
-def test_ubscribe_and_unsubscribe_to_model():
-    asset_id = "test_asset_id"
-    with requests_mock.Mocker() as mock:
-        url = f"{config.BENCHMARKS_BACKEND_URL}/sdk/inventory/models/{asset_id}"
-        with open(Path("tests/mock_responses/get_asset_info_responses.json")) as f:
-            mock_json = json.load(f)["model"]
-        mock.get(url, headers=FIXED_HEADER, json=mock_json)
-        model = ModelFactory.create_asset_from_id(asset_id)
-        disable_url = f"{config.BENCHMARKS_BACKEND_URL}/sdk/inventory/models/{model.subscription_id}/disable"
-        mock.post(disable_url, headers=FIXED_HEADER, json={})
-        ModelFactory.unsubscribe_to_asset(model=model)
-        assert model._is_subscribed() == False
-        enable_url = f"{config.BENCHMARKS_BACKEND_URL}/sdk/inventory/models/{model.id}/enable"
-        mock.post(enable_url, headers=FIXED_HEADER, json={"id": "test_sub_id", "apiKey": "test_sub_key"})
-        ModelFactory.subscribe_to_asset(model=model)
-        assert model._is_subscribed() == True
-=======
-        
->>>>>>> 62c251ea
+    assert response == mock_json_run