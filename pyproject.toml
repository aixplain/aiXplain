--- conflicted
+++ resolved
@@ -10,11 +10,7 @@
 
 [project]
 name = "aiXplain"
-<<<<<<< HEAD
-version = "0.2.33"
-=======
 version = "0.2.34"
->>>>>>> 5a316cd7
 description = "aiXplain SDK adds AI functions to software."
 readme = "README.md"
 requires-python = ">=3.5, <4"
@@ -50,19 +46,11 @@
     "Topic :: Software Development :: Libraries",
 ]
 dependencies = [
-<<<<<<< HEAD
-    "requests>=2.1.0",
-    "tqdm>=4.1.0",
-    "pandas>=1.2.1",
-    "python-dotenv>=1.0.0",
-    "validators>=0.20.0",
-=======
     "requests>=2.1.0", 
     "tqdm>=4.1.0", 
     "pandas>=2.0.0", 
     "python-dotenv>=1.0.0", 
     "validators>=0.20.0", 
->>>>>>> 5a316cd7
     "filetype>=1.2.0",
     "click>=7.1.2",
     "PyYAML>=6.0.1",
