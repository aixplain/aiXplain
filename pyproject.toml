# aixplain/pyproject.toml
[build-system]
requires = ["setuptools", "setuptools-scm"]
build-backend = "setuptools.build_meta"

[tool.setuptools.packages.find]
where = ["."]
include = ["aixplain", "tests"]
namespaces = true

[project]
name = "aiXplain"
version = "0.2.26"
description = "aiXplain SDK adds AI functions to software."
readme = "README.md"
requires-python = ">=3.5, <4"
license = { text = "Apache License, Version 2.0: http://www.apache.org/licenses/LICENSE-2.0" }
authors = [
  {email = "thiago.ferreira@aixplain.com"},
  {email = "krishna.durai@aixplain.com"},
  {email = "lucas.pavanelli@aixplain.com"}
]
classifiers = [
    "Development Status :: 2 - Pre-Alpha",
    "Environment :: Web Environment",
    "Intended Audience :: Developers",
    "License :: OSI Approved :: Apache Software License",
    "Natural Language :: English",
    "Operating System :: OS Independent",
    "Programming Language :: Python",
    "Programming Language :: Python :: 3",
    "Programming Language :: Python :: 3.5",
    "Programming Language :: Python :: 3.6",
    "Programming Language :: Python :: 3.7",
    "Programming Language :: Python :: 3.8",
    "Programming Language :: Python :: 3.9",
    "Programming Language :: Python :: 3.10",
    "Programming Language :: Python :: 3.11",
    "Programming Language :: Python :: 3 :: Only",
    "Programming Language :: Python :: Implementation :: CPython",
    "Programming Language :: Python :: Implementation :: PyPy",
    "Topic :: Internet :: WWW/HTTP",
    "Topic :: Software Development :: Libraries",
]
dependencies = [
    "requests>=2.1.0", 
    "tqdm>=4.1.0", 
    "pandas>=1.2.1", 
    "python-dotenv>=1.0.0", 
    "validators>=0.20.0", 
    "filetype>=1.2.0",
    "click>=7.1.2",
    "PyYAML>=6.0.1",
    "dataclasses-json>=0.5.2",
<<<<<<< HEAD
    "Jinja2==3.1.4",
    "sentry-sdk>=1.0.0"
=======
    "Jinja2==3.1.6",
>>>>>>> 89daf2f2
]

[project.urls]
Homepage = "https://github.com/aixplain/aiXplain"
Documentation = "https://github.com/aixplain/pipelines/tree/main/docs"

[project.scripts]
aixplain = "aixplain.cli_groups:run_cli"

[project.optional-dependencies]
model-builder = [
    "model-interfaces~=0.0.1"
]
test = [
    "pytest>=6.1.0",
    "docker>=6.1.3",
    "requests-mock>=1.11.0",
    "pytest-mock>=3.10.0"
]<|MERGE_RESOLUTION|>--- conflicted
+++ resolved
@@ -52,12 +52,8 @@
     "click>=7.1.2",
     "PyYAML>=6.0.1",
     "dataclasses-json>=0.5.2",
-<<<<<<< HEAD
-    "Jinja2==3.1.4",
+    "Jinja2==3.1.6",
     "sentry-sdk>=1.0.0"
-=======
-    "Jinja2==3.1.6",
->>>>>>> 89daf2f2
 ]
 
 [project.urls]
