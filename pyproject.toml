# aixplain/pyproject.toml
[build-system]
requires = ["setuptools", "setuptools-scm"]
build-backend = "setuptools.build_meta"

[tool.setuptools.packages.find]
where = ["."]
include = ["aixplain", "tests"]
namespaces = true

[project]
name = "aiXplain"
version = "0.2.34"
description = "aiXplain SDK adds AI functions to software."
readme = "README.md"
requires-python = ">=3.10, <4"
license = { text = "Apache License, Version 2.0: http://www.apache.org/licenses/LICENSE-2.0" }
authors = [
  {email = "ahmet@aixplain.com"},
  {email = "hadi@aixplain.com"},
  {email = "kadir.pekel@aixplain.com"},
  {email = "aina.abushaban@aixplain.com"}
]
classifiers = [
    "Development Status :: 2 - Pre-Alpha",
    "Environment :: Web Environment",
    "Intended Audience :: Developers",
    "License :: OSI Approved :: Apache Software License",
    "Natural Language :: English",
    "Operating System :: OS Independent",
    "Programming Language :: Python",
    "Programming Language :: Python :: 3",
    "Programming Language :: Python :: 3.10",
    "Programming Language :: Python :: 3.11",
    "Programming Language :: Python :: 3.12",
<<<<<<< HEAD
    "Programming Language :: Python :: 3.13",
=======
>>>>>>> 7e34f190
    "Programming Language :: Python :: 3 :: Only",
    "Programming Language :: Python :: Implementation :: CPython",
    "Programming Language :: Python :: Implementation :: PyPy",
    "Topic :: Internet :: WWW/HTTP",
    "Topic :: Software Development :: Libraries",
]
dependencies = [
    "requests>=2.1.0", 
    "tqdm>=4.1.0", 
    "pandas>=2.0.0", 
    "python-dotenv>=1.0.0", 
    "validators>=0.20.0", 
    "filetype>=1.2.0",
    "click>=7.1.2",
    "PyYAML>=6.0.1",
    "dataclasses-json>=0.5.2",
    "Jinja2==3.1.6",
    "sentry-sdk>=1.0.0",
    "pydantic>=2.10.6",
    "filelock>=3.0.0"
]

[project.urls]
Homepage = "https://github.com/aixplain/aiXplain"
Documentation = "https://github.com/aixplain/pipelines/tree/main/docs"

[project.scripts]
aixplain = "aixplain.cli_groups:run_cli"

[project.optional-dependencies]
model-builder = [
    "model-interfaces~=0.0.2"
]
test = [
    "pytest>=6.1.0",
    "docker>=6.1.3",
    "requests-mock>=1.11.0",
    "pytest-mock>=3.10.0"
]<|MERGE_RESOLUTION|>--- conflicted
+++ resolved
@@ -33,10 +33,6 @@
     "Programming Language :: Python :: 3.10",
     "Programming Language :: Python :: 3.11",
     "Programming Language :: Python :: 3.12",
-<<<<<<< HEAD
-    "Programming Language :: Python :: 3.13",
-=======
->>>>>>> 7e34f190
     "Programming Language :: Python :: 3 :: Only",
     "Programming Language :: Python :: Implementation :: CPython",
     "Programming Language :: Python :: Implementation :: PyPy",
