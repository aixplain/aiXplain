# aixplain/pyproject.toml
[build-system]
requires = ["setuptools", "setuptools-scm"]
build-backend = "setuptools.build_meta"

[tool.setuptools.packages.find]
where = ["."]
include = ["aixplain", "tests"]
namespaces = true

[project]
name = "aiXplain"
version = "0.2.26"
description = "aiXplain SDK adds AI functions to software."
readme = "README.md"
requires-python = ">=3.5, <4"
license = { text = "Apache License, Version 2.0: http://www.apache.org/licenses/LICENSE-2.0" }
authors = [
  {email = "thiago.ferreira@aixplain.com"},
  {email = "krishna.durai@aixplain.com"},
  {email = "lucas.pavanelli@aixplain.com"}
]
classifiers = [
    "Development Status :: 2 - Pre-Alpha",
    "Environment :: Web Environment",
    "Intended Audience :: Developers",
    "License :: OSI Approved :: Apache Software License",
    "Natural Language :: English",
    "Operating System :: OS Independent",
    "Programming Language :: Python",
    "Programming Language :: Python :: 3",
    "Programming Language :: Python :: 3.5",
    "Programming Language :: Python :: 3.6",
    "Programming Language :: Python :: 3.7",
    "Programming Language :: Python :: 3.8",
    "Programming Language :: Python :: 3.9",
    "Programming Language :: Python :: 3.10",
    "Programming Language :: Python :: 3.11",
    "Programming Language :: Python :: 3 :: Only",
    "Programming Language :: Python :: Implementation :: CPython",
    "Programming Language :: Python :: Implementation :: PyPy",
    "Topic :: Internet :: WWW/HTTP",
    "Topic :: Software Development :: Libraries",
]
dependencies = [
    "requests>=2.1.0", 
    "tqdm>=4.1.0", 
    "pandas>=1.2.1", 
    "python-dotenv>=1.0.0", 
    "validators>=0.20.0", 
    "filetype>=1.2.0",
    "click>=7.1.2",
    "PyYAML>=6.0.1",
    "dataclasses-json>=0.5.2",
    "Jinja2==3.1.6",
    "sentry-sdk>=1.0.0",
<<<<<<< HEAD
    "pydantic>=2.10.6"
=======
    "pydantic>=2.10.6",
    "filelock>=3.0.0"
>>>>>>> a0e184f2
]

[project.urls]
Homepage = "https://github.com/aixplain/aiXplain"
Documentation = "https://github.com/aixplain/pipelines/tree/main/docs"

[project.scripts]
aixplain = "aixplain.cli_groups:run_cli"

[project.optional-dependencies]
model-builder = [
    "model-interfaces~=0.0.1"
]
test = [
    "pytest>=6.1.0",
    "docker>=6.1.3",
    "requests-mock>=1.11.0",
    "pytest-mock>=3.10.0"
]<|MERGE_RESOLUTION|>--- conflicted
+++ resolved
@@ -54,12 +54,8 @@
     "dataclasses-json>=0.5.2",
     "Jinja2==3.1.6",
     "sentry-sdk>=1.0.0",
-<<<<<<< HEAD
-    "pydantic>=2.10.6"
-=======
     "pydantic>=2.10.6",
     "filelock>=3.0.0"
->>>>>>> a0e184f2
 ]
 
 [project.urls]
