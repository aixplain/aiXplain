--- conflicted
+++ resolved
@@ -10,27 +10,16 @@
 
 [project]
 name = "aiXplain"
-<<<<<<< HEAD
 version = "0.2.34"
-=======
-version = "0.2.32"
->>>>>>> cfd25b1c
 description = "aiXplain SDK adds AI functions to software."
 readme = "README.md"
 requires-python = ">=3.5, <4"
 license = { text = "Apache License, Version 2.0: http://www.apache.org/licenses/LICENSE-2.0" }
 authors = [
-<<<<<<< HEAD
   {email = "ahmet@aixplain.com"},
   {email = "hadi@aixplain.com"},
   {email = "kadir.pekel@aixplain.com"},
   {email = "aina.abushaban@aixplain.com"}
-=======
-  {email = "thiago.ferreira@aixplain.com"},
-  {email = "krishna.durai@aixplain.com"},
-  {email = "lucas.pavanelli@aixplain.com"},
-  {email = "ahmet.gunduz@aixplain.com"}
->>>>>>> cfd25b1c
 ]
 classifiers = [
     "Development Status :: 2 - Pre-Alpha",
@@ -50,6 +39,8 @@
     "Programming Language :: Python :: 3.11",
     "Programming Language :: Python :: 3.12",
     "Programming Language :: Python :: 3.13",
+    "Programming Language :: Python :: 3.12",
+    "Programming Language :: Python :: 3.13",
     "Programming Language :: Python :: 3 :: Only",
     "Programming Language :: Python :: Implementation :: CPython",
     "Programming Language :: Python :: Implementation :: PyPy",
@@ -59,6 +50,7 @@
 dependencies = [
     "requests>=2.1.0", 
     "tqdm>=4.1.0", 
+    "pandas>=2.0.0", 
     "pandas>=2.0.0", 
     "python-dotenv>=1.0.0", 
     "validators>=0.20.0", 
