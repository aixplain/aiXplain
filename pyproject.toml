# aixplain/pyproject.toml
[build-system]
requires = ["setuptools", "setuptools-scm"]
build-backend = "setuptools.build_meta"

[tool.setuptools.packages.find]
where = ["."]
include = ["aixplain", "tests"]
namespaces = true

[project]
name = "aiXplain"
version = "0.2.35"
description = "aiXplain SDK adds AI functions to software."
readme = "README.md"
<<<<<<< HEAD
requires-python = ">=3.10, <4"
=======
requires-python = ">=3.9, <4"
>>>>>>> ed6f7660
license = { text = "Apache License, Version 2.0: http://www.apache.org/licenses/LICENSE-2.0" }
authors = [
  {email = "ahmet@aixplain.com"},
  {email = "hadi@aixplain.com"},
  {email = "kadir.pekel@aixplain.com"},
  {email = "aina.abushaban@aixplain.com"}
]
classifiers = [
    "Development Status :: 2 - Pre-Alpha",
    "Environment :: Web Environment",
    "Intended Audience :: Developers",
    "License :: OSI Approved :: Apache Software License",
    "Natural Language :: English",
    "Operating System :: OS Independent",
    "Programming Language :: Python",
    "Programming Language :: Python :: 3",
<<<<<<< HEAD
=======
    "Programming Language :: Python :: 3.9",
>>>>>>> ed6f7660
    "Programming Language :: Python :: 3.10",
    "Programming Language :: Python :: 3.11",
    "Programming Language :: Python :: 3.12",
    "Programming Language :: Python :: 3 :: Only",
    "Programming Language :: Python :: Implementation :: CPython",
    "Programming Language :: Python :: Implementation :: PyPy",
    "Topic :: Internet :: WWW/HTTP",
    "Topic :: Software Development :: Libraries",
]
dependencies = [
    "requests>=2.1.0", 
    "tqdm>=4.1.0", 
    "pandas>=2.0.0",
    "python-dotenv>=1.0.0", 
    "validators>=0.20.0", 
    "filetype>=1.2.0",
    "click>=7.1.2",
    "PyYAML>=6.0.1",
    "dataclasses-json>=0.5.2",
    "Jinja2==3.1.6",
    "sentry-sdk>=1.0.0",
    "pydantic>=2.10.6",
    "filelock>=3.0.0"
]

[project.urls]
Homepage = "https://github.com/aixplain/aiXplain"
Documentation = "https://github.com/aixplain/pipelines/tree/main/docs"

[project.scripts]
aixplain = "aixplain.cli_groups:run_cli"

[project.optional-dependencies]
model-builder = [
    "model-interfaces~=0.0.2"
]
test = [
    "pytest>=6.1.0",
    "docker>=6.1.3",
    "requests-mock>=1.11.0",
    "pytest-mock>=3.10.0"
]
<|MERGE_RESOLUTION|>--- conflicted
+++ resolved
@@ -13,11 +13,7 @@
 version = "0.2.35"
 description = "aiXplain SDK adds AI functions to software."
 readme = "README.md"
-<<<<<<< HEAD
 requires-python = ">=3.10, <4"
-=======
-requires-python = ">=3.9, <4"
->>>>>>> ed6f7660
 license = { text = "Apache License, Version 2.0: http://www.apache.org/licenses/LICENSE-2.0" }
 authors = [
   {email = "ahmet@aixplain.com"},
@@ -34,10 +30,6 @@
     "Operating System :: OS Independent",
     "Programming Language :: Python",
     "Programming Language :: Python :: 3",
-<<<<<<< HEAD
-=======
-    "Programming Language :: Python :: 3.9",
->>>>>>> ed6f7660
     "Programming Language :: Python :: 3.10",
     "Programming Language :: Python :: 3.11",
     "Programming Language :: Python :: 3.12",
