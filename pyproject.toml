# aixplain/pyproject.toml
[build-system]
requires = ["setuptools", "setuptools-scm"]
build-backend = "setuptools.build_meta"

[tool.setuptools.packages.find]
where = ["."]
include = ["aixplain", "tests"]
namespaces = true

[project]
name = "aiXplain"
version = "0.2.34"
description = "aiXplain SDK adds AI functions to software."
readme = "README.md"
requires-python = ">=3.5, <4"
license = { text = "Apache License, Version 2.0: http://www.apache.org/licenses/LICENSE-2.0" }
authors = [
  {email = "ahmet@aixplain.com"},
  {email = "hadi@aixplain.com"},
  {email = "kadir.pekel@aixplain.com"},
  {email = "aina.abushaban@aixplain.com"}
]
classifiers = [
    "Development Status :: 2 - Pre-Alpha",
    "Environment :: Web Environment",
    "Intended Audience :: Developers",
    "License :: OSI Approved :: Apache Software License",
    "Natural Language :: English",
    "Operating System :: OS Independent",
    "Programming Language :: Python",
    "Programming Language :: Python :: 3",
    "Programming Language :: Python :: 3.5",
    "Programming Language :: Python :: 3.6",
    "Programming Language :: Python :: 3.7",
    "Programming Language :: Python :: 3.8",
    "Programming Language :: Python :: 3.9",
    "Programming Language :: Python :: 3.10",
    "Programming Language :: Python :: 3.11",
    "Programming Language :: Python :: 3.12",
    "Programming Language :: Python :: 3.13",
<<<<<<< HEAD
    "Programming Language :: Python :: 3.12",
    "Programming Language :: Python :: 3.13",
=======
>>>>>>> 3eda2e48
    "Programming Language :: Python :: 3 :: Only",
    "Programming Language :: Python :: Implementation :: CPython",
    "Programming Language :: Python :: Implementation :: PyPy",
    "Topic :: Internet :: WWW/HTTP",
    "Topic :: Software Development :: Libraries",
]
dependencies = [
    "requests>=2.1.0", 
    "tqdm>=4.1.0", 
    "pandas>=2.0.0", 
<<<<<<< HEAD
    "pandas>=2.0.0", 
=======
>>>>>>> 3eda2e48
    "python-dotenv>=1.0.0", 
    "validators>=0.20.0", 
    "filetype>=1.2.0",
    "click>=7.1.2",
    "PyYAML>=6.0.1",
    "dataclasses-json>=0.5.2",
    "Jinja2==3.1.6",
    "sentry-sdk>=1.0.0",
    "pydantic>=2.10.6",
    "filelock>=3.0.0"
]

[project.urls]
Homepage = "https://github.com/aixplain/aiXplain"
Documentation = "https://github.com/aixplain/pipelines/tree/main/docs"

[project.scripts]
aixplain = "aixplain.cli_groups:run_cli"

[project.optional-dependencies]
model-builder = [
    "model-interfaces~=0.0.2"
]
test = [
    "pytest>=6.1.0",
    "docker>=6.1.3",
    "requests-mock>=1.11.0",
    "pytest-mock>=3.10.0"
]<|MERGE_RESOLUTION|>--- conflicted
+++ resolved
@@ -39,11 +39,8 @@
     "Programming Language :: Python :: 3.11",
     "Programming Language :: Python :: 3.12",
     "Programming Language :: Python :: 3.13",
-<<<<<<< HEAD
     "Programming Language :: Python :: 3.12",
     "Programming Language :: Python :: 3.13",
-=======
->>>>>>> 3eda2e48
     "Programming Language :: Python :: 3 :: Only",
     "Programming Language :: Python :: Implementation :: CPython",
     "Programming Language :: Python :: Implementation :: PyPy",
@@ -54,10 +51,6 @@
     "requests>=2.1.0", 
     "tqdm>=4.1.0", 
     "pandas>=2.0.0", 
-<<<<<<< HEAD
-    "pandas>=2.0.0", 
-=======
->>>>>>> 3eda2e48
     "python-dotenv>=1.0.0", 
     "validators>=0.20.0", 
     "filetype>=1.2.0",
