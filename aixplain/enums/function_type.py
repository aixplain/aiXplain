__author__ = "aiXplain"

"""
Copyright 2023 The aiXplain SDK authors

Licensed under the Apache License, Version 2.0 (the "License");
you may not use this file except in compliance with the License.
You may obtain a copy of the License at

     http://www.apache.org/licenses/LICENSE-2.0

Unless required by applicable law or agreed to in writing, software
distributed under the License is distributed on an "AS IS" BASIS,
WITHOUT WARRANTIES OR CONDITIONS OF ANY KIND, either express or implied.
See the License for the specific language governing permissions and
limitations under the License.

Author: aiXplain team
Date: May 22th 2025
Description:
    Function Type Enum
"""

from enum import Enum


class FunctionType(Enum):
    AI = "ai"
    SEGMENTOR = "segmentor"
    RECONSTRUCTOR = "reconstructor"
    UTILITY = "utility"
    METRIC = "metric"
    SEARCH = "search"
    INTEGRATION = "connector"
    CONNECTION = "connection"
<<<<<<< HEAD
    MCP_CONNECTION = "mcpconnection"
    MCPSERVER = "mcpserver"
=======
    MCPSERVER = 'mcpserver'
    MCPCONNECTION = "mcpconnection"
>>>>>>> f58b009b
<|MERGE_RESOLUTION|>--- conflicted
+++ resolved
@@ -32,11 +32,5 @@
     METRIC = "metric"
     SEARCH = "search"
     INTEGRATION = "connector"
-    CONNECTION = "connection"
-<<<<<<< HEAD
     MCP_CONNECTION = "mcpconnection"
-    MCPSERVER = "mcpserver"
-=======
-    MCPSERVER = 'mcpserver'
-    MCPCONNECTION = "mcpconnection"
->>>>>>> f58b009b
+    MCPSERVER = "mcpserver"