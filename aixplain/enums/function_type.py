__author__ = "aiXplain"

"""
Copyright 2023 The aiXplain SDK authors

Licensed under the Apache License, Version 2.0 (the "License");
you may not use this file except in compliance with the License.
You may obtain a copy of the License at

     http://www.apache.org/licenses/LICENSE-2.0

Unless required by applicable law or agreed to in writing, software
distributed under the License is distributed on an "AS IS" BASIS,
WITHOUT WARRANTIES OR CONDITIONS OF ANY KIND, either express or implied.
See the License for the specific language governing permissions and
limitations under the License.

Author: aiXplain team
Date: May 22th 2025
Description:
    Function Type Enum
"""

from enum import Enum


class FunctionType(Enum):
    AI = "ai"
    SEGMENTOR = "segmentor"
    RECONSTRUCTOR = "reconstructor"
    UTILITY = "utility"
    METRIC = "metric"
    SEARCH = "search"
    INTEGRATION = "connector"
    CONNECTION = "connection"
<<<<<<< HEAD
    MCP_CONNECTION = "mcpconnection"
    MCPSERVER = "mcpserver"
=======
    MCPSERVER = 'mcpserver'
    MCPCONNECTION = "mcpconnection"
>>>>>>> ba71caa2
<|MERGE_RESOLUTION|>--- conflicted
+++ resolved
@@ -33,10 +33,5 @@
     SEARCH = "search"
     INTEGRATION = "connector"
     CONNECTION = "connection"
-<<<<<<< HEAD
     MCP_CONNECTION = "mcpconnection"
-    MCPSERVER = "mcpserver"
-=======
-    MCPSERVER = 'mcpserver'
-    MCPCONNECTION = "mcpconnection"
->>>>>>> ba71caa2
+    MCPSERVER = "mcpserver"