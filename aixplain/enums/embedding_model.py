__author__ = "aiXplain"

"""
Copyright 2023 The aiXplain SDK authors
Licensed under the Apache License, Version 2.0 (the "License");
you may not use this file except in compliance with the License.
You may obtain a copy of the License at
     http://www.apache.org/licenses/LICENSE-2.0
Unless required by applicable law or agreed to in writing, software
distributed under the License is distributed on an "AS IS" BASIS,
WITHOUT WARRANTIES OR CONDITIONS OF ANY KIND, either express or implied.
See the License for the specific language governing permissions and
limitations under the License.
Author: aiXplain team
Date: February 17th 2025
Description:
    Embedding Model Enum
"""

from enum import Enum


class EmbeddingModel(str, Enum):
<<<<<<< HEAD
    SNOWFLAKE_ARCTIC_EMBED_M_LONG = "6658d40729985c2cf72f42ec"
=======
>>>>>>> a0e184f2
    OPENAI_ADA002 = "6734c55df127847059324d9e"
    JINA_CLIP_V2_MULTIMODAL = "67c5f705d8f6a65d6f74d732"
    MULTILINGUAL_E5_LARGE = "67efd0772a0a850afa045af3"
    BGE_M3 = "67efd4f92a0a850afa045af7"
<<<<<<< HEAD
    AIXPLAIN_LEGAL_EMBEDDINGS = "681254b668e47e7844c1f15a"
    
=======
>>>>>>> a0e184f2

    def __str__(self):
        return self._value_<|MERGE_RESOLUTION|>--- conflicted
+++ resolved
@@ -21,19 +21,10 @@
 
 
 class EmbeddingModel(str, Enum):
-<<<<<<< HEAD
-    SNOWFLAKE_ARCTIC_EMBED_M_LONG = "6658d40729985c2cf72f42ec"
-=======
->>>>>>> a0e184f2
     OPENAI_ADA002 = "6734c55df127847059324d9e"
     JINA_CLIP_V2_MULTIMODAL = "67c5f705d8f6a65d6f74d732"
     MULTILINGUAL_E5_LARGE = "67efd0772a0a850afa045af3"
     BGE_M3 = "67efd4f92a0a850afa045af7"
-<<<<<<< HEAD
-    AIXPLAIN_LEGAL_EMBEDDINGS = "681254b668e47e7844c1f15a"
-    
-=======
->>>>>>> a0e184f2
 
     def __str__(self):
         return self._value_