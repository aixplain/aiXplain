__author__ = "aiXplain"

"""
Copyright 2023 The aiXplain SDK authors

Licensed under the Apache License, Version 2.0 (the "License");
you may not use this file except in compliance with the License.
You may obtain a copy of the License at

     http://www.apache.org/licenses/LICENSE-2.0

Unless required by applicable law or agreed to in writing, software
distributed under the License is distributed on an "AS IS" BASIS,
WITHOUT WARRANTIES OR CONDITIONS OF ANY KIND, either express or implied.
See the License for the specific language governing permissions and
limitations under the License.

Author: aiXplain team
Date: March 20th 2023
Description:
    Function Enum
"""

from aixplain.utils import config
from aixplain.utils.request_utils import _request_with_retry
from enum import Enum
from urllib.parse import urljoin
<<<<<<< HEAD
from aixplain.utils.cache_utils import save_to_cache, load_from_cache

CACHE_FILE = ".aixplain_cache/functions.json"


def load_functions():
    api_key = config.TEAM_API_KEY
    backend_url = config.BACKEND_URL

    resp = load_from_cache(CACHE_FILE)
    if resp is None:
        url = urljoin(backend_url, "sdk/functions")

        headers = {"x-api-key": api_key, "Content-Type": "application/json"}
        r = _request_with_retry("get", url, headers=headers)
        if not 200 <= r.status_code < 300:
            raise Exception(
                f'Functions could not be loaded, probably due to the set API key (e.g. "{api_key}") is not valid. For help, please refer to the documentation (https://github.com/aixplain/aixplain#api-key-setup)'
            )
        resp = r.json()
        save_to_cache(CACHE_FILE, resp)

    functions = Enum("Function", {w["id"].upper().replace("-", "_"): w["id"] for w in resp["items"]}, type=str)
    functions_input_output = {
        function["id"]: {
            "input": {
                input_data_object["dataType"]
                for input_data_object in function["params"]
                if input_data_object["required"] is True
            },
            "output": {output_data_object["dataType"] for output_data_object in function["output"]},
            "spec": function,
        }
        for function in resp["items"]
    }
    return functions, functions_input_output
=======
import logging
from ..utils.cache_utils import save_to_cache, load_from_cache

CACHE_FILE = ".aixplain_cache/functions.json"

def process(info):
    functions_enum = {
            w["id"].upper().replace("-", "_"): w["id"] for w in info["items"]
        }
    functions_input_output = {
            function["id"]: {
                "input": {
                    input_data_object["dataType"]
                    for input_data_object in function["params"]
                    if input_data_object["required"] is True
                },
                "output": {output_data_object["dataType"] for output_data_object in function["output"]},
                "spec": function,
            }
            for function in info["items"]
        }
    return Enum("Function", functions_enum, type=str), functions_input_output

def load_functions():
    cached_data = load_from_cache(CACHE_FILE)
    if cached_data:
        return process(cached_data)

    try:
        api_key = config.TEAM_API_KEY
        backend_url = config.BACKEND_URL
        url = urljoin(backend_url, "sdk/functions")
        headers = {"x-api-key": api_key, "Content-Type": "application/json"}

        r = _request_with_retry("get", url, headers=headers)
        if not 200 <= r.status_code < 300:
            raise Exception("Functions could not be loaded. Invalid API key or server issue.")

        resp = r.json()   
        save_to_cache(CACHE_FILE,resp)
        return process(resp)
    except Exception as e:
        logging.error(f"Failed to load functions from API: {e}")
        raise Exception("Unable to load functions from cache or API.")
>>>>>>> 63790d3b


Function, FunctionInputOutput = load_functions()<|MERGE_RESOLUTION|>--- conflicted
+++ resolved
@@ -25,10 +25,9 @@
 from aixplain.utils.request_utils import _request_with_retry
 from enum import Enum
 from urllib.parse import urljoin
-<<<<<<< HEAD
 from aixplain.utils.cache_utils import save_to_cache, load_from_cache
 
-CACHE_FILE = ".aixplain_cache/functions.json"
+CACHE_FILE = f"{config.CACHE_FOLDER}/functions.json"
 
 
 def load_functions():
@@ -62,52 +61,6 @@
         for function in resp["items"]
     }
     return functions, functions_input_output
-=======
-import logging
-from ..utils.cache_utils import save_to_cache, load_from_cache
-
-CACHE_FILE = ".aixplain_cache/functions.json"
-
-def process(info):
-    functions_enum = {
-            w["id"].upper().replace("-", "_"): w["id"] for w in info["items"]
-        }
-    functions_input_output = {
-            function["id"]: {
-                "input": {
-                    input_data_object["dataType"]
-                    for input_data_object in function["params"]
-                    if input_data_object["required"] is True
-                },
-                "output": {output_data_object["dataType"] for output_data_object in function["output"]},
-                "spec": function,
-            }
-            for function in info["items"]
-        }
-    return Enum("Function", functions_enum, type=str), functions_input_output
-
-def load_functions():
-    cached_data = load_from_cache(CACHE_FILE)
-    if cached_data:
-        return process(cached_data)
-
-    try:
-        api_key = config.TEAM_API_KEY
-        backend_url = config.BACKEND_URL
-        url = urljoin(backend_url, "sdk/functions")
-        headers = {"x-api-key": api_key, "Content-Type": "application/json"}
-
-        r = _request_with_retry("get", url, headers=headers)
-        if not 200 <= r.status_code < 300:
-            raise Exception("Functions could not be loaded. Invalid API key or server issue.")
-
-        resp = r.json()   
-        save_to_cache(CACHE_FILE,resp)
-        return process(resp)
-    except Exception as e:
-        logging.error(f"Failed to load functions from API: {e}")
-        raise Exception("Unable to load functions from cache or API.")
->>>>>>> 63790d3b
 
 
 Function, FunctionInputOutput = load_functions()