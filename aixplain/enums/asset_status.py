__author__ = "thiagocastroferreira"

"""
Copyright 2024 The aiXplain SDK authors

Licensed under the Apache License, Version 2.0 (the "License");
you may not use this file except in compliance with the License.
You may obtain a copy of the License at

     http://www.apache.org/licenses/LICENSE-2.0

Unless required by applicable law or agreed to in writing, software
distributed under the License is distributed on an "AS IS" BASIS,
WITHOUT WARRANTIES OR CONDITIONS OF ANY KIND, either express or implied.
See the License for the specific language governing permissions and
limitations under the License.

Author: Duraikrishna Selvaraju, Thiago Castro Ferreira, Shreyas Sharma and Lucas Pavanelli
Date: February 21st 2024
Description:
    Asset Enum
"""

from enum import Enum
from typing import Text


class AssetStatus(Text, Enum):
<<<<<<< HEAD
    HIDDEN = 'hidden'
    SCHEDULED = 'scheduled'
    ONBOARDING = 'onboarding'
    ONBOARDED = 'onboarded'
    PENDING = 'pending'
    FAILED = 'failed'
    TRAINING = 'training'
    REJECTED = 'rejected'
    ENABLING = 'enabling'
    DELETING = 'deleting'
    DISABLED = 'disabled'
    DELETED = 'deleted'
    IN_PROGRESS = 'in_progress'
    COMPLETED = 'completed'
    CANCELING = 'canceling'
    CANCELED = 'canceled'
    SUCCESS = "success"
=======
    DRAFT = "draft"
    HIDDEN = "hidden"
    SCHEDULED = "scheduled"
    ONBOARDING = "onboarding"
    ONBOARDED = "onboarded"
    PENDING = "pending"
    FAILED = "failed"
    TRAINING = "training"
    REJECTED = "rejected"
    ENABLING = "enabling"
    DELETING = "deleting"
    DISABLED = "disabled"
    DELETED = "deleted"
    IN_PROGRESS = "in_progress"
    COMPLETED = "completed"
    CANCELING = "canceling"
    CANCELED = "canceled"
>>>>>>> 168f2f53
<|MERGE_RESOLUTION|>--- conflicted
+++ resolved
@@ -26,25 +26,6 @@
 
 
 class AssetStatus(Text, Enum):
-<<<<<<< HEAD
-    HIDDEN = 'hidden'
-    SCHEDULED = 'scheduled'
-    ONBOARDING = 'onboarding'
-    ONBOARDED = 'onboarded'
-    PENDING = 'pending'
-    FAILED = 'failed'
-    TRAINING = 'training'
-    REJECTED = 'rejected'
-    ENABLING = 'enabling'
-    DELETING = 'deleting'
-    DISABLED = 'disabled'
-    DELETED = 'deleted'
-    IN_PROGRESS = 'in_progress'
-    COMPLETED = 'completed'
-    CANCELING = 'canceling'
-    CANCELED = 'canceled'
-    SUCCESS = "success"
-=======
     DRAFT = "draft"
     HIDDEN = "hidden"
     SCHEDULED = "scheduled"
@@ -61,5 +42,4 @@
     IN_PROGRESS = "in_progress"
     COMPLETED = "completed"
     CANCELING = "canceling"
-    CANCELED = "canceled"
->>>>>>> 168f2f53
+    CANCELED = "canceled"