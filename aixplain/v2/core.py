--- conflicted
+++ resolved
@@ -58,27 +58,10 @@
 
     BACKEND_URL = "https://platform-api.aixplain.com"
     BENCHMARKS_BACKEND_URL = "https://platform-api.aixplain.com"
-<<<<<<< HEAD
     MODELS_RUN_URL = "https://models.aixplain.com/api/v2/execute"
     PIPELINES_RUN_URL = (
         "https://platform-api.aixplain.com/assets/pipeline/execution/run"
     )
-=======
-    MODELS_RUN_URL = "https://models.aixplain.com/api/v1/execute"
-    PIPELINES_RUN_URL = "https://platform-api.aixplain.com/assets/pipeline/execution/run"
-
-    def __new__(cls, *args, **kwargs):
-        """Singleton pattern for the Aixplain class.
-
-        Otherwise, the environment variables will be overwritten in multiple instances.
-
-        TODO: This should be removed once the factory classes are removed.
-        """
-        if not cls._instance:
-            cls._instance = super(Aixplain, cls).__new__(cls)
-
-        return cls._instance
->>>>>>> ed6f7660
 
     def __init__(
         self,
@@ -95,24 +78,11 @@
             pipeline_url: str: The URL for the pipeline.
             model_url: str: The URL for the model.
         """
-<<<<<<< HEAD
         self.api_key = api_key or os.getenv("TEAM_API_KEY") or ""
         assert self.api_key, (
             "API key is required. You should either pass it as an argument or "
             "set the TEAM_API_KEY environment variable."
         )
-=======
-        # Use centralized API key validation logic
-        from aixplain.utils.config import (
-            check_api_keys_available,
-            TEAM_API_KEY,
-            AIXPLAIN_API_KEY,
-        )
-
-        self.api_key = api_key or TEAM_API_KEY or AIXPLAIN_API_KEY
-        if not self.api_key:
-            check_api_keys_available()  # This will raise the proper centralized error message
->>>>>>> ed6f7660
 
         self.backend_url = backend_url or os.getenv("BACKEND_URL") or self.BACKEND_URL
         self.pipeline_url = (
