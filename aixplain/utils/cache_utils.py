import os
import json
import time
import logging
from filelock import FileLock

CACHE_FOLDER = ".cache"
CACHE_FILE = f"{CACHE_FOLDER}/cache.json"
LOCK_FILE = f"{CACHE_FILE}.lock"
<<<<<<< HEAD
CACHE_DURATION = 86400


def get_cache_expiry():
    return int(os.getenv("CACHE_EXPIRY_TIME", CACHE_DURATION))
=======
DEFAULT_CACHE_EXPIRY = 86400


def get_cache_expiry():
    return int(os.getenv("CACHE_EXPIRY_TIME", DEFAULT_CACHE_EXPIRY))
>>>>>>> dd5fb530


def save_to_cache(cache_file, data, lock_file):
    try:
        os.makedirs(os.path.dirname(cache_file), exist_ok=True)
        with FileLock(lock_file):
            with open(cache_file, "w") as f:
                json.dump({"timestamp": time.time(), "data": data}, f)
    except Exception as e:
        logging.error(f"Failed to save cache to {cache_file}: {e}")


def load_from_cache(cache_file, lock_file):
    if os.path.exists(cache_file):
        with FileLock(lock_file):
            with open(cache_file, "r") as f:
                cache_data = json.load(f)
                if time.time() - cache_data["timestamp"] < int(get_cache_expiry()):
                    return cache_data["data"]
                else:
                    return None
    return None<|MERGE_RESOLUTION|>--- conflicted
+++ resolved
@@ -7,19 +7,12 @@
 CACHE_FOLDER = ".cache"
 CACHE_FILE = f"{CACHE_FOLDER}/cache.json"
 LOCK_FILE = f"{CACHE_FILE}.lock"
-<<<<<<< HEAD
 CACHE_DURATION = 86400
 
 
 def get_cache_expiry():
     return int(os.getenv("CACHE_EXPIRY_TIME", CACHE_DURATION))
-=======
-DEFAULT_CACHE_EXPIRY = 86400
 
-
-def get_cache_expiry():
-    return int(os.getenv("CACHE_EXPIRY_TIME", DEFAULT_CACHE_EXPIRY))
->>>>>>> dd5fb530
 
 
 def save_to_cache(cache_file, data, lock_file):
