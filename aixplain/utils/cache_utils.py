import os
import json
import time
import logging
from filelock import FileLock

CACHE_FOLDER = ".cache"
CACHE_FILE = f"{CACHE_FOLDER}/cache.json"
LOCK_FILE = f"{CACHE_FILE}.lock"
CACHE_DURATION = 86400


def get_cache_expiry() -> int:
    """Get the cache expiration duration in seconds.

    Retrieves the cache expiration duration from the CACHE_EXPIRY_TIME
    environment variable. If not set, falls back to the default CACHE_DURATION.

    Returns:
        int: The cache expiration duration in seconds.
    """
    return int(os.getenv("CACHE_EXPIRY_TIME", CACHE_DURATION))


<<<<<<< HEAD
def save_to_cache(cache_file: str, data: dict, lock_file: str) -> None:
    """Save data to a cache file with thread-safe file locking.

    This function saves the provided data to a JSON cache file along with a
    timestamp. It uses file locking to ensure thread safety during writing.

    Args:
        cache_file (str): Path to the cache file where data will be saved.
        data (dict): The data to be cached. Must be JSON-serializable.
        lock_file (str): Path to the lock file used for thread safety.

    Note:
        - Creates the cache directory if it doesn't exist
        - Logs an error if saving fails but doesn't raise an exception
        - The data is saved with a timestamp for expiration checking
    """
=======
def save_to_cache(cache_file, data, lock_file):
>>>>>>> cfd25b1c
    try:
        os.makedirs(os.path.dirname(cache_file), exist_ok=True)
        with FileLock(lock_file):
            with open(cache_file, "w") as f:
                json.dump({"timestamp": time.time(), "data": data}, f)
    except Exception as e:
        logging.error(f"Failed to save cache to {cache_file}: {e}")


def load_from_cache(cache_file: str, lock_file: str) -> dict:
    """Load data from a cache file with expiration checking.

    This function loads data from a JSON cache file if it exists and hasn't
    expired. It uses file locking to ensure thread safety during reading.

    Args:
        cache_file (str): Path to the cache file to load data from.
        lock_file (str): Path to the lock file used for thread safety.

    Returns:
        dict: The cached data if the cache exists and hasn't expired,
            None otherwise.

    Note:
        - Returns None if the cache file doesn't exist
        - Returns None if the cached data has expired based on CACHE_EXPIRY_TIME
        - Uses thread-safe file locking for reading
    """
    if os.path.exists(cache_file):
        with FileLock(lock_file):
            with open(cache_file, "r") as f:
                cache_data = json.load(f)
                if time.time() - cache_data["timestamp"] < int(get_cache_expiry()):
                    return cache_data["data"]
                else:
                    return None
    return None<|MERGE_RESOLUTION|>--- conflicted
+++ resolved
@@ -22,7 +22,6 @@
     return int(os.getenv("CACHE_EXPIRY_TIME", CACHE_DURATION))
 
 
-<<<<<<< HEAD
 def save_to_cache(cache_file: str, data: dict, lock_file: str) -> None:
     """Save data to a cache file with thread-safe file locking.
 
@@ -39,9 +38,7 @@
         - Logs an error if saving fails but doesn't raise an exception
         - The data is saved with a timestamp for expiration checking
     """
-=======
-def save_to_cache(cache_file, data, lock_file):
->>>>>>> cfd25b1c
+
     try:
         os.makedirs(os.path.dirname(cache_file), exist_ok=True)
         with FileLock(lock_file):
