"""Copyright 2022 The aiXplain SDK authors.

Licensed under the Apache License, Version 2.0 (the "License");
you may not use this file except in compliance with the License.
You may obtain a copy of the License at

     http://www.apache.org/licenses/LICENSE-2.0

Unless required by applicable law or agreed to in writing, software
distributed under the License is distributed on an "AS IS" BASIS,
WITHOUT WARRANTIES OR CONDITIONS OF ANY KIND, either express or implied.
See the License for the specific language governing permissions and
limitations under the License.
"""

import os
import logging
import sentry_sdk

logger = logging.getLogger(__name__)

BACKEND_URL = os.getenv("BACKEND_URL", "https://platform-api.aixplain.com")
MODELS_RUN_URL = os.getenv("MODELS_RUN_URL", "https://models.aixplain.com/api/v1/execute")
# GET THE API KEY FROM CMD
TEAM_API_KEY = os.getenv("TEAM_API_KEY", "")
AIXPLAIN_API_KEY = os.getenv("AIXPLAIN_API_KEY", "")

ENV = "dev" if "dev" in BACKEND_URL else "test" if "test" in BACKEND_URL else "prod"

<<<<<<< HEAD
# if not TEAM_API_KEY and not AIXPLAIN_API_KEY:
#     raise Exception(
#         "'TEAM_API_KEY' has not been set properly and is empty. For help, please refer to the documentation (https://github.com/aixplain/aixplain#api-key-setup)"
#     )
=======
>>>>>>> ed6f7660

def validate_api_keys():
    """Centralized API key validation function - single source of truth.

    This function handles all API key validation logic:
    1. Ensures at least one API key is provided
    2. Prevents conflicting API keys
    3. Auto-normalizes AIXPLAIN_API_KEY to TEAM_API_KEY if needed

    Raises:
        Exception: If no API keys are provided or if conflicting keys are detected
    """
    global TEAM_API_KEY, AIXPLAIN_API_KEY

    if not TEAM_API_KEY and not AIXPLAIN_API_KEY:
        raise Exception(
            "Neither 'AIXPLAIN_API_KEY' nor 'TEAM_API_KEY' has been set. Please set either environment variable. For help, please refer to the documentation (https://github.com/aixplain/aixplain#api-key-setup)"
        )

    if AIXPLAIN_API_KEY and TEAM_API_KEY and AIXPLAIN_API_KEY != TEAM_API_KEY:
        raise Exception(
            "Conflicting API keys: 'AIXPLAIN_API_KEY' and 'TEAM_API_KEY' are both provided but do not match. Please provide only one API key."
        )

    if AIXPLAIN_API_KEY and not TEAM_API_KEY:
        TEAM_API_KEY = AIXPLAIN_API_KEY


def check_api_keys_available():
    """Runtime check to ensure API keys are available.

    This is used by decorators and other runtime validation.
    Uses the same validation logic as the module-level check.

<<<<<<< HEAD
# if AIXPLAIN_API_KEY and TEAM_API_KEY and AIXPLAIN_API_KEY != TEAM_API_KEY:
#     raise Exception(
#         "Conflicting API keys: 'AIXPLAIN_API_KEY' and 'TEAM_API_KEY' are both provided but do not match. Please provide only one API key."
#     )
=======
    Raises:
        Exception: If no valid API keys are available
    """
    if not TEAM_API_KEY and not AIXPLAIN_API_KEY:
        raise Exception(
            "An API key is required to run this operation. Please set either 'AIXPLAIN_API_KEY' or 'TEAM_API_KEY'. For help, please refer to the documentation (https://github.com/aixplain/aixplain#api-key-setup)"
        )
>>>>>>> ed6f7660


# Perform initial validation at module import time
validate_api_keys()

PIPELINE_API_KEY = os.getenv("PIPELINE_API_KEY", "")
MODEL_API_KEY = os.getenv("MODEL_API_KEY", "")
LOG_LEVEL = os.getenv("LOG_LEVEL", "INFO")
HF_TOKEN = os.getenv("HF_TOKEN", "")
SENTRY_DSN = os.getenv("SENTRY_DSN")

if SENTRY_DSN:
    sentry_sdk.init(
        dsn=SENTRY_DSN,
        environment=ENV,
        send_default_pii=True,
    )<|MERGE_RESOLUTION|>--- conflicted
+++ resolved
@@ -20,20 +20,15 @@
 logger = logging.getLogger(__name__)
 
 BACKEND_URL = os.getenv("BACKEND_URL", "https://platform-api.aixplain.com")
-MODELS_RUN_URL = os.getenv("MODELS_RUN_URL", "https://models.aixplain.com/api/v1/execute")
+MODELS_RUN_URL = os.getenv(
+    "MODELS_RUN_URL", "https://models.aixplain.com/api/v1/execute"
+)
 # GET THE API KEY FROM CMD
 TEAM_API_KEY = os.getenv("TEAM_API_KEY", "")
 AIXPLAIN_API_KEY = os.getenv("AIXPLAIN_API_KEY", "")
 
 ENV = "dev" if "dev" in BACKEND_URL else "test" if "test" in BACKEND_URL else "prod"
 
-<<<<<<< HEAD
-# if not TEAM_API_KEY and not AIXPLAIN_API_KEY:
-#     raise Exception(
-#         "'TEAM_API_KEY' has not been set properly and is empty. For help, please refer to the documentation (https://github.com/aixplain/aixplain#api-key-setup)"
-#     )
-=======
->>>>>>> ed6f7660
 
 def validate_api_keys():
     """Centralized API key validation function - single source of truth.
@@ -68,12 +63,6 @@
     This is used by decorators and other runtime validation.
     Uses the same validation logic as the module-level check.
 
-<<<<<<< HEAD
-# if AIXPLAIN_API_KEY and TEAM_API_KEY and AIXPLAIN_API_KEY != TEAM_API_KEY:
-#     raise Exception(
-#         "Conflicting API keys: 'AIXPLAIN_API_KEY' and 'TEAM_API_KEY' are both provided but do not match. Please provide only one API key."
-#     )
-=======
     Raises:
         Exception: If no valid API keys are available
     """
@@ -81,7 +70,6 @@
         raise Exception(
             "An API key is required to run this operation. Please set either 'AIXPLAIN_API_KEY' or 'TEAM_API_KEY'. For help, please refer to the documentation (https://github.com/aixplain/aixplain#api-key-setup)"
         )
->>>>>>> ed6f7660
 
 
 # Perform initial validation at module import time
