--- conflicted
+++ resolved
@@ -181,17 +181,6 @@
         if response.status == ResponseStatus.SUCCESS:
             try:
                 # Find the matching action in the response data
-<<<<<<< HEAD
-                # Handle both cases: with "name" field and without (legacy format)
-                action_data = next((a for a in response.data if a.get("name") == action), None)
-                if action_data is None:
-                    # Fall back to legacy format: use first item directly
-                    action_data = response.data[0] if response.data else None
-                if action_data is None:
-                    raise Exception(f"Action '{action}' not found in response")
-                inputs = {inp["code"]: inp for inp in action_data["inputs"]}
-                action_idx = next((i for i, a in enumerate(self.actions) if a.code == action), None)
-=======
                 action_data = next(
                     (a for a in response.data if a["name"] == action), None
                 )
@@ -201,18 +190,13 @@
                 action_idx = next(
                     (i for i, a in enumerate(self.actions) if a.code == action), None
                 )
->>>>>>> 6c80d0ab
                 if action_idx is not None:
                     self.actions[action_idx].inputs = inputs
                 return inputs
             except Exception as e:
-<<<<<<< HEAD
-                raise Exception(f"It was not possible to get the inputs for the action {action}. Error {e}")
-=======
                 raise Exception(
                     f"It was not possible to get the inputs for the action {action}. Error {e}"
                 )
->>>>>>> 6c80d0ab
 
     def run(self, action: Union[ConnectAction, Text], inputs: Dict):
         """Execute a specific action with the provided inputs.
