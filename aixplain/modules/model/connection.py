from aixplain.enums import Function, Supplier, FunctionType, ResponseStatus
from aixplain.modules.model import Model
from aixplain.utils import config
from typing import Text, Optional, Union, Dict, List


class ConnectAction:
    name: Text
    description: Text
    code: Optional[Text] = None
    inputs: Optional[Dict] = None

    def __init__(self, name: Text, description: Text, code: Optional[Text] = None, inputs: Optional[Dict] = None):
        self.name = name
        self.description = description
        self.code = code
        self.inputs = inputs

    def __repr__(self):
        return f"Action(code={self.code}, name={self.name})"


class ConnectionTool(Model):
    actions: List[ConnectAction]
    action_scope: Optional[List[ConnectAction]] = None

    def __init__(
        self,
        id: Text,
        name: Text,
        description: Text = "",
        api_key: Optional[Text] = None,
        supplier: Union[Dict, Text, Supplier, int] = "aiXplain",
        version: Optional[Text] = None,
        function: Optional[Function] = None,
        is_subscribed: bool = False,
        cost: Optional[Dict] = None,
        function_type: Optional[FunctionType] = FunctionType.CONNECTION,
        **additional_info,
    ) -> None:
        """Connection Init

        Args:
            id (Text): ID of the Model
            name (Text): Name of the Model
            description (Text, optional): description of the model. Defaults to "".
            api_key (Text, optional): API key of the Model. Defaults to None.
            supplier (Union[Dict, Text, Supplier, int], optional): supplier of the asset. Defaults to "aiXplain".
            version (Text, optional): version of the model. Defaults to "1.0".
            function (Function, optional): model AI function. Defaults to None.
            is_subscribed (bool, optional): Is the user subscribed. Defaults to False.
            cost (Dict, optional): model price. Defaults to None.
            scope (Text, optional): action scope of the connection. Defaults to None.
            **additional_info: Any additional Model info to be saved
        """
        assert (
            function_type == FunctionType.CONNECTION or function_type == FunctionType.MCP_CONNECTION
        ), "Connection only supports connection function"
<<<<<<< HEAD
=======

>>>>>>> fef8f286
        super().__init__(
            id=id,
            name=name,
            description=description,
            supplier=supplier,
            version=version,
            cost=cost,
            function=function,
            is_subscribed=is_subscribed,
            api_key=api_key,
            function_type=function_type,
            **additional_info,
        )
        self.url = config.MODELS_RUN_URL
        self.backend_url = config.BACKEND_URL
        self.actions = self._get_actions()
        self.action_scope = None

    def _get_actions(self):
        response = super().run({"action": "LIST_ACTIONS", "data": " "})
        if response.status == ResponseStatus.SUCCESS:
            return [
                ConnectAction(name=action["displayName"], description=action["description"], code=action["name"])
                for action in response.data
            ]
        raise Exception(
            f"It was not possible to get the actions for the connection {self.id}. Error {response.error_code}: {response.error_message}"
        )

    def get_action_inputs(self, action: Union[ConnectAction, Text]):
        if action.inputs:
            return action.inputs

        if isinstance(action, ConnectAction):
            action = action.code

        response = super().run({"action": "LIST_INPUTS", "data": {"actions": [action]}})
        if response.status == ResponseStatus.SUCCESS:
            try:
                inputs = {inp["code"]: inp for inp in response.data[0]["inputs"]}
                action_idx = next((i for i, a in enumerate(self.actions) if a.code == action), None)
                if action_idx is not None:
                    self.actions[action_idx].inputs = inputs
                return inputs
            except Exception as e:
                raise Exception(f"It was not possible to get the inputs for the action {action}. Error {e}")

        raise Exception(
            f"It was not possible to get the inputs for the action {action}. Error {response.error_code}: {response.error_message}"
        )

    def run(self, action: Union[ConnectAction, Text], inputs: Dict):
        if isinstance(action, ConnectAction):
            action = action.code
        return super().run({"action": action, "data": inputs})

    def get_parameters(self) -> List[Dict]:
        assert (
            self.action_scope is not None and len(self.action_scope) > 0
        ), f"Please set the scope of actions for the connection '{self.id}'."
        response = [
            {
                "code": action.code,
                "name": action.name,
                "description": action.description,
                "inputs": self.get_action_inputs(action),
            }
            for action in self.action_scope
        ]
        return response

    def __repr__(self):
        return f"ConnectionTool(id={self.id}, name={self.name})"<|MERGE_RESOLUTION|>--- conflicted
+++ resolved
@@ -56,10 +56,7 @@
         assert (
             function_type == FunctionType.CONNECTION or function_type == FunctionType.MCP_CONNECTION
         ), "Connection only supports connection function"
-<<<<<<< HEAD
-=======
 
->>>>>>> fef8f286
         super().__init__(
             id=id,
             name=name,
