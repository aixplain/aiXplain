from aixplain.enums import EmbeddingModel, Function, Supplier, ResponseStatus, StorageType, FunctionType
from aixplain.modules.model import Model
from aixplain.utils import config
from aixplain.modules.model.response import ModelResponse
from typing import Text, Optional, Union, Dict
from aixplain.modules.model.record import Record
from enum import Enum
from typing import List
from aixplain.enums.splitting_options import SplittingOptions
import os

from urllib.parse import urljoin
from aixplain.utils.file_utils import _request_with_retry


class IndexFilterOperator(Enum):
    EQUALS = "=="
    NOT_EQUALS = "!="
    CONTAINS = "in"
    NOT_CONTAINS = "not in"
    GREATER_THAN = ">"
    LESS_THAN = "<"
    GREATER_THAN_OR_EQUALS = ">="
    LESS_THAN_OR_EQUALS = "<="


class IndexFilter:
    field: str
    value: str
    operator: Union[IndexFilterOperator, str]

    def __init__(self, field: str, value: str, operator: Union[IndexFilterOperator, str]):
        self.field = field
        self.value = value
        self.operator = operator

    def to_dict(self):
        return {
            "field": self.field,
            "value": self.value,
            "operator": self.operator.value if isinstance(self.operator, IndexFilterOperator) else self.operator,
        }


class Splitter:
    def __init__(
        self,
        split: bool = False,
        split_by: SplittingOptions = SplittingOptions.WORD,
        split_length: int = 1,
        split_overlap: int = 0,
    ):
        self.split = split
        self.split_by = split_by
        self.split_length = split_length
        self.split_overlap = split_overlap

<<<<<<< HEAD

=======
>>>>>>> f58b009b
class IndexModel(Model):
    def __init__(
        self,
        id: Text,
        name: Text,
        description: Text = "",
        api_key: Optional[Text] = None,
        supplier: Union[Dict, Text, Supplier, int] = "aiXplain",
        version: Optional[Text] = None,
        function: Optional[Function] = None,
        is_subscribed: bool = False,
        cost: Optional[Dict] = None,
        embedding_model: Union[EmbeddingModel, str] = None,
        function_type: Optional[FunctionType] = FunctionType.SEARCH,
        **additional_info,
    ) -> None:
        """Index Init

        Args:
            id (Text): ID of the Model
            name (Text): Name of the Model
            description (Text, optional): description of the model. Defaults to "".
            api_key (Text, optional): API key of the Model. Defaults to None.
            supplier (Union[Dict, Text, Supplier, int], optional): supplier of the asset. Defaults to "aiXplain".
            version (Text, optional): version of the model. Defaults to "1.0".
            function (Function, optional): model AI function. Defaults to None.
            is_subscribed (bool, optional): Is the user subscribed. Defaults to False.
            cost (Dict, optional): model price. Defaults to None.
            embedding_model (Union[EmbeddingModel, str], optional): embedding model. Defaults to None.
            **additional_info: Any additional Model info to be saved
        """
        assert function == Function.SEARCH, "Index only supports search function"
        super().__init__(
            id=id,
            name=name,
            description=description,
            supplier=supplier,
            version=version,
            cost=cost,
            function=function,
            is_subscribed=is_subscribed,
            api_key=api_key,
            function_type=function_type,
            **additional_info,
        )
        self.url = config.MODELS_RUN_URL
        self.backend_url = config.BACKEND_URL
        self.embedding_model = embedding_model
        if embedding_model:
            try:
                from aixplain.factories import ModelFactory

                model = ModelFactory.get(embedding_model)
                self.embedding_size = model.additional_info["embedding_size"]
            except Exception as e:
                import warnings

                warnings.warn(f"Failed to get embedding size for embedding model {embedding_model}: {e}")
                self.embedding_size = None

    def to_dict(self) -> Dict:
        data = super().to_dict()
        data["embedding_model"] = self.embedding_model
        data["embedding_size"] = self.embedding_size
        data["collection_type"] = self.version.split("-", 1)[0]
        return data

    def search(self, query: str, top_k: int = 10, filters: List[IndexFilter] = []) -> ModelResponse:
        """Search for documents in the index

        Args:
            query (str): Query to be searched
            top_k (int, optional): Number of results to be returned. Defaults to 10.
            filters (List[IndexFilter], optional): Filters to be applied. Defaults to [].

        Returns:
            ModelResponse: Response from the indexing service

        Example:
            - index_model.search("Hello")
            - index_model.search("", filters=[IndexFilter(field="category", value="animate", operator=IndexFilterOperator.EQUALS)])
        """
        from aixplain.factories import FileFactory

        uri, value_type = "", "text"
        storage_type = FileFactory.check_storage_type(query)
        if storage_type in [StorageType.FILE, StorageType.URL]:
            uri = FileFactory.to_link(query)
            query = ""
            value_type = "image"

        data = {
            "action": "search",
            "data": query or uri,
            "dataType": value_type,
            "filters": [filter.to_dict() for filter in filters],
            "payload": {"uri": uri, "value_type": value_type, "top_k": top_k},
        }
        return self.run(data=data)

    def upsert(self, documents: List[Record], splitter: Optional[Splitter] = None) -> ModelResponse:
        """Upsert documents into the index

        Args:
            documents (List[Record]): List of documents to be upserted
            splitter (Splitter, optional): Splitter to be applied. Defaults to None.

        Returns:
            ModelResponse: Response from the indexing service

        Examples:
            index_model.upsert([Record(value="Hello, world!", value_type="text", uri="", id="1", attributes={})])
            index_model.upsert([Record(value="Hello, world!", value_type="text", uri="", id="1", attributes={})], splitter=Splitter(split=True, split_by=SplittingOptions.WORD, split_length=1, split_overlap=0))
            Splitter in the above example is optional and can be used to split the documents into smaller chunks.
        """
        # Validate documents
        for doc in documents:
            doc.validate()
        # Convert documents to payloads
        payloads = [doc.to_dict() for doc in documents]
        # Build payload
        data = {
            "action": "ingest",
            "data": payloads,
        }
        if splitter and splitter.split:
            data["additional_params"] = {
                "splitter": {
                    "split": splitter.split,
                    "split_by": splitter.split_by,
                    "split_length": splitter.split_length,
                    "split_overlap": splitter.split_overlap,
                }
            }
        # Run the indexing service
        response = self.run(data=data)
        if response.status == ResponseStatus.SUCCESS:
            response.data = payloads
            return response
        raise Exception(f"Failed to upsert documents: {response.error_message}")

    def count(self) -> float:
        data = {"action": "count", "data": ""}
        response = self.run(data=data)
        if response.status == "SUCCESS":
            return int(response.data)
        raise Exception(f"Failed to count documents: {response.error_message}")

    def get_record(self, record_id: Text) -> ModelResponse:
        """
        Get a document from the index.

        Args:
            record_id (Text): ID of the document to retrieve.

        Returns:
            ModelResponse: Response containing the retrieved document data.

        Raises:
            Exception: If document retrieval fails.

        Example:
            >>> index_model.get_record("123")
        """
        data = {"action": "get_document", "data": record_id}
        response = self.run(data=data)
        if response.status == "SUCCESS":
            return response
        raise Exception(f"Failed to get record: {response.error_message}")

    def delete_record(self, record_id: Text) -> ModelResponse:
        """
        Delete a document from the index.

        Args:
            record_id (Text): ID of the document to delete.

        Returns:
            ModelResponse: Response containing the deleted document data.

        Raises:
            Exception: If document deletion fails.

        Example:
            >>> index_model.delete_record("123")
        """
        data = {"action": "delete", "data": record_id}
        response = self.run(data=data)
        if response.status == "SUCCESS":
            return response
        raise Exception(f"Failed to delete record: {response.error_message}")

    def retrieve_records_with_filter(self, filter: IndexFilter) -> ModelResponse:
        """
        Retrieve records from the index that match the given filter.

        Args:
            filter (IndexFilter): The filter criteria to apply when retrieving records.

        Returns:
            ModelResponse: Response containing the retrieved records.

        Raises:
            Exception: If retrieval fails.

        Example:
            >>> from aixplain.modules.model.index_model import IndexFilter, IndexFilterOperator
            >>> my_filter = IndexFilter(field="category", value="world", operator=IndexFilterOperator.EQUALS)
            >>> index_model.retrieve_records_with_filter(my_filter)
        """
        data = {"action": "retrieve_by_filter", "data": filter.to_dict()}
        response = self.run(data=data)
        if response.status == "SUCCESS":
            return response
        raise Exception(f"Failed to retrieve records with filter: {response.error_message}")

    def delete_records_by_date(self, date: float) -> ModelResponse:
        """
        Delete records from the index that match the given date.

        Args:
            date (float): The date (as a timestamp) to match records for deletion.

        Returns:
            ModelResponse: Response containing the result of the deletion operation.

        Raises:
            Exception: If deletion fails.

        Example:
            >>> index_model.delete_records_by_date(1717708800)
        """
        data = {"action": "delete_by_date", "data": date}
        response = self.run(data=data)
        if response.status == "SUCCESS":
            return response
        raise Exception(f"Failed to delete records by date: {response.error_message}")<|MERGE_RESOLUTION|>--- conflicted
+++ resolved
@@ -55,10 +55,6 @@
         self.split_length = split_length
         self.split_overlap = split_overlap
 
-<<<<<<< HEAD
-
-=======
->>>>>>> f58b009b
 class IndexModel(Model):
     def __init__(
         self,
