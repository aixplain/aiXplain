--- conflicted
+++ resolved
@@ -7,14 +7,10 @@
 from enum import Enum
 from typing import List
 from aixplain.enums.splitting_options import SplittingOptions
-<<<<<<< HEAD
-=======
-
 import os
 
 from urllib.parse import urljoin
 from aixplain.utils.file_utils import _request_with_retry
->>>>>>> 47fa8f47
 
 
 class IndexFilterOperator(Enum):
@@ -59,11 +55,6 @@
         self.split_length = split_length
         self.split_overlap = split_overlap
 
-
-<<<<<<< HEAD
-=======
-
->>>>>>> 47fa8f47
 class IndexModel(Model):
     def __init__(
         self,
@@ -130,10 +121,6 @@
         data["embedding_size"] = self.embedding_size
         data["collection_type"] = self.version.split("-", 1)[0]
         return data
-<<<<<<< HEAD
-=======
-
->>>>>>> 47fa8f47
 
     def search(self, query: str, top_k: int = 10, filters: List[IndexFilter] = []) -> ModelResponse:
         """Search for documents in the index
