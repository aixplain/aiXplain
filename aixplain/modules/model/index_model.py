--- conflicted
+++ resolved
@@ -278,10 +278,7 @@
             return response
         raise Exception(f"Failed to upsert documents: {response.error_message}")
 
-<<<<<<< HEAD
     def count(self) -> int:
-=======
-    def count(self) -> float:
         """Get the total number of documents in the index.
 
         Returns:
@@ -294,7 +291,6 @@
             >>> index_model.count()
             42
         """
->>>>>>> 5717ad6f
         data = {"action": "count", "data": ""}
         response = self.run(data=data)
         if response.status == "SUCCESS":
@@ -345,7 +341,6 @@
             return response
         raise Exception(f"Failed to delete record: {response.error_message}")
 
-<<<<<<< HEAD
     def prepare_record_from_file(self, file_path: str, file_id: str = None) -> Record:
         """
         Prepare a record from a file.
@@ -376,7 +371,7 @@
             return response
         except Exception as e:
             raise Exception(f"Failed to parse file: {e}")
-=======
+
     def retrieve_records_with_filter(self, filter: IndexFilter) -> ModelResponse:
         """
         Retrieve records from the index that match the given filter.
@@ -421,5 +416,4 @@
         response = self.run(data=data)
         if response.status == "SUCCESS":
             return response
-        raise Exception(f"Failed to delete records by date: {response.error_message}")
->>>>>>> 5717ad6f
+        raise Exception(f"Failed to delete records by date: {response.error_message}")