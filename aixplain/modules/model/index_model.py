from aixplain.enums import EmbeddingModel, Function, Supplier, ResponseStatus, StorageType, FunctionType
from aixplain.modules.model import Model
from aixplain.utils import config
from aixplain.modules.model.response import ModelResponse
from typing import Text, Optional, Union, Dict
from aixplain.modules.model.record import Record
from enum import Enum
from typing import List
from aixplain.enums.splitting_options import SplittingOptions
import os

from urllib.parse import urljoin
from aixplain.utils.file_utils import _request_with_retry


class IndexFilterOperator(Enum):
    EQUALS = "=="
    NOT_EQUALS = "!="
    CONTAINS = "in"
    NOT_CONTAINS = "not in"
    GREATER_THAN = ">"
    LESS_THAN = "<"
    GREATER_THAN_OR_EQUALS = ">="
    LESS_THAN_OR_EQUALS = "<="


class IndexFilter:
    field: str
    value: str
    operator: Union[IndexFilterOperator, str]

    def __init__(self, field: str, value: str, operator: Union[IndexFilterOperator, str]):
        self.field = field
        self.value = value
        self.operator = operator

    def to_dict(self):
        return {
            "field": self.field,
            "value": self.value,
            "operator": self.operator.value if isinstance(self.operator, IndexFilterOperator) else self.operator,
        }


class Splitter:
    def __init__(
        self,
        split: bool = False,
        split_by: SplittingOptions = SplittingOptions.WORD,
        split_length: int = 1,
        split_overlap: int = 0,
    ):
        self.split = split
        self.split_by = split_by
        self.split_length = split_length
        self.split_overlap = split_overlap

<<<<<<< HEAD

=======
>>>>>>> 8cbcd00c
class IndexModel(Model):
    def __init__(
        self,
        id: Text,
        name: Text,
        description: Text = "",
        api_key: Optional[Text] = None,
        supplier: Union[Dict, Text, Supplier, int] = "aiXplain",
        version: Optional[Text] = None,
        function: Optional[Function] = None,
        is_subscribed: bool = False,
        cost: Optional[Dict] = None,
        embedding_model: Union[EmbeddingModel, str] = None,
        function_type: Optional[FunctionType] = FunctionType.SEARCH,
        **additional_info,
    ) -> None:
        """Index Init

        Args:
            id (Text): ID of the Model
            name (Text): Name of the Model
            description (Text, optional): description of the model. Defaults to "".
            api_key (Text, optional): API key of the Model. Defaults to None.
            supplier (Union[Dict, Text, Supplier, int], optional): supplier of the asset. Defaults to "aiXplain".
            version (Text, optional): version of the model. Defaults to "1.0".
            function (Function, optional): model AI function. Defaults to None.
            is_subscribed (bool, optional): Is the user subscribed. Defaults to False.
            cost (Dict, optional): model price. Defaults to None.
            embedding_model (Union[EmbeddingModel, str], optional): embedding model. Defaults to None.
            **additional_info: Any additional Model info to be saved
        """
        assert function == Function.SEARCH, "Index only supports search function"
        super().__init__(
            id=id,
            name=name,
            description=description,
            supplier=supplier,
            version=version,
            cost=cost,
            function=function,
            is_subscribed=is_subscribed,
            api_key=api_key,
            function_type=function_type,
            **additional_info,
        )
        self.url = config.MODELS_RUN_URL
        self.backend_url = config.BACKEND_URL
        self.embedding_model = embedding_model
        if embedding_model:
            try:
                from aixplain.factories import ModelFactory

                model = ModelFactory.get(embedding_model)
                self.embedding_size = model.additional_info["embedding_size"]
            except Exception as e:
                import warnings

                warnings.warn(f"Failed to get embedding size for embedding model {embedding_model}: {e}")
                self.embedding_size = None

    def to_dict(self) -> Dict:
        data = super().to_dict()
        data["embedding_model"] = self.embedding_model
        data["embedding_size"] = self.embedding_size
        data["collection_type"] = self.version.split("-", 1)[0]
        return data

    def search(self, query: str, top_k: int = 10, filters: List[IndexFilter] = []) -> ModelResponse:
        """Search for documents in the index

        Args:
            query (str): Query to be searched
            top_k (int, optional): Number of results to be returned. Defaults to 10.
            filters (List[IndexFilter], optional): Filters to be applied. Defaults to [].

        Returns:
            ModelResponse: Response from the indexing service

        Example:
            - index_model.search("Hello")
            - index_model.search("", filters=[IndexFilter(field="category", value="animate", operator=IndexFilterOperator.EQUALS)])
        """
        from aixplain.factories import FileFactory

        uri, value_type = "", "text"
        storage_type = FileFactory.check_storage_type(query)
        if storage_type in [StorageType.FILE, StorageType.URL]:
            uri = FileFactory.to_link(query)
            query = ""
            value_type = "image"

        data = {
            "action": "search",
            "data": query or uri,
            "dataType": value_type,
            "filters": [filter.to_dict() for filter in filters],
            "payload": {"uri": uri, "value_type": value_type, "top_k": top_k},
        }
        return self.run(data=data)

    def upsert(self, documents: List[Record], splitter: Optional[Splitter] = None) -> ModelResponse:
        """Upsert documents into the index

        Args:
            documents (List[Record]): List of documents to be upserted
            splitter (Splitter, optional): Splitter to be applied. Defaults to None.

        Returns:
            ModelResponse: Response from the indexing service

        Examples:
            index_model.upsert([Record(value="Hello, world!", value_type="text", uri="", id="1", attributes={})])
            index_model.upsert([Record(value="Hello, world!", value_type="text", uri="", id="1", attributes={})], splitter=Splitter(split=True, split_by=SplittingOptions.WORD, split_length=1, split_overlap=0))
            Splitter in the above example is optional and can be used to split the documents into smaller chunks.
        """
        # Validate documents
        for doc in documents:
            doc.validate()
        # Convert documents to payloads
        payloads = [doc.to_dict() for doc in documents]
        # Build payload
        data = {
            "action": "ingest",
            "data": payloads,
        }
        if splitter and splitter.split:
            data["additional_params"] = {
                "splitter": {
                    "split": splitter.split,
                    "split_by": splitter.split_by,
                    "split_length": splitter.split_length,
                    "split_overlap": splitter.split_overlap,
                }
            }
        # Run the indexing service
        response = self.run(data=data)
        if response.status == ResponseStatus.SUCCESS:
            response.data = payloads
            return response
        raise Exception(f"Failed to upsert documents: {response.error_message}")

    def count(self) -> float:
        data = {"action": "count", "data": ""}
        response = self.run(data=data)
        if response.status == "SUCCESS":
            return int(response.data)
        raise Exception(f"Failed to count documents: {response.error_message}")

    def get_record(self, record_id: Text) -> ModelResponse:
        """
        Get a document from the index.

        Args:
            record_id (Text): ID of the document to retrieve.

        Returns:
            ModelResponse: Response containing the retrieved document data.

        Raises:
            Exception: If document retrieval fails.

        Example:
            >>> index_model.get_record("123")
        """
        data = {"action": "get_document", "data": record_id}
        response = self.run(data=data)
        if response.status == "SUCCESS":
            return response
        raise Exception(f"Failed to get record: {response.error_message}")

    def delete_record(self, record_id: Text) -> ModelResponse:
        """
        Delete a document from the index.

        Args:
            record_id (Text): ID of the document to delete.

        Returns:
            ModelResponse: Response containing the deleted document data.

        Raises:
            Exception: If document deletion fails.

        Example:
            >>> index_model.delete_record("123")
        """
        data = {"action": "delete", "data": record_id}
        response = self.run(data=data)
        if response.status == "SUCCESS":
            return response
        raise Exception(f"Failed to delete record: {response.error_message}")

    def retrieve_records_with_filter(self, filter: IndexFilter) -> ModelResponse:
        """
        Retrieve records from the index that match the given filter.

        Args:
            filter (IndexFilter): The filter criteria to apply when retrieving records.

        Returns:
            ModelResponse: Response containing the retrieved records.

        Raises:
            Exception: If retrieval fails.

        Example:
            >>> from aixplain.modules.model.index_model import IndexFilter, IndexFilterOperator
            >>> my_filter = IndexFilter(field="category", value="world", operator=IndexFilterOperator.EQUALS)
            >>> index_model.retrieve_records_with_filter(my_filter)
        """
        data = {"action": "retrieve_by_filter", "data": filter.to_dict()}
        response = self.run(data=data)
        if response.status == "SUCCESS":
            return response
        raise Exception(f"Failed to retrieve records with filter: {response.error_message}")

    def delete_records_by_date(self, date: float) -> ModelResponse:
        """
        Delete records from the index that match the given date.

        Args:
            date (float): The date (as a timestamp) to match records for deletion.

        Returns:
            ModelResponse: Response containing the result of the deletion operation.

        Raises:
            Exception: If deletion fails.

        Example:
            >>> index_model.delete_records_by_date(1717708800)
        """
        data = {"action": "delete_by_date", "data": date}
        response = self.run(data=data)
        if response.status == "SUCCESS":
            return response
        raise Exception(f"Failed to delete records by date: {response.error_message}")<|MERGE_RESOLUTION|>--- conflicted
+++ resolved
@@ -55,10 +55,6 @@
         self.split_length = split_length
         self.split_overlap = split_overlap
 
-<<<<<<< HEAD
-
-=======
->>>>>>> 8cbcd00c
 class IndexModel(Model):
     def __init__(
         self,
