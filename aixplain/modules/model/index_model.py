--- conflicted
+++ resolved
@@ -6,10 +6,7 @@
 from aixplain.modules.model.record import Record
 from enum import Enum
 from typing import List
-<<<<<<< HEAD
-=======
 from aixplain.enums.splitting_options import SplittingOptions
->>>>>>> 59e40d67
 
 
 class IndexFilterOperator(Enum):
@@ -41,8 +38,6 @@
         }
 
 
-<<<<<<< HEAD
-=======
 class Splitter:
     def __init__(
         self,
@@ -57,7 +52,6 @@
         self.split_overlap = split_overlap
 
 
->>>>>>> 59e40d67
 class IndexModel(Model):
     def __init__(
         self,
