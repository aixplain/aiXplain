--- conflicted
+++ resolved
@@ -63,12 +63,9 @@
         function: Optional[Function] = None,
         is_subscribed: bool = False,
         cost: Optional[Dict] = None,
-<<<<<<< HEAD
         createdAt: Optional[datetime] = None, 
-=======
         input_params: Optional[Dict] = None,
         output_params: Optional[Dict] = None,
->>>>>>> cb0d3139
         **additional_info,
     ) -> None:
         """Model Init
@@ -92,12 +89,9 @@
         self.backend_url = config.BACKEND_URL
         self.function = function
         self.is_subscribed = is_subscribed
-<<<<<<< HEAD
         self.createdAt = createdAt
-=======
         self.input_params = input_params 
         self.output_params = output_params 
->>>>>>> cb0d3139
 
     def to_dict(self) -> Dict:
         """Get the model info as a Dictionary
