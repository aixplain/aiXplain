__author__ = "lucaspavanelli"

"""
Copyright 2022 The aiXplain SDK authors

Licensed under the Apache License, Version 2.0 (the "License");
you may not use this file except in compliance with the License.
You may obtain a copy of the License at

     http://www.apache.org/licenses/LICENSE-2.0

Unless required by applicable law or agreed to in writing, software
distributed under the License is distributed on an "AS IS" BASIS,
WITHOUT WARRANTIES OR CONDITIONS OF ANY KIND, either express or implied.
See the License for the specific language governing permissions and
limitations under the License.

Author: Duraikrishna Selvaraju, Thiago Castro Ferreira, Shreyas Sharma and Lucas Pavanelli
Date: September 1st 2022
Description:
    Model Class
"""
import time
import logging
import traceback
from aixplain.enums import Supplier, Function
from aixplain.modules.asset import Asset
from aixplain.modules.model.model_response_streamer import ModelResponseStreamer
from aixplain.modules.model.utils import build_payload, call_run_endpoint
from aixplain.utils import config
from urllib.parse import urljoin
from aixplain.utils.request_utils import _request_with_retry
from typing import Union, Optional, Text, Dict
from datetime import datetime
from aixplain.modules.model.response import ModelResponse
from aixplain.enums.response_status import ResponseStatus
from aixplain.modules.model.model_parameters import ModelParameters
from aixplain.enums import AssetStatus


class Model(Asset):
    """This is ready-to-use AI model. This model can be run in both synchronous and asynchronous manner.

    Attributes:
        id (Text): ID of the Model
        name (Text): Name of the Model
        description (Text, optional): description of the model. Defaults to "".
        api_key (Text, optional): API key of the Model. Defaults to None.
        url (Text, optional): endpoint of the model. Defaults to config.MODELS_RUN_URL.
        supplier (Union[Dict, Text, Supplier, int], optional): supplier of the asset. Defaults to "aiXplain".
        version (Text, optional): version of the model. Defaults to "1.0".
        function (Function, optional): model AI function. Defaults to None.
        url (str): URL to run the model.
        backend_url (str): URL of the backend.
        pricing (Dict, optional): model price. Defaults to None.
        **additional_info: Any additional Model info to be saved
        input_params (ModelParameters, optional): input parameters for the function.
        output_params (Dict, optional): output parameters for the function.
        model_params (ModelParameters, optional): parameters for the function.
        supports_streaming (bool, optional): whether the model supports streaming. Defaults to False.
    """

    def __init__(
        self,
        id: Text,
        name: Text = "",
        description: Text = "",
        api_key: Text = config.TEAM_API_KEY,
        supplier: Union[Dict, Text, Supplier, int] = "aiXplain",
        version: Optional[Text] = None,
        function: Optional[Function] = None,
        is_subscribed: bool = False,
        cost: Optional[Dict] = None,
        created_at: Optional[datetime] = None,
        input_params: Optional[Dict] = None,
        output_params: Optional[Dict] = None,
        model_params: Optional[Dict] = None,
<<<<<<< HEAD
        supports_streaming: bool = False,
=======
        status: Optional[AssetStatus] = AssetStatus.ONBOARDED,  # default status for models is ONBOARDED
>>>>>>> 0989c513
        **additional_info,
    ) -> None:
        """Model Init

        Args:
            id (Text): ID of the Model
            name (Text): Name of the Model
            description (Text, optional): description of the model. Defaults to "".
            api_key (Text, optional): API key of the Model. Defaults to None.
            supplier (Union[Dict, Text, Supplier, int], optional): supplier of the asset. Defaults to "aiXplain".
            version (Text, optional): version of the model. Defaults to "1.0".
            function (Text, optional): model AI function. Defaults to None.
            is_subscribed (bool, optional): Is the user subscribed. Defaults to False.
            cost (Dict, optional): model price. Defaults to None.
            input_params (Dict, optional): input parameters for the function.
            output_params (Dict, optional): output parameters for the function.
            model_params (Dict, optional): parameters for the function.
<<<<<<< HEAD
            supports_streaming (bool, optional): whether the model supports streaming. Defaults to False.
=======
            status (AssetStatus, optional): status of the model. Defaults to None.
>>>>>>> 0989c513
            **additional_info: Any additional Model info to be saved
        """
        super().__init__(id, name, description, supplier, version, cost=cost)
        self.api_key = api_key
        self.additional_info = additional_info
        self.url = config.MODELS_RUN_URL
        self.backend_url = config.BACKEND_URL
        self.function = function
        self.is_subscribed = is_subscribed
        self.created_at = created_at
        self.input_params = input_params
        self.output_params = output_params
        self.model_params = ModelParameters(model_params) if model_params else None
<<<<<<< HEAD
        self.supports_streaming = supports_streaming
=======
        if isinstance(status, str):
            try:
                status = AssetStatus(status)
            except Exception:
                status = AssetStatus.ONBOARDED
        self.status = status
>>>>>>> 0989c513

    def to_dict(self) -> Dict:
        """Get the model info as a Dictionary

        Returns:
            Dict: Model Information
        """
        clean_additional_info = {k: v for k, v in self.additional_info.items() if v is not None}
        return {
            "id": self.id,
            "name": self.name,
            "description": self.description,
            "supplier": self.supplier,
            "additional_info": clean_additional_info,
            "input_params": self.input_params,
            "output_params": self.output_params,
            "model_params": self.model_params.to_dict(),
            "status": self.status,
        }

    def get_parameters(self) -> ModelParameters:
        if self.model_params:
            return self.model_params
        return None

    def __repr__(self):
        try:
            return f"<Model: {self.name} by {self.supplier['name']}>"
        except Exception:
            return f"<Model: {self.name} by {self.supplier}>"

    def sync_poll(
        self, poll_url: Text, name: Text = "model_process", wait_time: float = 0.5, timeout: float = 300
    ) -> ModelResponse:
        """Keeps polling the platform to check whether an asynchronous call is done.

        Args:
            poll_url (Text): polling URL
            name (Text, optional): ID given to a call. Defaults to "model_process".
            wait_time (float, optional): wait time in seconds between polling calls. Defaults to 0.5.
            timeout (float, optional): total polling time. Defaults to 300.

        Returns:
            Dict: response obtained by polling call
        """
        logging.info(f"Polling for Model: Start polling for {name}")
        start, end = time.time(), time.time()
        # keep wait time as 0.2 seconds the minimum
        wait_time = max(wait_time, 0.2)
        completed = False
        response_body = ModelResponse(status=ResponseStatus.FAILED, completed=False)
        while not completed and (end - start) < timeout:
            try:
                response_body = self.poll(poll_url, name=name)
                completed = response_body["completed"]

                end = time.time()
                if completed is False:
                    time.sleep(wait_time)
                    if wait_time < 60:
                        wait_time *= 1.1
            except Exception as e:
                response_body = ModelResponse(
                    status=ResponseStatus.FAILED, completed=False, error_message="No response from the service."
                )
                logging.error(f"Polling for Model: polling for {name}: {e}")
                break
        if response_body["completed"] is True:
            logging.debug(f"Polling for Model: Final status of polling for {name}: {response_body}")
        else:
            response_body = ModelResponse(
                status=ResponseStatus.FAILED, completed=False, error_message="No response from the service."
            )
            logging.error(
                f"Polling for Model: Final status of polling for {name}: No response in {timeout} seconds - {response_body}"
            )
        return response_body

    def poll(self, poll_url: Text, name: Text = "model_process") -> ModelResponse:
        """Poll the platform to check whether an asynchronous call is done.

        Args:
            poll_url (Text): polling
            name (Text, optional): ID given to a call. Defaults to "model_process".

        Returns:
            Dict: response obtained by polling call
        """
        headers = {"x-api-key": self.api_key, "Content-Type": "application/json"}
        r = _request_with_retry("get", poll_url, headers=headers)
        try:
            resp = r.json()
            if resp["completed"] is True:
                status = ResponseStatus.SUCCESS
                if "error_message" in resp or "supplierError" in resp:
                    status = ResponseStatus.FAILED
            else:
                status = ResponseStatus.IN_PROGRESS

            logging.debug(f"Single Poll for Model: Status of polling for {name}: {resp}")
            return ModelResponse(
                status=resp.pop("status", status),
                data=resp.pop("data", ""),
                details=resp.pop("details", {}),
                completed=resp.pop("completed", False),
                error_message=resp.pop("error_message", ""),
                used_credits=resp.pop("usedCredits", 0),
                run_time=resp.pop("runTime", 0),
                usage=resp.pop("usage", None),
                error_code=resp.get("error_code", None),
                **resp,
            )
        except Exception as e:
            resp = {"status": "FAILED"}
            logging.error(f"Single Poll for Model: Error of polling for {name}: {e}")
            return ModelResponse(
                status=ResponseStatus.FAILED,
                error_message=str(e),
                completed=False,
            )

    def run_stream(
        self,
        data: Union[Text, Dict],
        parameters: Optional[Dict] = None,
    ) -> ModelResponseStreamer:
        assert self.supports_streaming, f"Model '{self.name} ({self.id})' does not support streaming"
        payload = build_payload(data=data, parameters=parameters, stream=True)
        url = f"{self.url}/{self.id}".replace("api/v1/execute", "api/v2/execute")
        logging.debug(f"Model Run Stream: Start service for {url} - {payload}")
        headers = {"x-api-key": self.api_key, "Content-Type": "application/json"}
        r = _request_with_retry("post", url, headers=headers, data=payload, stream=True)
        return ModelResponseStreamer(r.iter_lines(decode_unicode=True))

    def run(
        self,
        data: Union[Text, Dict],
        name: Text = "model_process",
        timeout: float = 300,
        parameters: Optional[Dict] = None,
        wait_time: float = 0.5,
        stream: bool = False,
    ) -> Union[ModelResponse, ModelResponseStreamer]:
        """Runs a model call.

        Args:
            data (Union[Text, Dict]): link to the input data
            name (Text, optional): ID given to a call. Defaults to "model_process".
            timeout (float, optional): total polling time. Defaults to 300.
            parameters (Dict, optional): optional parameters to the model. Defaults to None.
            wait_time (float, optional): wait time in seconds between polling calls. Defaults to 0.5.
            stream (bool, optional): whether the model supports streaming. Defaults to False.
        Returns:
            Union[ModelResponse, ModelStreamer]: parsed output from model
        """
        if stream:
            return self.run_stream(data=data, parameters=parameters)
        start = time.time()
        payload = build_payload(data=data, parameters=parameters)
        url = f"{self.url}/{self.id}".replace("api/v1/execute", "api/v2/execute")
        logging.debug(f"Model Run Sync: Start service for {name} - {url} - {payload}")
        response = call_run_endpoint(payload=payload, url=url, api_key=self.api_key)
        if response["status"] == "IN_PROGRESS":
            try:
                poll_url = response["url"]
                end = time.time()
                return self.sync_poll(poll_url, name=name, timeout=timeout, wait_time=wait_time)
            except Exception as e:
                msg = f"Error in request for {name} - {traceback.format_exc()}"
                logging.error(f"Model Run: Error in running for {name}: {e}")
                end = time.time()
                response = {"status": "FAILED", "error_message": msg, "runTime": end - start}
        return ModelResponse(
            status=response.pop("status", ResponseStatus.FAILED),
            data=response.pop("data", ""),
            details=response.pop("details", {}),
            completed=response.pop("completed", False),
            error_message=response.pop("error_message", ""),
            used_credits=response.pop("usedCredits", 0),
            run_time=response.pop("runTime", 0),
            usage=response.pop("usage", None),
            error_code=response.get("error_code", None),
            **response,
        )

    def run_async(
        self, data: Union[Text, Dict], name: Text = "model_process", parameters: Optional[Dict] = None
    ) -> ModelResponse:
        """Runs asynchronously a model call.

        Args:
            data (Union[Text, Dict]): link to the input data
            name (Text, optional): ID given to a call. Defaults to "model_process".
            parameters (Dict, optional): optional parameters to the model. Defaults to None.

        Returns:
            dict: polling URL in response
        """
        url = f"{self.url}/{self.id}"
        payload = build_payload(data=data, parameters=parameters)
        logging.debug(f"Model Run Async: Start service for {name} - {url} - {payload}")
        response = call_run_endpoint(payload=payload, url=url, api_key=self.api_key)
        return ModelResponse(
            status=response.pop("status", ResponseStatus.FAILED),
            data=response.pop("data", ""),
            details=response.pop("details", {}),
            completed=response.pop("completed", False),
            error_message=response.pop("error_message", ""),
            url=response.pop("url", None),
            **response,
        )

    def check_finetune_status(self, after_epoch: Optional[int] = None):
        """Check the status of the FineTune model.

        Args:
            after_epoch (Optional[int], optional): status after a given epoch. Defaults to None.

        Raises:
            Exception: If the 'TEAM_API_KEY' is not provided.

        Returns:
            FinetuneStatus: The status of the FineTune model.
        """
        from aixplain.enums import AssetStatus
        from aixplain.modules.finetune.status import FinetuneStatus

        headers = {"x-api-key": self.api_key, "Content-Type": "application/json"}
        resp = None
        try:
            url = urljoin(self.backend_url, f"sdk/finetune/{self.id}/ml-logs")
            logging.info(f"Start service for GET Check FineTune status Model  - {url} - {headers}")
            r = _request_with_retry("get", url, headers=headers)
            resp = r.json()
            finetune_status = AssetStatus(resp["finetuneStatus"])
            model_status = AssetStatus(resp["modelStatus"])
            logs = sorted(resp["logs"], key=lambda x: float(x["epoch"]))
            target_epoch = None
            if after_epoch is not None:
                logs = [log for log in logs if float(log["epoch"]) > after_epoch]
                if len(logs) > 0:
                    target_epoch = float(logs[0]["epoch"])
            elif len(logs) > 0:
                target_epoch = float(logs[-1]["epoch"])
            if target_epoch is not None:
                log = None
                for log_ in logs:
                    if int(log_["epoch"]) == target_epoch:
                        if log is None:
                            log = log_
                        else:
                            if log_["trainLoss"] is not None:
                                log["trainLoss"] = log_["trainLoss"]
                            if log_["evalLoss"] is not None:
                                log["evalLoss"] = log_["evalLoss"]
                status = FinetuneStatus(
                    status=finetune_status,
                    model_status=model_status,
                    epoch=float(log["epoch"]) if "epoch" in log and log["epoch"] is not None else None,
                    training_loss=float(log["trainLoss"]) if "trainLoss" in log and log["trainLoss"] is not None else None,
                    validation_loss=float(log["evalLoss"]) if "evalLoss" in log and log["evalLoss"] is not None else None,
                )
            else:
                status = FinetuneStatus(
                    status=finetune_status,
                    model_status=model_status,
                )

            logging.info(f"Response for GET Check FineTune status Model - Id {self.id} / Status {status.status.value}.")
            return status
        except Exception:
            message = ""
            if resp is not None and "statusCode" in resp:
                status_code = resp["statusCode"]
                message = resp["message"]
                message = f"Status {status_code} - {message}"
            error_message = f"Check FineTune status Model: Error {message}"
            logging.exception(error_message)

    def delete(self) -> None:
        """Delete Model service"""
        try:
            url = urljoin(self.backend_url, f"sdk/models/{self.id}")
            headers = {"Authorization": f"Token {self.api_key}", "Content-Type": "application/json"}
            logging.info(f"Start service for DELETE Model  - {url} - {headers}")
            r = _request_with_retry("delete", url, headers=headers)
            if r.status_code != 200:
                raise Exception()
        except Exception:
            message = "Model Deletion Error: Make sure the model exists and you are the owner."
            logging.error(message)
            raise Exception(f"{message}")<|MERGE_RESOLUTION|>--- conflicted
+++ resolved
@@ -75,11 +75,8 @@
         input_params: Optional[Dict] = None,
         output_params: Optional[Dict] = None,
         model_params: Optional[Dict] = None,
-<<<<<<< HEAD
         supports_streaming: bool = False,
-=======
         status: Optional[AssetStatus] = AssetStatus.ONBOARDED,  # default status for models is ONBOARDED
->>>>>>> 0989c513
         **additional_info,
     ) -> None:
         """Model Init
@@ -97,11 +94,8 @@
             input_params (Dict, optional): input parameters for the function.
             output_params (Dict, optional): output parameters for the function.
             model_params (Dict, optional): parameters for the function.
-<<<<<<< HEAD
             supports_streaming (bool, optional): whether the model supports streaming. Defaults to False.
-=======
             status (AssetStatus, optional): status of the model. Defaults to None.
->>>>>>> 0989c513
             **additional_info: Any additional Model info to be saved
         """
         super().__init__(id, name, description, supplier, version, cost=cost)
@@ -115,16 +109,13 @@
         self.input_params = input_params
         self.output_params = output_params
         self.model_params = ModelParameters(model_params) if model_params else None
-<<<<<<< HEAD
         self.supports_streaming = supports_streaming
-=======
         if isinstance(status, str):
             try:
                 status = AssetStatus(status)
             except Exception:
                 status = AssetStatus.ONBOARDED
         self.status = status
->>>>>>> 0989c513
 
     def to_dict(self) -> Dict:
         """Get the model info as a Dictionary
