--- conflicted
+++ resolved
@@ -58,10 +58,7 @@
         output_params (Dict, optional): output parameters for the function.
         model_params (ModelParameters, optional): parameters for the function.
         supports_streaming (bool, optional): whether the model supports streaming. Defaults to False.
-<<<<<<< HEAD
-=======
         function_type (FunctionType, optional): type of the function. Defaults to FunctionType.AI.
->>>>>>> a0e184f2
     """
 
     def __init__(
@@ -81,10 +78,7 @@
         model_params: Optional[Dict] = None,
         supports_streaming: bool = False,
         status: Optional[AssetStatus] = AssetStatus.ONBOARDED,  # default status for models is ONBOARDED
-<<<<<<< HEAD
-=======
         function_type: Optional[FunctionType] = FunctionType.AI,
->>>>>>> a0e184f2
         **additional_info,
     ) -> None:
         """Model Init
@@ -104,10 +98,7 @@
             model_params (Dict, optional): parameters for the function.
             supports_streaming (bool, optional): whether the model supports streaming. Defaults to False.
             status (AssetStatus, optional): status of the model. Defaults to None.
-<<<<<<< HEAD
-=======
             function_type (FunctionType, optional): type of the function. Defaults to FunctionType.AI.
->>>>>>> a0e184f2
             **additional_info: Any additional Model info to be saved
         """
         super().__init__(id, name, description, supplier, version, cost=cost)
@@ -122,10 +113,7 @@
         self.output_params = output_params
         self.model_params = ModelParameters(model_params) if model_params else None
         self.supports_streaming = supports_streaming
-<<<<<<< HEAD
-=======
         self.function_type = function_type
->>>>>>> a0e184f2
         if isinstance(status, str):
             try:
                 status = AssetStatus(status)
@@ -149,10 +137,7 @@
             "input_params": self.input_params,
             "output_params": self.output_params,
             "model_params": self.model_params.to_dict(),
-<<<<<<< HEAD
-=======
             "function": self.function,
->>>>>>> a0e184f2
             "status": self.status,
         }
 
