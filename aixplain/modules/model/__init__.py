--- conflicted
+++ resolved
@@ -255,11 +255,7 @@
         )
 
     def run_async(
-<<<<<<< HEAD
         self, data: Union[Text, Dict], name: Text = "model_process", parameters: Optional[Dict] = None
-=======
-        self, data: Union[Text, Dict], name: Text = "model_process", parameters: Optional[Dict] = {}
->>>>>>> 63532549
     ) -> ModelResponse:
         """Runs asynchronously a model call.
 
