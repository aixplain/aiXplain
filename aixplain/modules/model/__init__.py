__author__ = "lucaspavanelli"

"""
Copyright 2022 The aiXplain SDK authors

Licensed under the Apache License, Version 2.0 (the "License");
you may not use this file except in compliance with the License.
You may obtain a copy of the License at

     http://www.apache.org/licenses/LICENSE-2.0

Unless required by applicable law or agreed to in writing, software
distributed under the License is distributed on an "AS IS" BASIS,
WITHOUT WARRANTIES OR CONDITIONS OF ANY KIND, either express or implied.
See the License for the specific language governing permissions and
limitations under the License.

Author: Duraikrishna Selvaraju, Thiago Castro Ferreira, Shreyas Sharma and Lucas Pavanelli
Date: September 1st 2022
Description:
    Model Class
"""
import time
import json
import logging
import traceback
from aixplain.enums import Supplier, Function
from aixplain.modules.asset import Asset
from aixplain.utils import config
from urllib.parse import urljoin
from aixplain.utils.file_utils import _request_with_retry
from typing import Union, Optional, Text, Dict
from datetime import datetime
<<<<<<< HEAD
=======

>>>>>>> b2825380

class Model(Asset):
    """This is ready-to-use AI model. This model can be run in both synchronous and asynchronous manner.

    Attributes:
        id (Text): ID of the Model
        name (Text): Name of the Model
        description (Text, optional): description of the model. Defaults to "".
        api_key (Text, optional): API key of the Model. Defaults to None.
        url (Text, optional): endpoint of the model. Defaults to config.MODELS_RUN_URL.
        supplier (Union[Dict, Text, Supplier, int], optional): supplier of the asset. Defaults to "aiXplain".
        version (Text, optional): version of the model. Defaults to "1.0".
        function (Function, optional): model AI function. Defaults to None.
        url (str): URL to run the model.
        backend_url (str): URL of the backend.
        pricing (Dict, optional): model price. Defaults to None.
        **additional_info: Any additional Model info to be saved
        input_params (Dict, optional): input parameters for the function.
        output_params (Dict, optional): output parameters for the function.
    """

    def __init__(
        self,
        id: Text,
        name: Text,
        description: Text = "",
        api_key: Text = config.TEAM_API_KEY,
        supplier: Union[Dict, Text, Supplier, int] = "aiXplain",
        version: Optional[Text] = None,
        function: Optional[Function] = None,
        is_subscribed: bool = False,
        cost: Optional[Dict] = None,
<<<<<<< HEAD
        createdAt: Optional[datetime] = None, 
=======
        createdAt: Optional[datetime] = None,
>>>>>>> b2825380
        input_params: Optional[Dict] = None,
        output_params: Optional[Dict] = None,
        **additional_info,
    ) -> None:
        """Model Init

        Args:
            id (Text): ID of the Model
            name (Text): Name of the Model
            description (Text, optional): description of the model. Defaults to "".
            api_key (Text, optional): API key of the Model. Defaults to None.
            supplier (Union[Dict, Text, Supplier, int], optional): supplier of the asset. Defaults to "aiXplain".
            version (Text, optional): version of the model. Defaults to "1.0".
            function (Text, optional): model AI function. Defaults to None.
            is_subscribed (bool, optional): Is the user subscribed. Defaults to False.
            cost (Dict, optional): model price. Defaults to None.
            **additional_info: Any additional Model info to be saved
        """
        super().__init__(id, name, description, supplier, version, cost=cost)
        self.api_key = api_key
        self.additional_info = additional_info
        self.url = config.MODELS_RUN_URL
        self.backend_url = config.BACKEND_URL
        self.function = function
        self.is_subscribed = is_subscribed
        self.createdAt = createdAt
<<<<<<< HEAD
        self.input_params = input_params 
        self.output_params = output_params 
=======
        self.input_params = input_params
        self.output_params = output_params
>>>>>>> b2825380

    def to_dict(self) -> Dict:
        """Get the model info as a Dictionary

        Returns:
            Dict: Model Information
        """
        clean_additional_info = {k: v for k, v in self.additional_info.items() if v is not None}
        return {
            "id": self.id,
            "name": self.name,
            "supplier": self.supplier,
            "additional_info": clean_additional_info,
            "input_params": self.input_params,
            "output_params": self.output_params,
        }

    def __repr__(self):
        try:
            return f"<Model: {self.name} by {self.supplier['name']}>"
        except Exception:
            return f"<Model: {self.name} by {self.supplier}>"

    def sync_poll(self, poll_url: Text, name: Text = "model_process", wait_time: float = 0.5, timeout: float = 300) -> Dict:
        """Keeps polling the platform to check whether an asynchronous call is done.

        Args:
            poll_url (Text): polling URL
            name (Text, optional): ID given to a call. Defaults to "model_process".
            wait_time (float, optional): wait time in seconds between polling calls. Defaults to 0.5.
            timeout (float, optional): total polling time. Defaults to 300.

        Returns:
            Dict: response obtained by polling call
        """
        logging.info(f"Polling for Model: Start polling for {name}")
        start, end = time.time(), time.time()
        # keep wait time as 0.2 seconds the minimum
        wait_time = max(wait_time, 0.2)
        completed = False
        response_body = {"status": "FAILED", "completed": False}
        while not completed and (end - start) < timeout:
            try:
                response_body = self.poll(poll_url, name=name)
                completed = response_body["completed"]

                end = time.time()
                if completed is False:
                    time.sleep(wait_time)
                    if wait_time < 60:
                        wait_time *= 1.1
            except Exception as e:
                response_body = {"status": "FAILED", "completed": False, "error": "No response from the service."}
                logging.error(f"Polling for Model: polling for {name}: {e}")
                break
        if response_body["completed"] is True:
            logging.info(f"Polling for Model: Final status of polling for {name}: {response_body}")
        else:
            response_body["status"] = "FAILED"
            logging.error(
                f"Polling for Model: Final status of polling for {name}: No response in {timeout} seconds - {response_body}"
            )
        return response_body

    def poll(self, poll_url: Text, name: Text = "model_process") -> Dict:
        """Poll the platform to check whether an asynchronous call is done.

        Args:
            poll_url (Text): polling
            name (Text, optional): ID given to a call. Defaults to "model_process".

        Returns:
            Dict: response obtained by polling call
        """
        headers = {"x-api-key": self.api_key, "Content-Type": "application/json"}
        r = _request_with_retry("get", poll_url, headers=headers)
        try:
            resp = r.json()
            if resp["completed"] is True:
                resp["status"] = "SUCCESS"
                if "error" in resp or "supplierError" in resp:
                    resp["status"] = "FAILED"
            else:
                resp["status"] = "IN_PROGRESS"
            logging.debug(f"Single Poll for Model: Status of polling for {name}: {resp}")
        except Exception as e:
            resp = {"status": "FAILED"}
            logging.error(f"Single Poll for Model: Error of polling for {name}: {e}")
        return resp

    def run(
        self,
        data: Union[Text, Dict],
        name: Text = "model_process",
        timeout: float = 300,
        parameters: Dict = {},
        wait_time: float = 0.5,
    ) -> Dict:
        """Runs a model call.

        Args:
            data (Union[Text, Dict]): link to the input data
            name (Text, optional): ID given to a call. Defaults to "model_process".
            timeout (float, optional): total polling time. Defaults to 300.
            parameters (Dict, optional): optional parameters to the model. Defaults to "{}".
            wait_time (float, optional): wait time in seconds between polling calls. Defaults to 0.5.

        Returns:
            Dict: parsed output from model
        """
        start = time.time()
        try:
            response = self.run_async(data, name=name, parameters=parameters)
            if response["status"] == "FAILED":
                end = time.time()
                response["elapsed_time"] = end - start
                return response
            poll_url = response["url"]
            end = time.time()
            response = self.sync_poll(poll_url, name=name, timeout=timeout, wait_time=wait_time)
            return response
        except Exception as e:
            msg = f"Error in request for {name} - {traceback.format_exc()}"
            logging.error(f"Model Run: Error in running for {name}: {e}")
            end = time.time()
            return {"status": "FAILED", "error": msg, "elapsed_time": end - start}

    def run_async(self, data: Union[Text, Dict], name: Text = "model_process", parameters: Dict = {}) -> Dict:
        """Runs asynchronously a model call.

        Args:
            data (Union[Text, Dict]): link to the input data
            name (Text, optional): ID given to a call. Defaults to "model_process".
            parameters (Dict, optional): optional parameters to the model. Defaults to "{}".

        Returns:
            dict: polling URL in response
        """
        headers = {"x-api-key": self.api_key, "Content-Type": "application/json"}
        from aixplain.factories.file_factory import FileFactory

        data = FileFactory.to_link(data)
        if isinstance(data, dict):
            payload = data
        else:
            try:
                payload = json.loads(data)
                if isinstance(payload, dict) is False:
                    if isinstance(payload, int) is True or isinstance(payload, float) is True:
                        payload = str(payload)
                    payload = {"data": payload}
            except Exception:
                payload = {"data": data}
        payload.update(parameters)
        payload = json.dumps(payload)

        call_url = f"{self.url}/{self.id}"
        r = _request_with_retry("post", call_url, headers=headers, data=payload)
        logging.info(f"Model Run Async: Start service for {name} - {self.url} - {payload} - {headers}")

        resp = None
        try:
            if 200 <= r.status_code < 300:
                resp = r.json()
                logging.info(f"Result of request for {name} - {r.status_code} - {resp}")
                poll_url = resp["data"]
                response = {"status": "IN_PROGRESS", "url": poll_url}
            else:
                if r.status_code == 401:
                    error = "Unauthorized API key: Please verify the spelling of the API key and its current validity."
                elif 460 <= r.status_code < 470:
                    error = "Subscription-related error: Please ensure that your subscription is active and has not expired."
                elif 470 <= r.status_code < 480:
                    error = "Billing-related error: Please ensure you have enough credits to run this model. "
                elif 480 <= r.status_code < 490:
                    error = "Supplier-related error: Please ensure that the selected supplier provides the model you are trying to access."
                elif 490 <= r.status_code < 500:
                    error = "Validation-related error: Please ensure all required fields are provided and correctly formatted."
                else:
                    status_code = str(r.status_code)
                    error = (
                        f"Status {status_code}: Unspecified error: An unspecified error occurred while processing your request."
                    )
                response = {"status": "FAILED", "error_message": error}
                logging.error(f"Error in request for {name} - {r.status_code}: {error}")
        except Exception:
            response = {"status": "FAILED"}
            msg = f"Error in request for {name} - {traceback.format_exc()}"
            logging.error(f"Model Run Async: Error in running for {name}: {resp}")
            if resp is not None:
                response["error"] = msg
        return response

    def check_finetune_status(self, after_epoch: Optional[int] = None):
        """Check the status of the FineTune model.

        Args:
            after_epoch (Optional[int], optional): status after a given epoch. Defaults to None.

        Raises:
            Exception: If the 'TEAM_API_KEY' is not provided.

        Returns:
            FinetuneStatus: The status of the FineTune model.
        """
        from aixplain.enums.asset_status import AssetStatus
        from aixplain.modules.finetune.status import FinetuneStatus

        headers = {"x-api-key": self.api_key, "Content-Type": "application/json"}
        resp = None
        try:
            url = urljoin(self.backend_url, f"sdk/finetune/{self.id}/ml-logs")
            logging.info(f"Start service for GET Check FineTune status Model  - {url} - {headers}")
            r = _request_with_retry("get", url, headers=headers)
            resp = r.json()
            finetune_status = AssetStatus(resp["finetuneStatus"])
            model_status = AssetStatus(resp["modelStatus"])
            logs = sorted(resp["logs"], key=lambda x: float(x["epoch"]))
            target_epoch = None
            if after_epoch is not None:
                logs = [log for log in logs if float(log["epoch"]) > after_epoch]
                if len(logs) > 0:
                    target_epoch = float(logs[0]["epoch"])
            elif len(logs) > 0:
                target_epoch = float(logs[-1]["epoch"])
            if target_epoch is not None:
                log = None
                for log_ in logs:
                    if int(log_["epoch"]) == target_epoch:
                        if log is None:
                            log = log_
                        else:
                            if log_["trainLoss"] is not None:
                                log["trainLoss"] = log_["trainLoss"]
                            if log_["evalLoss"] is not None:
                                log["evalLoss"] = log_["evalLoss"]
                status = FinetuneStatus(
                    status=finetune_status,
                    model_status=model_status,
                    epoch=float(log["epoch"]) if "epoch" in log and log["epoch"] is not None else None,
                    training_loss=float(log["trainLoss"]) if "trainLoss" in log and log["trainLoss"] is not None else None,
                    validation_loss=float(log["evalLoss"]) if "evalLoss" in log and log["evalLoss"] is not None else None,
                )
            else:
                status = FinetuneStatus(
                    status=finetune_status,
                    model_status=model_status,
                )

            logging.info(f"Response for GET Check FineTune status Model - Id {self.id} / Status {status.status.value}.")
            return status
        except Exception:
            message = ""
            if resp is not None and "statusCode" in resp:
                status_code = resp["statusCode"]
                message = resp["message"]
                message = f"Status {status_code} - {message}"
            error_message = f"Check FineTune status Model: Error {message}"
            logging.exception(error_message)

    def delete(self) -> None:
        """Delete Model service"""
        try:
            url = urljoin(self.backend_url, f"sdk/models/{self.id}")
            headers = {"Authorization": f"Token {self.api_key}", "Content-Type": "application/json"}
            logging.info(f"Start service for DELETE Model  - {url} - {headers}")
            r = _request_with_retry("delete", url, headers=headers)
            if r.status_code != 200:
                raise Exception()
        except Exception:
            message = "Model Deletion Error: Make sure the model exists and you are the owner."
            logging.error(message)
            raise Exception(f"{message}")<|MERGE_RESOLUTION|>--- conflicted
+++ resolved
@@ -31,10 +31,7 @@
 from aixplain.utils.file_utils import _request_with_retry
 from typing import Union, Optional, Text, Dict
 from datetime import datetime
-<<<<<<< HEAD
-=======
-
->>>>>>> b2825380
+
 
 class Model(Asset):
     """This is ready-to-use AI model. This model can be run in both synchronous and asynchronous manner.
@@ -67,11 +64,7 @@
         function: Optional[Function] = None,
         is_subscribed: bool = False,
         cost: Optional[Dict] = None,
-<<<<<<< HEAD
-        createdAt: Optional[datetime] = None, 
-=======
-        createdAt: Optional[datetime] = None,
->>>>>>> b2825380
+        created_at: Optional[datetime] = None,
         input_params: Optional[Dict] = None,
         output_params: Optional[Dict] = None,
         **additional_info,
@@ -97,14 +90,9 @@
         self.backend_url = config.BACKEND_URL
         self.function = function
         self.is_subscribed = is_subscribed
-        self.createdAt = createdAt
-<<<<<<< HEAD
-        self.input_params = input_params 
-        self.output_params = output_params 
-=======
+        self.created_at = created_at
         self.input_params = input_params
         self.output_params = output_params
->>>>>>> b2825380
 
     def to_dict(self) -> Dict:
         """Get the model info as a Dictionary
