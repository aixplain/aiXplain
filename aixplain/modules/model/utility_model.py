"""
Copyright 2024 The aiXplain SDK authors

Licensed under the Apache License, Version 2.0 (the "License");
you may not use this file except in compliance with the License.
You may obtain a copy of the License at

     http://www.apache.org/licenses/LICENSE-2.0

Unless required by applicable law or agreed to in writing, software
distributed under the License is distributed on an "AS IS" BASIS,
WITHOUT WARRANTIES OR CONDITIONS OF ANY KIND, either express or implied.
See the License for the specific language governing permissions and
limitations under the License.

Author: Thiago Castro Ferreira, Shreyas Sharma and Lucas Pavanelli
Date: November 25th 2024
Description:
    Utility Model Class
"""
import logging
from aixplain.enums import Function, Supplier, DataType
from aixplain.enums.asset_status import AssetStatus
from aixplain.modules.model import Model
from aixplain.utils import config
from aixplain.utils.file_utils import _request_with_retry
from aixplain.modules.model.utils import parse_code_decorated
from dataclasses import dataclass
from typing import Callable, Union, Optional, List, Text, Dict
from urllib.parse import urljoin


@dataclass
class UtilityModelInput:
    name: Text
    description: Text
    type: DataType = DataType.TEXT

    def validate(self):
        if self.type not in [DataType.TEXT, DataType.BOOLEAN, DataType.NUMBER]:
            raise ValueError("Utility Model Input type must be TEXT, BOOLEAN or NUMBER")

    def to_dict(self):
        return {"name": self.name, "description": self.description, "type": self.type.value}

# Tool decorator
def utility_tool(name: Text, description: Text, inputs: List[UtilityModelInput] = None, output_examples: Text = "", status = AssetStatus.DRAFT):
    """Decorator for utility tool functions
    
    Args:
        name: Name of the utility tool
        description: Description of what the utility tool does
        inputs: List of input parameters, must be UtilityModelInput objects
        output_examples: Examples of expected outputs
        status: Asset status
        
    Raises:
        ValueError: If name or description is empty
        TypeError: If inputs contains non-UtilityModelInput objects
    """
    # Validate name and description
    if not name or not name.strip():
        raise ValueError("Utility tool name cannot be empty")
    if not description or not description.strip():
        raise ValueError("Utility tool description cannot be empty")
    
    # Validate inputs
    if inputs is not None:
        if not isinstance(inputs, list):
            raise TypeError("Inputs must be a list of UtilityModelInput objects")
        for input_param in inputs:
            if not isinstance(input_param, UtilityModelInput):
                raise TypeError(f"Invalid input parameter: {input_param}. All inputs must be UtilityModelInput objects")
        
    def decorator(func):
        func._is_utility_tool = True  # Mark function as utility tool
        func._tool_name = name.strip()
        func._tool_description = description.strip()
        func._tool_inputs = inputs if inputs else []
        func._tool_output_examples = output_examples
        func._tool_status = status
        return func
    return decorator


class UtilityModel(Model):
    """Ready-to-use Utility Model.

    Attributes:
        id (Text): ID of the Model
        name (Text): Name of the Model
        code (Union[Text, Callable]): code of the model.
        description (Text): description of the model. Defaults to "".
        inputs (List[UtilityModelInput]): inputs of the model. Defaults to [].
        output_examples (Text): output examples. Defaults to "".
        api_key (Text, optional): API key of the Model. Defaults to None.
        supplier (Union[Dict, Text, Supplier, int], optional): supplier of the asset. Defaults to "aiXplain".
        version (Text, optional): version of the model. Defaults to "1.0".
        function (Function, optional): model AI function. Defaults to None.
        is_subscribed (bool, optional): Is the user subscribed. Defaults to False.
        cost (Dict, optional): model price. Defaults to None.
        **additional_info: Any additional Model info to be saved
    """

    def __init__(
        self,
        id: Text,
        name: Optional[Text] = None,
        code: Union[Text, Callable] = None,
        description: Optional[Text] = None,
        inputs: List[UtilityModelInput] = [],
        output_examples: Text = "",
        api_key: Optional[Text] = None,
        supplier: Union[Dict, Text, Supplier, int] = "aiXplain",
        version: Optional[Text] = None,
        function: Optional[Function] = None,
        is_subscribed: bool = False,
        cost: Optional[Dict] = None,
        status: AssetStatus = AssetStatus.ONBOARDED,# TODO: change to draft when we have the backend ready
        **additional_info,
    ) -> None:
        """Utility Model Init

        Args:
            id (Text): ID of the Model
            name (Text): Name of the Model
            code (Union[Text, Callable]): code of the model.
            description (Text): description of the model. Defaults to "".
            inputs (List[UtilityModelInput]): inputs of the model. Defaults to [].
            output_examples (Text): output examples. Defaults to "".
            api_key (Text, optional): API key of the Model. Defaults to None.
            supplier (Union[Dict, Text, Supplier, int], optional): supplier of the asset. Defaults to "aiXplain".
            version (Text, optional): version of the model. Defaults to "1.0".
            function (Function, optional): model AI function. Defaults to None.
            is_subscribed (bool, optional): Is the user subscribed. Defaults to False.
            cost (Dict, optional): model price. Defaults to None.
            **additional_info: Any additional Model info to be saved
        """
        assert function == Function.UTILITIES, "Utility Model only supports 'utilities' function"
        super().__init__(
            id=id,
            name=name,
            description=description,
            supplier=supplier,
            version=version,
            cost=cost,
            function=function,
            is_subscribed=is_subscribed,
            api_key=api_key,
            **additional_info,
        )
        self.url = config.MODELS_RUN_URL
        self.backend_url = config.BACKEND_URL
        self.code = code
        self.inputs = inputs
        self.output_examples = output_examples
        if isinstance(status, str):
            try:
                status = AssetStatus(status)
            except Exception:
                status = AssetStatus.DRAFT
        self.status = status

    def validate(self):
        """Validate the Utility Model."""
        description = None
        name = None
        inputs = []
        # check if the model exists and if the code is strring with s3://
        # if not, parse the code and update the description and inputs and do the validation
        # if yes, just do the validation on the description and inputs
        if not (self._model_exists() and str(self.code).startswith("s3://")):
            self.code, inputs, description, name = parse_code_decorated(self.code)
            if self.name is None:
                self.name = name
            if self.description is None:
                self.description = description
            if len(self.inputs) == 0:
                self.inputs = inputs
            for input in self.inputs:
                input.validate()
        else:
            logging.info("Utility Model Already Exists, skipping code validation")

        assert description is not None or self.description is not None, "Utility Model Error: Model description is required"
        assert self.name and self.name.strip() != "", "Name is required"
        assert self.description and self.description.strip() != "", "Description is required"
        assert self.code and self.code.strip() != "", "Code is required"


    def _model_exists(self):
        if self.id is None or self.id == "":
            return False
        url = urljoin(self.backend_url, f"sdk/models/{self.id}")
        headers = {"Authorization": f"Token {self.api_key}", "Content-Type": "application/json"}
        logging.info(f"Start service for GET Model  - {url} - {headers}")
        r = _request_with_retry("get", url, headers=headers)
        if r.status_code != 200:
            raise Exception()
        return True

      
    def to_dict(self):
        return {
            "name": self.name,
            "description": self.description,
            "inputs": [input.to_dict() for input in self.inputs],
            "code": self.code,
            "function": self.function.value,
            "outputDescription": self.output_examples,
            "status": self.status.value,
        }

    def update(self):
        """Update the Utility Model."""
        import warnings
        import inspect

        # Get the current call stack
        stack = inspect.stack()
        if len(stack) > 2 and stack[1].function != "save":
            warnings.warn(
                "update() is deprecated and will be removed in a future version. " "Please use save() instead.",
                DeprecationWarning,
                stacklevel=2,
            )
<<<<<<< HEAD
            
=======

>>>>>>> ff739a4a
        self.validate()
        url = urljoin(self.backend_url, f"sdk/utilities/{self.id}")
        headers = {"x-api-key": f"{self.api_key}", "Content-Type": "application/json"}
        payload = self.to_dict()
        try:
            logging.info(f"Start service for PUT Utility Model - {url} - {headers} - {payload}")
            r = _request_with_retry("put", url, headers=headers, json=payload)
            response = r.json()
        except Exception as e:
            message = f"Utility Model Update Error: {e}"
            logging.error(message)
            raise Exception(f"{message}")

        if not 200 <= r.status_code < 300:
            message = f"Utility Model Update Error: {response}"
            logging.error(message)
            raise Exception(f"{message}")

    def save(self):
        """Save the Utility Model."""
        self.update()

    def delete(self):
        """Delete the Utility Model."""
        url = urljoin(self.backend_url, f"sdk/utilities/{self.id}")
        headers = {"x-api-key": f"{self.api_key}", "Content-Type": "application/json"}
        try:
            logging.info(f"Start service for DELETE Utility Model  - {url} - {headers}")
            r = _request_with_retry("delete", url, headers=headers)
            response = r.json()
        except Exception:
            message = "Utility Model Deletion Error: Make sure the utility model exists and you are the owner."
            logging.error(message)
            raise Exception(f"{message}")

        if r.status_code != 200:
            message = f"Utility Model Deletion Error: {response}"
            logging.error(message)
            raise Exception(f"{message}")

    def deploy(self) -> None:
        assert self.status == AssetStatus.DRAFT, "Utility Model must be in draft status to be deployed."
        assert self.status != AssetStatus.ONBOARDED, "Utility Model is already deployed."
        self.status = AssetStatus.ONBOARDED
        self.update()<|MERGE_RESOLUTION|>--- conflicted
+++ resolved
@@ -224,11 +224,8 @@
                 DeprecationWarning,
                 stacklevel=2,
             )
-<<<<<<< HEAD
+
             
-=======
-
->>>>>>> ff739a4a
         self.validate()
         url = urljoin(self.backend_url, f"sdk/utilities/{self.id}")
         headers = {"x-api-key": f"{self.api_key}", "Content-Type": "application/json"}
