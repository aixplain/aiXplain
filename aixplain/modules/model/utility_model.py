"""
Copyright 2024 The aiXplain SDK authors

Licensed under the Apache License, Version 2.0 (the "License");
you may not use this file except in compliance with the License.
You may obtain a copy of the License at

     http://www.apache.org/licenses/LICENSE-2.0

Unless required by applicable law or agreed to in writing, software
distributed under the License is distributed on an "AS IS" BASIS,
WITHOUT WARRANTIES OR CONDITIONS OF ANY KIND, either express or implied.
See the License for the specific language governing permissions and
limitations under the License.

Author: Thiago Castro Ferreira, Shreyas Sharma and Lucas Pavanelli
Date: November 25th 2024
Description:
    Utility Model Class
"""
import logging
import warnings
<<<<<<< HEAD
from aixplain.enums import Function, Supplier, DataType
=======
from aixplain.enums import Function, Supplier, DataType, FunctionType
>>>>>>> a0e184f2
from aixplain.enums import AssetStatus
from aixplain.modules.model import Model
from aixplain.utils import config
from aixplain.utils.request_utils import _request_with_retry
from aixplain.modules.model.utils import parse_code_decorated
from dataclasses import dataclass
from typing import Callable, Union, Optional, List, Text, Dict
from urllib.parse import urljoin
from aixplain.modules.mixins import DeployableMixin
<<<<<<< HEAD
=======
from pydantic import BaseModel


class BaseUtilityModelParams(BaseModel):
    name: Text
    code: Union[Text, Callable]
    description: Optional[Text] = None
>>>>>>> a0e184f2


@dataclass
class UtilityModelInput:
    name: Text
    description: Text
    type: DataType = DataType.TEXT

    def validate(self):
        if self.type not in [DataType.TEXT, DataType.BOOLEAN, DataType.NUMBER]:
            raise ValueError("Utility Model Input type must be TEXT, BOOLEAN or NUMBER")

    def to_dict(self):
        return {"name": self.name, "description": self.description, "type": self.type.value}


# Tool decorator
def utility_tool(
    name: Text, description: Text, inputs: List[UtilityModelInput] = None, output_examples: Text = "", status=AssetStatus.DRAFT
):
    """Decorator for utility tool functions

    Args:
        name: Name of the utility tool
        description: Description of what the utility tool does
        inputs: List of input parameters, must be UtilityModelInput objects
        output_examples: Examples of expected outputs
        status: Asset status

    Raises:
        ValueError: If name or description is empty
        TypeError: If inputs contains non-UtilityModelInput objects
    """
    # Validate name and description
    if not name or not name.strip():
        raise ValueError("Utility tool name cannot be empty")
    if not description or not description.strip():
        raise ValueError("Utility tool description cannot be empty")

    # Validate inputs
    if inputs is not None:
        if not isinstance(inputs, list):
            raise TypeError("Inputs must be a list of UtilityModelInput objects")
        for input_param in inputs:
            if not isinstance(input_param, UtilityModelInput):
                raise TypeError(f"Invalid input parameter: {input_param}. All inputs must be UtilityModelInput objects")

    def decorator(func):
        func._is_utility_tool = True  # Mark function as utility tool
        func._tool_name = name.strip()
        func._tool_description = description.strip()
        func._tool_inputs = inputs if inputs else []
        func._tool_output_examples = output_examples
        func._tool_status = status
        return func

    return decorator


class UtilityModel(Model, DeployableMixin):
    """Ready-to-use Utility Model.

    Note: Non-deployed utility models (status=DRAFT) will expire after 24 hours after creation.
    Use the .deploy() method to make the model permanent.

    Attributes:
        id (Text): ID of the Model
        name (Text): Name of the Model
        code (Union[Text, Callable]): code of the model.
        description (Text): description of the model. Defaults to "".
        inputs (List[UtilityModelInput]): inputs of the model. Defaults to [].
        output_examples (Text): output examples. Defaults to "".
        api_key (Text, optional): API key of the Model. Defaults to None.
        supplier (Union[Dict, Text, Supplier, int], optional): supplier of the asset. Defaults to "aiXplain".
        version (Text, optional): version of the model. Defaults to "1.0".
        function (Function, optional): model AI function. Defaults to None.
        is_subscribed (bool, optional): Is the user subscribed. Defaults to False.
        cost (Dict, optional): model price. Defaults to None.
        status (AssetStatus, optional): status of the model. Defaults to AssetStatus.DRAFT.
        **additional_info: Any additional Model info to be saved
    """

    def __init__(
        self,
        id: Text,
        name: Optional[Text] = None,
        code: Union[Text, Callable] = None,
        description: Optional[Text] = None,
        inputs: List[UtilityModelInput] = [],
        output_examples: Text = "",
        api_key: Optional[Text] = None,
        supplier: Union[Dict, Text, Supplier, int] = "aiXplain",
        version: Optional[Text] = None,
        function: Optional[Function] = None,
        is_subscribed: bool = False,
        cost: Optional[Dict] = None,
        status: AssetStatus = AssetStatus.DRAFT,
        function_type: Optional[FunctionType] = FunctionType.UTILITY,
        **additional_info,
    ) -> None:
        """Utility Model Init

        Args:
            id (Text): ID of the Model
            name (Text): Name of the Model
            code (Union[Text, Callable]): code of the model.
            description (Text): description of the model. Defaults to "".
            inputs (List[UtilityModelInput]): inputs of the model. Defaults to [].
            output_examples (Text): output examples. Defaults to "".
            api_key (Text, optional): API key of the Model. Defaults to None.
            supplier (Union[Dict, Text, Supplier, int], optional): supplier of the asset. Defaults to "aiXplain".
            version (Text, optional): version of the model. Defaults to "1.0".
            function (Function, optional): model AI function. Defaults to None.
            is_subscribed (bool, optional): Is the user subscribed. Defaults to False.
            cost (Dict, optional): model price. Defaults to None.
            function_type (FunctionType, optional): type of the function. Defaults to FunctionType.UTILITY.
            **additional_info: Any additional Model info to be saved
        """
        assert function == Function.UTILITIES, "Utility Model only supports 'utilities' function"
        super().__init__(
            id=id,
            name=name,
            description=description,
            supplier=supplier,
            version=version,
            cost=cost,
            function=function,
            is_subscribed=is_subscribed,
            api_key=api_key,
            status=status,
<<<<<<< HEAD
=======
            function_type=function_type,
>>>>>>> a0e184f2
            **additional_info,
        )
        self.url = config.MODELS_RUN_URL
        self.backend_url = config.BACKEND_URL
        self.code = code
        self.inputs = inputs
        self.output_examples = output_examples
        if isinstance(status, str):
            try:
                status = AssetStatus(status)
            except Exception:
                status = AssetStatus.DRAFT
        self.status = status

        if status == AssetStatus.DRAFT:
            warnings.warn(
                "WARNING: Non-deployed utility models (status=DRAFT) will expire after 24 hours after creation. "
                "Use .deploy() method to make the model permanent.",
                UserWarning,
            )

    def validate(self):
        """Validate the Utility Model."""
        description = None
        name = None
        # check if the model exists and if the code is strring with s3://
        # if not, parse the code and update the description and inputs and do the validation
        # if yes, just do the validation on the description and inputs
        if not (self._model_exists() and str(self.code).startswith("s3://")):
            self.code, self.inputs, description, name = parse_code_decorated(self.code)
            if self.name is None:
                self.name = name
            if self.description is None:
                self.description = description
            for input in self.inputs:
                input.validate()
        else:
            logging.info("Utility Model Already Exists, skipping code validation")

        assert description is not None or self.description is not None, "Utility Model Error: Model description is required"
        assert self.name and self.name.strip() != "", "Name is required"
        assert self.description and self.description.strip() != "", "Description is required"
        assert self.code and self.code.strip() != "", "Code is required"

    def _model_exists(self):
        if self.id is None or self.id == "":
            return False
        url = urljoin(self.backend_url, f"sdk/models/{self.id}")
        headers = {"Authorization": f"Token {self.api_key}", "Content-Type": "application/json"}
        logging.info(f"Start service for GET Model  - {url} - {headers}")
        r = _request_with_retry("get", url, headers=headers)
        if r.status_code != 200:
            raise Exception()
        return True

    def to_dict(self):
        return {
            "name": self.name,
            "description": self.description,
            "inputs": [input.to_dict() for input in self.inputs],
            "code": self.code,
            "function": self.function.value,
            "outputDescription": self.output_examples,
            "status": self.status.value,
        }

    def update(self):
        """Update the Utility Model."""
        import warnings
        import inspect

        # Get the current call stack
        stack = inspect.stack()
        if len(stack) > 2 and stack[1].function != "save":
            warnings.warn(
                "update() is deprecated and will be removed in a future version. " "Please use save() instead.",
                DeprecationWarning,
                stacklevel=2,
            )
        self.validate()
        url = urljoin(self.backend_url, f"sdk/utilities/{self.id}")
        headers = {"x-api-key": f"{self.api_key}", "Content-Type": "application/json"}
        payload = self.to_dict()
        try:
            logging.info(f"Start service for PUT Utility Model - {url} - {headers} - {payload}")
            r = _request_with_retry("put", url, headers=headers, json=payload)
            response = r.json()
        except Exception as e:
            message = f"Utility Model Update Error: {e}"
            logging.error(message)
            raise Exception(f"{message}")

        if not 200 <= r.status_code < 300:
            message = f"Utility Model Update Error: {response}"
            logging.error(message)
            raise Exception(f"{message}")

    def save(self):
        """Save the Utility Model."""
        self.update()

    def delete(self):
        """Delete the Utility Model."""
        url = urljoin(self.backend_url, f"sdk/utilities/{self.id}")
        headers = {"x-api-key": f"{self.api_key}", "Content-Type": "application/json"}
        try:
            logging.info(f"Start service for DELETE Utility Model  - {url} - {headers}")
            r = _request_with_retry("delete", url, headers=headers)
            response = r.json()
        except Exception:
            message = "Utility Model Deletion Error: Make sure the utility model exists and you are the owner."
            logging.error(message)
            raise Exception(f"{message}")

        if r.status_code != 200:
            message = f"Utility Model Deletion Error: {response}"
            logging.error(message)
<<<<<<< HEAD
            raise Exception(f"{message}")
=======
            raise Exception(f"{message}")

    def __repr__(self):
        try:
            return f"UtilityModel: {self.name} by {self.supplier['name']} (id={self.id})"
        except Exception:
            return f"UtilityModel: {self.name} by {self.supplier} (id={self.id})"
>>>>>>> a0e184f2
<|MERGE_RESOLUTION|>--- conflicted
+++ resolved
@@ -20,11 +20,7 @@
 """
 import logging
 import warnings
-<<<<<<< HEAD
-from aixplain.enums import Function, Supplier, DataType
-=======
 from aixplain.enums import Function, Supplier, DataType, FunctionType
->>>>>>> a0e184f2
 from aixplain.enums import AssetStatus
 from aixplain.modules.model import Model
 from aixplain.utils import config
@@ -34,8 +30,6 @@
 from typing import Callable, Union, Optional, List, Text, Dict
 from urllib.parse import urljoin
 from aixplain.modules.mixins import DeployableMixin
-<<<<<<< HEAD
-=======
 from pydantic import BaseModel
 
 
@@ -43,7 +37,6 @@
     name: Text
     code: Union[Text, Callable]
     description: Optional[Text] = None
->>>>>>> a0e184f2
 
 
 @dataclass
@@ -174,10 +167,7 @@
             is_subscribed=is_subscribed,
             api_key=api_key,
             status=status,
-<<<<<<< HEAD
-=======
             function_type=function_type,
->>>>>>> a0e184f2
             **additional_info,
         )
         self.url = config.MODELS_RUN_URL
@@ -295,14 +285,9 @@
         if r.status_code != 200:
             message = f"Utility Model Deletion Error: {response}"
             logging.error(message)
-<<<<<<< HEAD
-            raise Exception(f"{message}")
-=======
-            raise Exception(f"{message}")
-
+            raise Exception(f"{message}")
     def __repr__(self):
         try:
             return f"UtilityModel: {self.name} by {self.supplier['name']} (id={self.id})"
         except Exception:
-            return f"UtilityModel: {self.name} by {self.supplier} (id={self.id})"
->>>>>>> a0e184f2
+            return f"UtilityModel: {self.name} by {self.supplier} (id={self.id})"