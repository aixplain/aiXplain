--- conflicted
+++ resolved
@@ -116,10 +116,6 @@
         self.code = code
         self.inputs = inputs
         self.output_examples = output_examples
-<<<<<<< HEAD
-        self.validate()
-=======
->>>>>>> 88a0afde
 
     def validate(self):
         self.code, inputs, description = parse_code(self.code)
@@ -131,10 +127,6 @@
         assert self.name and self.name.strip() != "", "Name is required"
         assert self.description and self.description.strip() != "", "Description is required"
         assert self.code and self.code.strip() != "", "Code is required"
-<<<<<<< HEAD
-        assert self.output_examples and self.output_examples.strip() != "", "Output description is required"
-=======
->>>>>>> 88a0afde
 
     def to_dict(self):
         return {
