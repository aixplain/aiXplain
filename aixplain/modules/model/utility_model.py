--- conflicted
+++ resolved
@@ -124,11 +124,7 @@
         function: Optional[Function] = None,
         is_subscribed: bool = False,
         cost: Optional[Dict] = None,
-<<<<<<< HEAD
-        status: AssetStatus = AssetStatus.ONBOARDED,  # TODO: change to draft when we have the backend ready
-=======
         status: AssetStatus = AssetStatus.DRAFT,
->>>>>>> f0837fca
         **additional_info,
     ) -> None:
         """Utility Model Init
