__author__ = "thiagocastroferreira"

import json
import logging
from aixplain.utils.file_utils import _request_with_retry
from typing import Callable, Dict, List, Text, Tuple, Union, Optional
from aixplain.exceptions import get_error_from_status_code


def build_payload(data: Union[Text, Dict], parameters: Optional[Dict] = None, stream: Optional[bool] = None):
    """Build a JSON payload for API requests.

    This function constructs a JSON payload by combining input data with optional
    parameters and streaming configuration. It handles various input formats and
    ensures proper JSON serialization.

    Args:
        data (Union[Text, Dict]): The primary data to include in the payload.
            Can be a string (which may be JSON) or a dictionary.
        parameters (Optional[Dict], optional): Additional parameters to include
            in the payload. Defaults to None.
        stream (Optional[bool], optional): Whether to enable streaming for this
            request. If provided, adds streaming configuration to parameters.
            Defaults to None.

    Returns:
        str: A JSON string containing the complete payload with all parameters
            and data properly formatted.

    Note:
        - If data is a string that can be parsed as JSON, it will be.
        - If data is a number (after JSON parsing), it will be converted to string.
        - The function ensures the result is a valid JSON string.
    """
    from aixplain.factories import FileFactory

    if parameters is None:
        parameters = {}

    if stream is not None:
        if "options" not in parameters:
            parameters["options"] = {}
        parameters["options"]["stream"] = stream

    data = FileFactory.to_link(data)
    if isinstance(data, dict):
        payload = data
    else:
        try:
            payload = json.loads(data)
            if isinstance(payload, dict) is False:
                if isinstance(payload, int) is True or isinstance(payload, float) is True:
                    payload = str(payload)
                payload = {"data": payload}
        except Exception:
            parameters["data"] = data
            payload = {"data": data}
    payload.update(parameters)
    payload = json.dumps(payload)
    return payload


def call_run_endpoint(url: Text, api_key: Text, payload: Dict) -> Dict:
    """Call a model execution endpoint and handle the response.

    This function makes a POST request to a model execution endpoint, handles
    various response scenarios, and provides appropriate error handling.

    Args:
        url (Text): The endpoint URL to call.
        api_key (Text): API key for authentication.
        payload (Dict): The request payload to send.

    Returns:
        Dict: A response dictionary containing:
            - status (str): "IN_PROGRESS", "SUCCESS", or "FAILED"
            - completed (bool): Whether the request is complete
            - url (str, optional): Polling URL for async requests
            - data (Any, optional): Response data if available
            - error_message (str, optional): Error message if failed

    Note:
        - For async operations, returns a polling URL in the 'url' field
        - For failures, includes an error message and sets status to "FAILED"
        - Handles both API errors and request exceptions
    """
    headers = {"x-api-key": api_key, "Content-Type": "application/json"}

    resp = "unspecified error"
    try:
        logging.debug(f"Calling {url} with payload: {payload}")
        r = _request_with_retry("post", url, headers=headers, data=payload)
        resp = r.json()
    except Exception as e:
        logging.error(f"Error in request: {e}")
        response = {
            "status": "FAILED",
            "completed": True,
            "error_message": "Model Run: An error occurred while processing your request.",
        }

    if 200 <= r.status_code < 300:
        logging.info(f"Result of request: {r.status_code} - {resp}")
        status = resp.get("status", "IN_PROGRESS")
        data = resp.get("data", None)
        if status == "IN_PROGRESS":
            if data is not None:
                response = {"status": status, "url": data, "completed": True}
            else:
                response = {
                    "status": "FAILED",
                    "completed": True,
                    "error_message": "Model Run: An error occurred while processing your request.",
                }
        else:
            response = resp
    else:
        error_details = resp["error"] if isinstance(resp, dict) and "error" in resp else resp
        status_code = r.status_code
        error = get_error_from_status_code(status_code, error_details)

        logging.error(f"Error in request: {r.status_code}: {error}")
        response = {"status": "FAILED", "error_message": error.message, "completed": True}
    return response


<<<<<<< HEAD
def parse_code(code: Union[Text, Callable]) -> Tuple[Text, List, Text, Text]:
    """Parse and process code for utility model creation.

    This function takes code input in various forms (callable, file path, URL, or
    string) and processes it for use in a utility model. It extracts metadata,
    validates the code structure, and prepares it for execution.

    Args:
        code (Union[Text, Callable]): The code to parse. Can be:
            - A callable function
            - A file path (string)
            - A URL (string)
            - Raw code (string)

    Returns:
        Tuple[Text, List, Text, Text]: A tuple containing:
            - code (Text): The processed code, uploaded to storage
            - inputs (List[UtilityModelInput]): List of extracted input parameters
            - description (Text): Function description from docstring
            - name (Text): Function name

    Raises:
        Exception: If the code doesn't have a main function
        AssertionError: If input types are not properly specified
        Exception: If an input type is not supported (must be int, float, bool, or str)

    Note:
        - The function requires a 'main' function in the code
        - Input parameters must have type annotations
        - Supported input types are: int, float, bool, str
        - The code is uploaded to temporary storage for later use
    """
=======
def parse_code(code: Union[Text, Callable], api_key: Optional[Text] = None) -> Tuple[Text, List, Text, Text]:
>>>>>>> 7e34f190
    import inspect
    import os
    import re
    import requests
    import validators
    from aixplain.enums import DataType
    from aixplain.modules.model.utility_model import UtilityModelInput
    from aixplain.factories.file_factory import FileFactory
    from uuid import uuid4

    inputs, description, name = [], "", ""

    if isinstance(code, Callable):
        str_code = inspect.getsource(code)
        description = code.__doc__.strip() if code.__doc__ else ""
        name = code.__name__
    elif os.path.exists(code):
        with open(code, "r") as f:
            str_code = f.read()
    elif validators.url(code):
        str_code = requests.get(code).text
    else:
        str_code = code
    # assert str_code has a main function
    if "def main(" not in str_code:
        raise Exception("Utility Model Error: Code must have a main function")
    # get name of the function
    name = re.search(r"def\s+([a-zA-Z_][a-zA-Z0-9_]*)\(", str_code).group(1)
    if not description:
        # if the description is not provided, get the docstring of the function from string code after defining the function
        # the docstring is the first line after the function definition
        regex = r'def\s+([a-zA-Z_][a-zA-Z0-9_]*)\s*\((.*?)\).*?(?:"""(.*?)"""|\'\'\'(.*?)\'\'\'|\#\s*(.*?)(?:\n|$)|$)'
        match = re.search(regex, str_code, re.DOTALL)
        if match:
            function_name, params, triple_double_quote_doc, triple_single_quote_doc, single_line_comment = match.groups()
            # Use the first non-None docstring found
            description = (triple_double_quote_doc or triple_single_quote_doc or single_line_comment or "").strip()
        else:
            raise Exception(
                "Utility Model Error:If the function is not decorated with @utility_tool, the description must be provided in the docstring"
            )
    # get parameters of the function
    params_match = re.search(r"def\s+\w+\s*\((.*?)\)\s*(?:->.*?)?:", str_code)
    parameters = params_match.group(1).split(",") if params_match else []

    for input in parameters:
        assert (
            len(input.split(":")) > 1
        ), "Utility Model Error: Input type is required. For instance def main(a: int, b: int) -> int:"
        input_name, input_type = input.split(":")
        input_name = input_name.strip()
        input_type = input_type.split("=")[0].strip()

        if input_type in ["int", "float"]:
            input_type = "number"
            inputs.append(
                UtilityModelInput(name=input_name, type=DataType.NUMBER, description=f"The {input_name} input is a number")
            )
        elif input_type == "bool":
            input_type = "boolean"
            inputs.append(
                UtilityModelInput(name=input_name, type=DataType.BOOLEAN, description=f"The {input_name} input is a boolean")
            )
        elif input_type == "str":
            input_type = "text"
            inputs.append(
                UtilityModelInput(name=input_name, type=DataType.TEXT, description=f"The {input_name} input is a text")
            )
        else:
            raise Exception(f"Utility Model Error: Unsupported input type: {input_type}")

    local_path = str(uuid4())
    with open(local_path, "w") as f:
        f.write(str_code)
    code = FileFactory.upload(local_path=local_path, is_temp=True, api_key=api_key)
    os.remove(local_path)
    return code, inputs, description, name


<<<<<<< HEAD
def parse_code_decorated(code: Union[Text, Callable]) -> Tuple[Text, List, Text, Text]:
    """Parse and process code that may be decorated with @utility_tool.

    This function handles code that may be decorated with the @utility_tool
    decorator, extracting metadata from either the decorator or the code itself.
    It supports various input formats and provides robust parameter extraction.

    Args:
        code (Union[Text, Callable]): The code to parse. Can be:
            - A decorated callable function
            - A non-decorated callable function
            - A file path (string)
            - A URL (string)
            - Raw code (string)

    Returns:
        Tuple[Text, List, Text, Text]: A tuple containing:
            - code (Text): The processed code, uploaded to storage
            - inputs (List[UtilityModelInput]): List of extracted input parameters
            - description (Text): Function description from decorator or docstring
            - name (Text): Function name from decorator or code

    Raises:
        TypeError: If code is a class or class instance
        AssertionError: If input types are not properly specified
        Exception: In various cases:
            - If code doesn't have a function definition
            - If code has invalid @utility_tool decorator
            - If input type is not supported
            - If code parsing fails

    Note:
        - Handles both decorated and non-decorated code
        - For decorated code, extracts metadata from decorator
        - For non-decorated code, falls back to code parsing
        - Renames the function to 'main' for backend compatibility
        - Supports TEXT, BOOLEAN, and NUMBER input types
        - Uploads processed code to temporary storage
    """
=======
def parse_code_decorated(code: Union[Text, Callable], api_key: Optional[Text] = None) -> Tuple[Text, List, Text, Text]:
>>>>>>> 7e34f190
    import inspect
    import os
    import re
    import requests
    import validators
    from uuid import uuid4
    from aixplain.enums import DataType
    from aixplain.modules.model.utility_model import UtilityModelInput

    from typing import Callable
    from aixplain.factories.file_factory import FileFactory

    inputs, description, name = [], "", ""
    str_code = ""

    # Add explicit type checking for class instances
    if inspect.isclass(code) or (not isinstance(code, (str, Callable)) and hasattr(code, "__class__")):
        raise TypeError(
            f"Code must be either a string or a callable function, not a class or class instance. You tried to pass a class or class instance: {code}"
        )

    if isinstance(code, Callable) and hasattr(code, "_is_utility_tool"):
        str_code = inspect.getsource(code)
        # Use the information directly from the decorated callable
        description = (
            getattr(code, "_tool_description", None)
            if hasattr(code, "_tool_description")
            else code.__doc__.strip()
            if code.__doc__
            else ""
        )
        name = getattr(code, "_tool_name", None) if hasattr(code, "_tool_name") else ""
        if hasattr(code, "_tool_inputs") and code._tool_inputs != []:
            inputs = getattr(code, "_tool_inputs", [])
        else:
            inputs_sig = inspect.signature(code).parameters
            inputs = []
            for input_name, param in inputs_sig.items():
                if param.annotation != inspect.Parameter.empty:
                    input_type = param.annotation.__name__
                    if input_type in ["int", "float"]:
                        input_type = DataType.NUMBER
                    elif input_type == "bool":
                        input_type = DataType.BOOLEAN
                    elif input_type == "str":
                        input_type = DataType.TEXT
                    inputs.append(
                        UtilityModelInput(
                            name=input_name, type=input_type, description=f"The '{input_name}' input is a {input_type}"
                        )
                    )
    elif isinstance(code, Callable):
        # Handle case of non-decorated callable
        str_code = inspect.getsource(code)
        description = code.__doc__.strip() if code.__doc__ else ""
        name = code.__name__
        # Try to infer parameters
        params_match = re.search(r"def\s+\w+\s*\((.*?)\)\s*(?:->.*?)?:", str_code)
        parameters = params_match.group(1).split(",") if params_match else []

        for input in parameters:
            if not input:
                continue
            assert (
                len(input.split(":")) > 1
            ), "Utility Model Error: Input type is required. For instance def main(a: int, b: int) -> int:"
            input_name, input_type = input.split(":")
            input_name = input_name.strip()
            input_type = input_type.split("=")[0].strip()

            if input_type in ["int", "float"]:
                input_type = "number"
                inputs.append(
                    UtilityModelInput(name=input_name, type=DataType.NUMBER, description=f"The {input_name} input is a number")
                )
            elif input_type == "bool":
                input_type = "boolean"
                inputs.append(
                    UtilityModelInput(
                        name=input_name, type=DataType.BOOLEAN, description=f"The {input_name} input is a boolean"
                    )
                )
            elif input_type == "str":
                input_type = "text"
                inputs.append(
                    UtilityModelInput(name=input_name, type=DataType.TEXT, description=f"The {input_name} input is a text")
                )
            else:
                raise Exception(f"Utility Model Error: Unsupported input type: {input_type}")
    elif isinstance(code, str):
        # if code is string do the parsing and parameter extraction as before
        if os.path.exists(code):
            with open(code, "r") as f:
                str_code = f.read()
        elif validators.url(code):
            str_code = requests.get(code).text
        else:
            str_code = code

        # New regex with capture groups
        # regex = r"@utility_tool\s*\((.*?)\)\s*def\s+([a-zA-Z_][a-zA-Z0-9_]*)\s*\((.*?)\)\s*->\s*[a-zA-Z_][a-zA-Z0-9_]*\s*:"
        regex = r"@utility_tool\s*\((.*?)\)\s*def\s+([a-zA-Z_][a-zA-Z0-9_]*)\s*\((.*?)\)"
        matches = re.findall(regex, str_code, re.DOTALL)

        if not matches:
            return parse_code(code)

        tool_match = matches[0]  # we expect only 1 match
        decorator_params = tool_match[0]
        parameters_str = tool_match[2]

        # Extract name and description
        name_match = re.search(r"name\s*=\s*[\"'](.*?)[\"']", decorator_params)
        name = name_match.group(1) if name_match else ""

        description_match = re.search(r"description\s*=\s*[\"'](.*?)[\"']", decorator_params)
        description = description_match.group(1) if description_match else ""
        # Extract parameters
        parameters = [param.strip() for param in parameters_str.split(",")] if parameters_str else []

        # Process parameters if 'inputs' are not explicitly defined in decorator.
        # Process parameters for inputs
        if "inputs" not in decorator_params:  # <-- Check here
            parameters = [param.strip() for param in parameters_str.split(",")] if parameters_str else []
            for input_str in parameters:
                if not input_str:
                    continue
                assert (
                    len(input_str.split(":")) > 1
                ), "Utility Model Error: Input type is required. For instance def main(a: int, b: int) -> int:"
                input_name, input_type = input_str.split(":")
                input_name = input_name.strip()
                input_type = input_type.split("=")[0].strip()

                if input_type in ["int", "float"]:
                    inputs.append(
                        UtilityModelInput(
                            name=input_name, type=DataType.NUMBER, description=f"The {input_name} input is a number"
                        )
                    )
                elif input_type == "bool":
                    inputs.append(
                        UtilityModelInput(
                            name=input_name, type=DataType.BOOLEAN, description=f"The {input_name} input is a boolean"
                        )
                    )
                elif input_type == "str":
                    inputs.append(
                        UtilityModelInput(name=input_name, type=DataType.TEXT, description=f"The {input_name} input is a text")
                    )
                else:
                    raise Exception(f"Utility Model Error: Unsupported input type: {input_type}")
        else:
            # try to parse from the decorator inputs
            input_matches = re.finditer(
                r"UtilityModelInput\s*\(\s*name\s*=\s*[\"'](.*?)[\"']\s*,\s*type\s*=\s*DataType\.([A-Z]+)\s*,\s*description\s*=\s*[\"'](.*?)[\"']\s*\)",
                decorator_params,
            )
            for match in input_matches:
                input_name = match.group(1)
                input_type = match.group(2)
                input_description = match.group(3)
                input_type = DataType(input_type.lower())
                try:
                    inputs.append(UtilityModelInput(name=input_name, type=input_type, description=input_description))
                except ValueError:
                    raise Exception(f"Utility Model Error: Unsupported input type: {input_type}")

    # ! rempves the decorator from the code for the backend to be able to run the code and rename the function as main
    str_code = re.sub(
        r"(@utility_tool\(.*?\)\s*)?def\s+\w+", "def main", str_code, flags=re.DOTALL
    )  # TODO: this should be corrected on the backend side and updated in later versions
    if "utility_tool" in str_code:
        raise Exception("Utility Model Error: Code must be decorated with @utility_tool and have a function defined.")
    if "def main" not in str_code:
        raise Exception("Utility Model Error: Code must have a function defined.")
    local_path = str(uuid4())
    with open(local_path, "w") as f:
        f.write(str_code)
    code = FileFactory.upload(local_path=local_path, is_temp=True, api_key=api_key)
    os.remove(local_path)

    return code, inputs, description, name


def is_supported_image_type(value: str) -> bool:
    """Check if a file path or URL points to a supported image format.

    This function checks if the provided string ends with a supported image
    file extension. The check is case-insensitive.

    Args:
        value (str): The file path or URL to check.

    Returns:
        bool: True if the file has a supported image extension, False otherwise.

    Note:
        Supported image formats are:
        - JPEG (.jpg, .jpeg)
        - PNG (.png)
        - GIF (.gif)
        - BMP (.bmp)
        - WebP (.webp)
    """
    return any(value.lower().endswith(ext) for ext in [".jpg", ".jpeg", ".png", ".gif", ".bmp", ".webp"])<|MERGE_RESOLUTION|>--- conflicted
+++ resolved
@@ -124,8 +124,7 @@
     return response
 
 
-<<<<<<< HEAD
-def parse_code(code: Union[Text, Callable]) -> Tuple[Text, List, Text, Text]:
+def parse_code(code: Union[Text, Callable], api_key: Optional[Text] = None) -> Tuple[Text, List, Text, Text]:
     """Parse and process code for utility model creation.
 
     This function takes code input in various forms (callable, file path, URL, or
@@ -157,9 +156,6 @@
         - Supported input types are: int, float, bool, str
         - The code is uploaded to temporary storage for later use
     """
-=======
-def parse_code(code: Union[Text, Callable], api_key: Optional[Text] = None) -> Tuple[Text, List, Text, Text]:
->>>>>>> 7e34f190
     import inspect
     import os
     import re
@@ -239,8 +235,7 @@
     return code, inputs, description, name
 
 
-<<<<<<< HEAD
-def parse_code_decorated(code: Union[Text, Callable]) -> Tuple[Text, List, Text, Text]:
+def parse_code_decorated(code: Union[Text, Callable], api_key: Optional[Text] = None) -> Tuple[Text, List, Text, Text]:
     """Parse and process code that may be decorated with @utility_tool.
 
     This function handles code that may be decorated with the @utility_tool
@@ -279,9 +274,6 @@
         - Supports TEXT, BOOLEAN, and NUMBER input types
         - Uploads processed code to temporary storage
     """
-=======
-def parse_code_decorated(code: Union[Text, Callable], api_key: Optional[Text] = None) -> Tuple[Text, List, Text, Text]:
->>>>>>> 7e34f190
     import inspect
     import os
     import re
