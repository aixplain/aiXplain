__author__ = "lucaspavanelli"

"""
Copyright 2024 The aiXplain SDK authors

Licensed under the Apache License, Version 2.0 (the "License");
you may not use this file except in compliance with the License.
You may obtain a copy of the License at

     http://www.apache.org/licenses/LICENSE-2.0

Unless required by applicable law or agreed to in writing, software
distributed under the License is distributed on an "AS IS" BASIS,
WITHOUT WARRANTIES OR CONDITIONS OF ANY KIND, either express or implied.
See the License for the specific language governing permissions and
limitations under the License.

Author: Thiago Castro Ferreira, Shreyas Sharma and Lucas Pavanelli
Date: June 4th 2024
Description:
    Large Language Model Class
"""
import time
import logging
import traceback
from aixplain.enums import Function, Supplier
from aixplain.modules.model import Model
from aixplain.modules.model.utils import build_payload, call_run_endpoint
from aixplain.utils import config
from typing import Union, Optional, List, Text, Dict
from aixplain.modules.model.response import ModelResponse
from aixplain.enums import ModelStatus


class LLM(Model):
    """Ready-to-use LLM model. This model can be run in both synchronous and asynchronous manner.

    Attributes:
        id (Text): ID of the Model
        name (Text): Name of the Model
        description (Text, optional): description of the model. Defaults to "".
        api_key (Text, optional): API key of the Model. Defaults to None.
        url (Text, optional): endpoint of the model. Defaults to config.MODELS_RUN_URL.
        supplier (Union[Dict, Text, Supplier, int], optional): supplier of the asset. Defaults to "aiXplain".
        version (Text, optional): version of the model. Defaults to "1.0".
        function (Text, optional): model AI function. Defaults to None.
        url (str): URL to run the model.
        backend_url (str): URL of the backend.
        pricing (Dict, optional): model price. Defaults to None.
        **additional_info: Any additional Model info to be saved
    """

    def __init__(
        self,
        id: Text,
        name: Text,
        description: Text = "",
        api_key: Optional[Text] = None,
        supplier: Union[Dict, Text, Supplier, int] = "aiXplain",
        version: Optional[Text] = None,
        function: Optional[Function] = None,
        is_subscribed: bool = False,
        cost: Optional[Dict] = None,
        **additional_info,
    ) -> None:
        """LLM Init

        Args:
            id (Text): ID of the Model
            name (Text): Name of the Model
            description (Text, optional): description of the model. Defaults to "".
            api_key (Text, optional): API key of the Model. Defaults to None.
            supplier (Union[Dict, Text, Supplier, int], optional): supplier of the asset. Defaults to "aiXplain".
            version (Text, optional): version of the model. Defaults to "1.0".
            function (Function, optional): model AI function. Defaults to None.
            is_subscribed (bool, optional): Is the user subscribed. Defaults to False.
            cost (Dict, optional): model price. Defaults to None.
            **additional_info: Any additional Model info to be saved
        """
        assert function == Function.TEXT_GENERATION, "LLM only supports large language models (i.e. text generation function)"
        super().__init__(
            id=id,
            name=name,
            description=description,
            supplier=supplier,
            version=version,
            cost=cost,
            function=function,
            is_subscribed=is_subscribed,
            api_key=api_key,
            **additional_info,
        )
        self.url = config.MODELS_RUN_URL
        self.backend_url = config.BACKEND_URL

    def run(
        self,
        data: Text,
        context: Optional[Text] = None,
        prompt: Optional[Text] = None,
        history: Optional[List[Dict]] = None,
        temperature: float = 0.001,
        max_tokens: int = 128,
        top_p: float = 1.0,
        name: Text = "model_process",
        timeout: float = 300,
        parameters: Optional[Dict] = {},
        wait_time: float = 0.5,
    ) -> ModelResponse:
        """Synchronously running a Large Language Model (LLM) model.

        Args:
            data (Union[Text, Dict]): Text to LLM or last user utterance of a conversation.
            context (Optional[Text], optional): System message. Defaults to None.
            prompt (Optional[Text], optional): Prompt Message which comes on the left side of the last utterance. Defaults to None.
            history (Optional[List[Dict]], optional): Conversation history in OpenAI format ([{ "role": "assistant", "content": "Hello, world!"}]). Defaults to None.
            temperature (float, optional): LLM temperature. Defaults to 0.001.
            max_tokens (int, optional): Maximum Generation Tokens. Defaults to 128.
            top_p (float, optional): Top P. Defaults to 1.0.
            name (Text, optional): ID given to a call. Defaults to "model_process".
            timeout (float, optional): total polling time. Defaults to 300.
            parameters (Dict, optional): optional parameters to the model. Defaults to "{}".
            wait_time (float, optional): wait time in seconds between polling calls. Defaults to 0.5.

        Returns:
            Dict: parsed output from model
        """
        start = time.time()
        parameters.update(
            {
                "context": parameters["context"] if "context" in parameters else context,
                "prompt": parameters["prompt"] if "prompt" in parameters else prompt,
                "history": parameters["history"] if "history" in parameters else history,
                "temperature": parameters["temperature"] if "temperature" in parameters else temperature,
                "max_tokens": parameters["max_tokens"] if "max_tokens" in parameters else max_tokens,
                "top_p": parameters["top_p"] if "top_p" in parameters else top_p,
            }
        )
        payload = build_payload(data=data, parameters=parameters)
        url = f"{self.url}/{self.id}".replace("/api/v1/execute", "/api/v2/execute")
        logging.debug(f"Model Run Sync: Start service for {name} - {url}")
        response = call_run_endpoint(payload=payload, url=url, api_key=self.api_key)
        if response["status"] == "IN_PROGRESS":
            try:
                poll_url = response["url"]
                end = time.time()
                return self.sync_poll(poll_url, name=name, timeout=timeout, wait_time=wait_time)

            except Exception as e:
                msg = f"Error in request for {name} - {traceback.format_exc()}"
                logging.error(f"Model Run: Error in running for {name}: {e}")
                end = time.time()
                response = {"status": "FAILED", "error": msg, "elapsed_time": end - start}
        return ModelResponse(
            status=response.pop("status", ModelStatus.FAILED),
            data=response.pop("data", ""),
            details=response.pop("details", {}),
            completed=response.pop("completed", False),
            error_message=response.pop("error_message", ""),
            used_credits=response.pop("usedCredits", 0),
            run_time=response.pop("runTime", 0),
            usage=response.pop("usage", None),
            **response,
        )

    def run_async(
        self,
        data: Text,
        context: Optional[Text] = None,
        prompt: Optional[Text] = None,
        history: Optional[List[Dict]] = None,
        temperature: float = 0.001,
        max_tokens: int = 128,
        top_p: float = 1.0,
        name: Text = "model_process",
<<<<<<< HEAD
        parameters: Dict = {},
    ) -> ModelResponse:
=======
        parameters: Optional[Dict] = {},
    ) -> Dict:
>>>>>>> 9fbc3e62
        """Runs asynchronously a model call.

        Args:
            data (Union[Text, Dict]): Text to LLM or last user utterance of a conversation.
            context (Optional[Text], optional): System message. Defaults to None.
            prompt (Optional[Text], optional): Prompt Message which comes on the left side of the last utterance. Defaults to None.
            history (Optional[List[Dict]], optional): Conversation history in OpenAI format ([{ "role": "assistant", "content": "Hello, world!"}]). Defaults to None.
            temperature (float, optional): LLM temperature. Defaults to 0.001.
            max_tokens (int, optional): Maximum Generation Tokens. Defaults to 128.
            top_p (float, optional): Top P. Defaults to 1.0.
            name (Text, optional): ID given to a call. Defaults to "model_process".
            parameters (Dict, optional): optional parameters to the model. Defaults to "{}".

        Returns:
            dict: polling URL in response
        """
        url = f"{self.url}/{self.id}"
        logging.debug(f"Model Run Async: Start service for {name} - {url}")
        parameters.update(
            {
                "context": parameters["context"] if "context" in parameters else context,
                "prompt": parameters["prompt"] if "prompt" in parameters else prompt,
                "history": parameters["history"] if "history" in parameters else history,
                "temperature": parameters["temperature"] if "temperature" in parameters else temperature,
                "max_tokens": parameters["max_tokens"] if "max_tokens" in parameters else max_tokens,
                "top_p": parameters["top_p"] if "top_p" in parameters else top_p,
            }
        )
        payload = build_payload(data=data, parameters=parameters)
        response = call_run_endpoint(payload=payload, url=url, api_key=self.api_key)
        return ModelResponse(
            status=response.pop("status", ModelStatus.FAILED),
            data=response.pop("data", ""),
            details=response.pop("details", {}),
            completed=response.pop("completed", False),
            error_message=response.pop("error_message", ""),
            url=response.pop("url", None),
            **response,
        )<|MERGE_RESOLUTION|>--- conflicted
+++ resolved
@@ -173,13 +173,8 @@
         max_tokens: int = 128,
         top_p: float = 1.0,
         name: Text = "model_process",
-<<<<<<< HEAD
-        parameters: Dict = {},
+        parameters: Optional[Dict] = {},
     ) -> ModelResponse:
-=======
-        parameters: Optional[Dict] = {},
-    ) -> Dict:
->>>>>>> 9fbc3e62
         """Runs asynchronously a model call.
 
         Args:
