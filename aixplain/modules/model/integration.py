--- conflicted
+++ resolved
@@ -6,8 +6,6 @@
 from enum import Enum
 from pydantic import BaseModel
 import json
-<<<<<<< HEAD
-
 
 class AuthenticationSchema(Enum):
     """Enumeration of supported authentication schemes for integrations.
@@ -24,17 +22,14 @@
         NO_AUTH (str): No authentication required.
     """
 
-=======
-
-class AuthenticationSchema(Enum):
->>>>>>> cfd25b1c
+
     BEARER_TOKEN = "BEARER_TOKEN"
     OAUTH1 = "OAUTH1"
     OAUTH2 = "OAUTH2"
     API_KEY = "API_KEY"
     BASIC = "BASIC"
     NO_AUTH = "NO_AUTH"
-<<<<<<< HEAD
+
 
 
 class BaseAuthenticationParams(BaseModel):
@@ -71,14 +66,7 @@
         >>> print(params.name)
         'My Connection'
     """
-=======
-    
-class BaseAuthenticationParams(BaseModel):
-    name: Optional[Text] = None
-    connector_id: Optional[Text] = None
-
-def build_connector_params(**kwargs) -> BaseAuthenticationParams:
->>>>>>> cfd25b1c
+
     name = kwargs.get("name")
     connector_id = kwargs.get("connector_id")
     return BaseAuthenticationParams(name=name, connector_id=connector_id)
@@ -134,7 +122,6 @@
         )
         self.url = config.MODELS_RUN_URL
         self.backend_url = config.BACKEND_URL
-<<<<<<< HEAD
         self.authentication_methods = json.loads(
             [item for item in additional_info["attributes"] if item["name"] == "auth_schemes"][0]["code"]
         )
@@ -147,13 +134,7 @@
         **kwargs,
     ) -> ModelResponse:
         """Connect to the integration using the specified authentication scheme.
-=======
-        self.authentication_methods = json.loads([item for item in additional_info['attributes'] if item['name'] == 'auth_schemes'][0]['code'])
-
-
-    def connect(self, authentication_schema: AuthenticationSchema, args: Optional[BaseAuthenticationParams] = None, data: Optional[Dict] = None, **kwargs) -> ModelResponse:
-        """Connect to the integration
->>>>>>> cfd25b1c
+
 
         This method establishes a connection to the integration service using the provided
         authentication method and credentials. The required parameters vary depending on
@@ -205,19 +186,14 @@
                 ...     name="My Connection"
                 ... )
         """
-<<<<<<< HEAD
         if self.id == "686eb9cd26480723d0634d3e":
             return self.run({"data": data})
-=======
-        if self.id == "68549a33ba00e44f357896f1":
-            return self.run({"data": kwargs.get("data")})
->>>>>>> cfd25b1c
 
         if args is None:
             args = build_connector_params(**kwargs)
 
         if authentication_schema.value not in self.authentication_methods:
-<<<<<<< HEAD
+
             raise ValueError(
                 f"Authentication schema {authentication_schema.value} is not supported for this integration. Supported authentication methods: {self.authentication_methods}"
             )
@@ -247,22 +223,7 @@
                         raise ValueError(
                             f"Parameters {required_params_names} are required for {self.name} {authentication_schema.value} authentication. Please provide the parameters in the data dictionary."
                         )
-=======
-            raise ValueError(f"Authentication schema {authentication_schema.value} is not supported for this integration. Supported authentication methods: {self.authentication_methods}")
-        
-        if data is None:
-            data = {}
-            
-        if authentication_schema not in [AuthenticationSchema.OAUTH2, AuthenticationSchema.OAUTH1, AuthenticationSchema.NO_AUTH]:
-            required_params = json.loads([item for item in self.additional_info['attributes'] if item['name'] == authentication_schema.value + "-inputs"][0]['code'])
-            required_params_names = [param['name'] for param in required_params]
-            for param in required_params_names:
-                if param not in data:
-                    if len(required_params_names) == 1:
-                        raise ValueError(f"Parameter '{param}' is required for {self.name} {authentication_schema.value} authentication. Please provide the parameter in the data dictionary.")
-                    else:
-                        raise ValueError(f"Parameters {required_params_names} are required for {self.name} {authentication_schema.value} authentication. Please provide the parameters in the data dictionary.")
->>>>>>> cfd25b1c
+
             return self.run(
                 {
                     "name": args.name,
