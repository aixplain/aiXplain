--- conflicted
+++ resolved
@@ -71,13 +71,8 @@
         self.url = config.MODELS_RUN_URL
         self.backend_url = config.BACKEND_URL
         self.authentication_methods = json.loads([item for item in additional_info['attributes'] if item['name'] == 'auth_schemes'][0]['code'])
-<<<<<<< HEAD
 
 
-=======
-
-
->>>>>>> f58b009b
     def connect(self, authentication_schema: AuthenticationSchema, args: Optional[BaseAuthenticationParams] = None, data: Optional[Dict] = None, **kwargs) -> ModelResponse:
         """Connect to the integration
 
