__author__ = "aiXplain"

"""
Copyright 2022 The aiXplain SDK authors

Licensed under the Apache License, Version 2.0 (the "License");
you may not use this file except in compliance with the License.
You may obtain a copy of the License at

     http://www.apache.org/licenses/LICENSE-2.0

Unless required by applicable law or agreed to in writing, software
distributed under the License is distributed on an "AS IS" BASIS,
WITHOUT WARRANTIES OR CONDITIONS OF ANY KIND, either express or implied.
See the License for the specific language governing permissions and
limitations under the License.

Author: Duraikrishna Selvaraju, Thiago Castro Ferreira, Shreyas Sharma and Lucas Pavanelli
Date: September 1st 2022
Description:
    Pipeline Class
"""

import time
import json
import logging
from aixplain.modules.asset import Asset
from aixplain.utils import config
from aixplain.utils.file_utils import _request_with_retry
from typing import Dict, Optional, Text, Union


class Pipeline(Asset):
    """Representing a custom pipeline that was created on the aiXplain Platform

    Attributes:
        id (Text): ID of the Pipeline
        name (Text): Name of the Pipeline
        api_key (Text): Team API Key to run the Pipeline.
        url (Text, optional): running URL of platform. Defaults to config.BACKEND_URL.
        supplier (Text, optional): Pipeline supplier. Defaults to "aiXplain".
        version (Text, optional): version of the pipeline. Defaults to "1.0".
        **additional_info: Any additional Pipeline info to be saved
    """

    def __init__(
        self,
        id: Text,
        name: Text,
        api_key: Text,
        url: Text = config.BACKEND_URL,
        supplier: Text = "aiXplain",
        version: Text = "1.0",
        **additional_info,
    ) -> None:
        """Create a Pipeline with the necessary information

        Args:
            id (Text): ID of the Pipeline
            name (Text): Name of the Pipeline
            api_key (Text): Team API Key to run the Pipeline.
            url (Text, optional): running URL of platform. Defaults to config.BACKEND_URL.
            supplier (Text, optional): Pipeline supplier. Defaults to "aiXplain".
            version (Text, optional): version of the pipeline. Defaults to "1.0".
            **additional_info: Any additional Pipeline info to be saved
        """
        super().__init__(id, name, "", supplier, version)
        self.api_key = api_key
        self.url = f"{url}/assets/pipeline/execution/run"
        self.additional_info = additional_info

    def __polling(
        self, poll_url: Text, name: Text = "pipeline_process", wait_time: float = 1.0, timeout: float = 20000.0
    ) -> Dict:
        """Keeps polling the platform to check whether an asynchronous call is done.

        Args:
            poll_url (str): polling URL
            name (str, optional): ID given to a call. Defaults to "pipeline_process".
            wait_time (float, optional): wait time in seconds between polling calls. Defaults to 1.0.
            timeout (float, optional): total polling time. Defaults to 20000.0.

        Returns:
            dict: response obtained by polling call
        """
        # TO DO: wait_time = to the longest path of the pipeline * minimum waiting time
        logging.debug(f"Polling for Pipeline: Start polling for {name} ")
        start, end = time.time(), time.time()
        completed = False
        response_body = {"status": "FAILED"}
        while not completed and (end - start) < timeout:
            try:
                response_body = self.poll(poll_url, name=name)
                logging.debug(f"Polling for Pipeline: Status of polling for {name} : {response_body}")
                completed = response_body["completed"]

                end = time.time()
                if completed is False:
                    time.sleep(wait_time)
                    if wait_time < 60:
                        wait_time *= 1.1
            except Exception as e:
                logging.error(f"Polling for Pipeline: polling for {name} : Continue")
        if response_body and response_body["status"] == "SUCCESS":
            try:
                logging.debug(f"Polling for Pipeline: Final status of polling for {name} : SUCCESS - {response_body}")
            except Exception as e:
                logging.error(f"Polling for Pipeline: Final status of polling for {name} : ERROR - {response_body}")
        else:
            logging.error(
                f"Polling for Pipeline: Final status of polling for {name} : No response in {timeout} seconds - {response_body}"
            )
        return response_body

    def poll(self, poll_url: Text, name: Text = "pipeline_process") -> Dict:
        """Poll the platform to check whether an asynchronous call is done.

        Args:
            poll_url (Text): polling URL
            name (Text, optional): ID given to a call. Defaults to "pipeline_process".

        Returns:
            Dict: response obtained by polling call
        """

        headers = {"x-api-key": self.api_key, "Content-Type": "application/json"}
        r = _request_with_retry("get", poll_url, headers=headers)
        try:
            resp = r.json()
            logging.info(f"Single Poll for Pipeline: Status of polling for {name} : {resp}")
        except Exception as e:
            resp = {"status": "FAILED"}
        return resp

    def run(
        self,
        data: Union[Text, Dict],
        data_asset: Optional[Union[Text, Dict]] = None,
        name: Text = "pipeline_process",
        timeout: float = 20000.0,
        wait_time: float = 1.0,
    ) -> Dict:
        """Runs a pipeline call.

        Args:
            data (Union[Text, Dict]): link to the input data
            data_asset (Optional[Union[Text, Dict]], optional): Data asset to be processed by the pipeline. Defaults to None.
            name (Text, optional): ID given to a call. Defaults to "pipeline_process".
            timeout (float, optional): total polling time. Defaults to 20000.0.
            wait_time (float, optional): wait time in seconds between polling calls. Defaults to 1.0.

        Returns:
            Dict: parsed output from pipeline
        """
        start = time.time()
        try:
            response = self.run_async(data, data_asset=data_asset, name=name)
            if response["status"] == "FAILED":
                end = time.time()
                response["elapsed_time"] = end - start
                return response
            poll_url = response["url"]
            end = time.time()
            response = self.__polling(poll_url, name=name, timeout=timeout, wait_time=wait_time)
            return response
        except Exception as e:
<<<<<<< HEAD
            error_message = f"Error in request for {name} "
            logging.error(error_message, exc_info=True)
=======
            error_message = str(e)
            logging.error(error_message)
>>>>>>> 119e8789
            logging.exception(error_message)
            end = time.time()
            return {"status": "FAILED", "error": error_message, "elapsed_time": end - start}

    def __prepare_payload(self, data: Union[Text, Dict], data_asset: Optional[Union[Text, Dict]] = None) -> Dict:
        """Prepare pipeline execution payload, validating the input data

        Args:
            data (Union[Text, Dict]): input data
            data_asset (Optional[Union[Text, Dict]], optional): input data asset. Defaults to None.

        Returns:
            Dict: pipeline execution payload
        """
        from aixplain.factories import CorpusFactory, DatasetFactory, FileFactory

        # if an input data asset is provided, just handle the data
        if data_asset is None:
            # upload the data when a local path is provided
            data = FileFactory.to_link(data)
            if isinstance(data, dict):
                payload = data
                for key in payload:
                    payload[key] = {"value": payload[key]}

                for node_label in payload:
                    payload[node_label]["nodeId"] = node_label

                payload = {"data": list(payload.values())}
            else:
                try:
                    payload = json.loads(data)
                    if isinstance(payload, dict) is False:
                        if isinstance(payload, int) is True or isinstance(payload, float) is True:
                            payload = str(payload)
                        payload = {"data": payload}
                except Exception as e:
                    payload = {"data": data}
        else:
            payload = {}
            if isinstance(data_asset, str) is True:
                data_asset = {"1": data_asset}

                # make sure data asset and data are provided in the same format,
                # mostly when in a multi-input scenario, where a dictionary should be provided.
                if isinstance(data, dict) is True:
                    raise Exception(
                        'Pipeline Run Error: Similar to "data", please specify the node input label where the data asset should be set in "data_asset".'
                    )
                else:
                    data = {"1": data}
            elif isinstance(data, str) is True:
                raise Exception(
                    'Pipeline Run Error: Similar to "data_asset", please specify the node input label where the data should be set in "data".'
                )

            # validate the existence of data asset and data
            for node_label in data_asset:
                asset_payload = {"dataAsset": {}}
                data_asset_found, data_found = True, False
                try:
                    dasset = CorpusFactory.get(str(data_asset[node_label]))
                    asset_payload["dataAsset"]["corpus_id"] = dasset.id
                    if len([d for d in dasset.data if d.id == data[node_label]]) > 0:
                        data_found = True
                except Exception:
                    try:
                        dasset = DatasetFactory.get(str(data_asset[node_label]))
                        asset_payload["dataAsset"]["dataset_id"] = dasset.id

                        if (
                            len([dfield for dfield in dasset.source_data if dasset.source_data[dfield].id == data[node_label]])
                            > 0
                        ):
                            data_found = True
                        else:
                            for target in dasset.target_data:
                                for target_row in dasset.target_data[target]:
                                    if target_row.id == data[node_label]:
                                        data_found = True
                                        break
                                if data_found == True:
                                    break
                    except Exception:
                        data_asset_found = False
                if data_asset_found is False:
                    raise Exception(
                        f'Pipeline Run Error: Data Asset "{data_asset[node_label]}" not found. Make sure this asset exists or you have access to it.'
                    )
                elif data_found is False:
                    raise Exception(
                        f'Pipeline Run Error: Data "{data[node_label]}" not found in Data Asset "{data_asset[node_label]}" not found.'
                    )

                asset_payload["dataAsset"]["data_id"] = data[node_label]
                payload[node_label] = asset_payload

            if len(payload) > 1:
                for node_label in payload:
                    payload[node_label]["nodeId"] = node_label
            payload = {"data": list(payload.values())}
        return payload

    def run_async(
        self, data: Union[Text, Dict], data_asset: Optional[Union[Text, Dict]] = None, name: Text = "pipeline_process"
    ) -> Dict:
        """Runs asynchronously a pipeline call.

        Args:
            data (Union[Text, Dict]): link to the input data
            data_asset (Optional[Union[Text, Dict]], optional): Data asset to be processed by the pipeline. Defaults to None.
            name (Text, optional): ID given to a call. Defaults to "pipeline_process".

        Returns:
            Dict: polling URL in response
        """
        headers = {"x-api-key": self.api_key, "Content-Type": "application/json"}

        payload = self.__prepare_payload(data=data, data_asset=data_asset)
        payload = json.dumps(payload)
        call_url = f"{self.url}/{self.id}"
        logging.info(f"Start service for {name}  - {call_url} - {payload}")
        r = _request_with_retry("post", call_url, headers=headers, data=payload)

        resp = None
        try:
            resp = r.json()
            logging.info(f"Result of request for {name}  - {r.status_code} - {resp}")

            poll_url = resp["url"]
            response = {"status": "IN_PROGRESS", "url": poll_url}
        except Exception as e:
            response = {"status": "FAILED"}
            if resp is not None:
                response["error"] = resp
        return response<|MERGE_RESOLUTION|>--- conflicted
+++ resolved
@@ -164,13 +164,8 @@
             response = self.__polling(poll_url, name=name, timeout=timeout, wait_time=wait_time)
             return response
         except Exception as e:
-<<<<<<< HEAD
-            error_message = f"Error in request for {name} "
-            logging.error(error_message, exc_info=True)
-=======
-            error_message = str(e)
+            error_message = f"Error in request for {name}: {str(e)}"
             logging.error(error_message)
->>>>>>> 119e8789
             logging.exception(error_message)
             end = time.time()
             return {"status": "FAILED", "error": error_message, "elapsed_time": end - start}
