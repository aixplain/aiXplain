--- conflicted
+++ resolved
@@ -79,19 +79,9 @@
 
         if self.function:
             if self.asset.function.value != self.function:
-<<<<<<< HEAD
-                raise ValueError(f"Function {self.function} is not supported by asset {self.asset_id}")
-
-            # Despite function field has been set, we should still dynamically
-            # populate parameters for Utility functions
-            if self.function == Function.UTILITIES:
-                self._auto_populate_params()
-
-=======
                 raise ValueError(
                     f"Function {self.function} is not supported by asset {self.asset_id}"
                 )
->>>>>>> 168f2f53
         else:
             self.function = self.asset.function.value
 
@@ -114,13 +104,6 @@
                 )
         else:
             for item in spec["params"]:
-<<<<<<< HEAD
-                self.inputs.create_param(
-                    code=item["code"],
-                    data_type=item["dataType"],
-                    is_required=item["required"],
-                )
-=======
                 if item["code"] not in self.inputs:
                     self.inputs.create_param(
                         code=item["code"],
@@ -136,7 +119,6 @@
                             is_required=param.required,
                             value=param.value,
                         )
->>>>>>> 168f2f53
 
         for item in spec["output"]:
             if item["code"] not in self.outputs:
@@ -349,13 +331,9 @@
         #     raise ValueError("Path is not valid, should be a list of nodes")
 
         # convert nodes to node numbers if they are nodes
-<<<<<<< HEAD
-        self.path = [node.number if isinstance(node, Node) else node for node in self.path]
-=======
         self.path = [
             node.number if isinstance(node, Node) else node for node in self.path
         ]
->>>>>>> 168f2f53
 
     def serialize(self) -> dict:
         return {
