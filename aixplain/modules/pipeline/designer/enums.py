from enum import Enum
from aixplain.enums import FunctionType
<<<<<<< HEAD

=======
>>>>>>> cfd25b1c

class RouteType(str, Enum):
    CHECK_TYPE = "checkType"
    CHECK_VALUE = "checkValue"

class Operation(str, Enum):
    GREATER_THAN = "greaterThan"
    GREATER_THAN_OR_EQUAL = "greaterThanOrEqual"
    LESS_THAN = "lessThan"
    LESS_THAN_OR_EQUAL = "lessThanOrEqual"
    EQUAL = "equal"
    DIFFERENT = "different"
    CONTAIN = "contain"
    NOT_CONTAIN = "notContain"


class NodeType(str, Enum):
    ASSET = "ASSET"
    INPUT = "INPUT"
    OUTPUT = "OUTPUT"
    SCRIPT = "SCRIPT"
    ROUTER = "ROUTER"
    DECISION = "DECISION"


class AssetType(str, Enum):
    MODEL = "MODEL"

<<<<<<< HEAD

=======
>>>>>>> cfd25b1c
class ParamType:
    INPUT = "INPUT"
    OUTPUT = "OUTPUT"<|MERGE_RESOLUTION|>--- conflicted
+++ resolved
@@ -1,13 +1,11 @@
 from enum import Enum
-from aixplain.enums import FunctionType
-<<<<<<< HEAD
+from aixplain.enums import FunctionType  # noqa: F401
 
-=======
->>>>>>> cfd25b1c
 
 class RouteType(str, Enum):
     CHECK_TYPE = "checkType"
     CHECK_VALUE = "checkValue"
+
 
 class Operation(str, Enum):
     GREATER_THAN = "greaterThan"
@@ -32,10 +30,7 @@
 class AssetType(str, Enum):
     MODEL = "MODEL"
 
-<<<<<<< HEAD
 
-=======
->>>>>>> cfd25b1c
 class ParamType:
     INPUT = "INPUT"
     OUTPUT = "OUTPUT"