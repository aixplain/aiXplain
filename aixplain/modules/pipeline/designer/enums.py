from enum import Enum
<<<<<<< HEAD
from aixplain.enums import FunctionType  # noqa: F401

=======
from aixplain.enums import FunctionType
>>>>>>> cfd25b1c

class RouteType(str, Enum):
    CHECK_TYPE = "checkType"
    CHECK_VALUE = "checkValue"

class Operation(str, Enum):
    GREATER_THAN = "greaterThan"
    GREATER_THAN_OR_EQUAL = "greaterThanOrEqual"
    LESS_THAN = "lessThan"
    LESS_THAN_OR_EQUAL = "lessThanOrEqual"
    EQUAL = "equal"
    DIFFERENT = "different"
    CONTAIN = "contain"
    NOT_CONTAIN = "notContain"


class NodeType(str, Enum):
    ASSET = "ASSET"
    INPUT = "INPUT"
    OUTPUT = "OUTPUT"
    SCRIPT = "SCRIPT"
    ROUTER = "ROUTER"
    DECISION = "DECISION"


class AssetType(str, Enum):
    MODEL = "MODEL"

<<<<<<< HEAD

=======
>>>>>>> cfd25b1c
class ParamType:
    INPUT = "INPUT"
    OUTPUT = "OUTPUT"<|MERGE_RESOLUTION|>--- conflicted
+++ resolved
@@ -1,10 +1,6 @@
 from enum import Enum
-<<<<<<< HEAD
 from aixplain.enums import FunctionType  # noqa: F401
 
-=======
-from aixplain.enums import FunctionType
->>>>>>> cfd25b1c
 
 class RouteType(str, Enum):
     CHECK_TYPE = "checkType"
@@ -33,10 +29,6 @@
 class AssetType(str, Enum):
     MODEL = "MODEL"
 
-<<<<<<< HEAD
-
-=======
->>>>>>> cfd25b1c
 class ParamType:
     INPUT = "INPUT"
     OUTPUT = "OUTPUT"