from .asset import Pipeline as PipelineAsset
from .designer import DesignerPipeline
from enum import Enum


class DefaultPipeline(PipelineAsset, DesignerPipeline):
    def __init__(self, *args, **kwargs):
        PipelineAsset.__init__(self, *args, **kwargs)
        DesignerPipeline.__init__(self)

    def save(self, *args, **kwargs):
        self.auto_infer()
        self.validate()
        super().save(*args, **kwargs)

    def to_dict(self) -> dict:
<<<<<<< HEAD
        return self.serialize()
    
=======
        data = self.__dict__.copy()

        for key, value in data.items():
            if isinstance(value, Enum):
                data[key] = value.value

            elif isinstance(value, list):
                data[key] = [
                    v.to_dict() if hasattr(v, "to_dict") else str(v) for v in value
                ]

            elif hasattr(value, "to_dict"):
                data[key] = value.to_dict()

        return data
>>>>>>> dd5fb530
<|MERGE_RESOLUTION|>--- conflicted
+++ resolved
@@ -14,23 +14,5 @@
         super().save(*args, **kwargs)
 
     def to_dict(self) -> dict:
-<<<<<<< HEAD
         return self.serialize()
     
-=======
-        data = self.__dict__.copy()
-
-        for key, value in data.items():
-            if isinstance(value, Enum):
-                data[key] = value.value
-
-            elif isinstance(value, list):
-                data[key] = [
-                    v.to_dict() if hasattr(v, "to_dict") else str(v) for v in value
-                ]
-
-            elif hasattr(value, "to_dict"):
-                data[key] = value.to_dict()
-
-        return data
->>>>>>> dd5fb530
