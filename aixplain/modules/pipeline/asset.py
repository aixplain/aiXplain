--- conflicted
+++ resolved
@@ -115,11 +115,7 @@
             try:
                 response_body = self.poll(poll_url, name=name)
                 logging.debug(f"Polling for Pipeline: Status of polling for {name} : {response_body}")
-<<<<<<< HEAD
-=======
-                completed = response_body["completed"]
-
->>>>>>> aef2e1bf
+
                 end = time.time()
                 if not response_body["completed"]:
                     time.sleep(wait_time)
@@ -165,7 +161,7 @@
                 except Exception:
                     resp = r.json()
             logging.info(f"Single Poll for Pipeline: Status of polling for {name} : {resp}")
-<<<<<<< HEAD
+            
             if response_version == "v1":
                 return resp
             status = ResponseStatus(resp.pop("status", "failed"))
@@ -183,37 +179,6 @@
                 error=resp.pop("error", None),
                 elapsed_time=resp.pop("elapsed_time", 0),
                 **resp,
-=======
-        except Exception:
-            resp = {"status": "FAILED"}
-        return resp
-
-    def _should_fallback_to_v2(self, response: Dict, version: str) -> bool:
-        """Determine if the pipeline should fallback to version 2.0 based on the response.
-
-        Args:
-            response (Dict): The response from the pipeline call.
-            version (str): The version of the pipeline being used.
-
-        Returns:
-            bool: True if fallback is needed, False otherwise.
-        """
-        # If the version is not 3.0, no fallback is needed
-        if version != self.VERSION_3_0:
-            return False
-
-        should_fallback = False
-        if "status" not in response or response["status"] == "FAILED":
-            should_fallback = True
-        elif response["status"] == "SUCCESS" and ("data" not in response or not response["data"]):
-            should_fallback = True
-        # Check for conditions that require a fallback
-
-        if should_fallback:
-            logging.warning(
-                f"Pipeline Run Error: Failed to run pipeline {self.id} with version {version}. "
-                f"Trying with version {self.VERSION_2_0}."
->>>>>>> aef2e1bf
             )
 
     def run(
@@ -432,7 +397,7 @@
             if 200 <= r.status_code < 300:
                 resp = r.json()
                 logging.info(f"Result of request for {name}  - {r.status_code} - {resp}")
-<<<<<<< HEAD
+
                 if response_version == "v1":
                     return resp
                 res = PipelineResponse(
@@ -443,10 +408,6 @@
                 )
                 return res
 
-=======
-                poll_url = resp["url"]
-                response = {"status": "IN_PROGRESS", "url": poll_url}
->>>>>>> aef2e1bf
             else:
                 if r.status_code == 401:
                     error = "Unauthorized API key: Please verify the spelling of the API key and its current validity."
@@ -463,15 +424,6 @@
                     error = (
                         f"Status {status_code}: Unspecified error: An unspecified error occurred while processing your request."
                     )
-<<<<<<< HEAD
-=======
-                response = {"status": "FAILED", "error_message": error}
-                logging.error(f"Error in request for {name} - {r.status_code}: {error}")
-        except Exception:
-            response = {"status": "FAILED"}
-            if resp is not None:
-                response["error"] = resp
->>>>>>> aef2e1bf
 
                 logging.error(f"Error in request for {name} - {r.status_code}: {error}")
                 if response_version == "v1":
