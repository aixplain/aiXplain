--- conflicted
+++ resolved
@@ -32,11 +32,8 @@
 from aixplain.utils.file_utils import _request_with_retry
 from typing import Dict, Optional, Text, Union
 from urllib.parse import urljoin
-<<<<<<< HEAD
 from aixplain.enums import AixplainCache
-=======
 from aixplain.modules.pipeline.response import PipelineResponse
->>>>>>> 1d487ce3
 
 
 class Pipeline(Asset):
@@ -66,8 +63,6 @@
         status: AssetStatus = AssetStatus.DRAFT,
         **additional_info,
     ) -> None:
-        PipelineCache = AixplainCache("pipelines", "pipelines")
-        PipelineEnum, PipelineDetails = PipelineCache.load_assets()
         """Create a Pipeline with the necessary information
 
         Args:
@@ -80,6 +75,8 @@
             status (AssetStatus, optional): Pipeline status. Defaults to AssetStatus.DRAFT.
             **additional_info: Any additional Pipeline info to be saved
         """
+        PipelineCache = AixplainCache("pipelines", "pipelines")
+        _, PipelineDetails = PipelineCache.load_assets()
         if id in PipelineDetails:
             cached_pipeline = PipelineDetails[id]
             name = cached_pipeline["name"]
@@ -130,11 +127,6 @@
             try:
                 response_body = self.poll(poll_url, name=name)
                 logging.debug(f"Polling for Pipeline: Status of polling for {name} : {response_body}")
-<<<<<<< HEAD
-                completed = response_body["completed"]
-
-=======
->>>>>>> 1d487ce3
                 end = time.time()
                 if not response_body["completed"]:
                     time.sleep(wait_time)
@@ -180,37 +172,6 @@
                 except Exception:
                     resp = r.json()
             logging.info(f"Single Poll for Pipeline: Status of polling for {name} : {resp}")
-<<<<<<< HEAD
-        except Exception:
-            resp = {"status": "FAILED"}
-        return resp
-
-    def _should_fallback_to_v2(self, response: Dict, version: str) -> bool:
-        """Determine if the pipeline should fallback to version 2.0 based on the response.
-
-        Args:
-            response (Dict): The response from the pipeline call.
-            version (str): The version of the pipeline being used.
-
-        Returns:
-            bool: True if fallback is needed, False otherwise.
-        """
-        # If the version is not 3.0, no fallback is needed
-        if version != self.VERSION_3_0:
-            return False
-
-        should_fallback = False
-        if "status" not in response or response["status"] == "FAILED":
-            should_fallback = True
-        elif response["status"] == "SUCCESS" and ("data" not in response or not response["data"]):
-            should_fallback = True
-        # Check for conditions that require a fallback
-
-        if should_fallback:
-            logging.warning(
-                f"Pipeline Run Error: Failed to run pipeline {self.id} with version {version}. "
-                f"Trying with version {self.VERSION_2_0}."
-=======
             if response_version == "v1":
                 return resp
             status = ResponseStatus(resp.pop("status", "failed"))
@@ -228,7 +189,6 @@
                 error=resp.pop("error", None),
                 elapsed_time=resp.pop("elapsed_time", 0),
                 **resp,
->>>>>>> 1d487ce3
             )
 
     def run(
@@ -445,10 +405,6 @@
             if 200 <= r.status_code < 300:
                 resp = r.json()
                 logging.info(f"Result of request for {name}  - {r.status_code} - {resp}")
-<<<<<<< HEAD
-                poll_url = resp["url"]
-                response = {"status": "IN_PROGRESS", "url": poll_url}
-=======
                 if response_version == "v1":
                     return resp
                 res = PipelineResponse(
@@ -459,7 +415,6 @@
                 )
                 return res
 
->>>>>>> 1d487ce3
             else:
                 if r.status_code == 401:
                     error = "Unauthorized API key: Please verify the spelling of the API key and its current validity."
@@ -476,15 +431,6 @@
                     error = (
                         f"Status {status_code}: Unspecified error: An unspecified error occurred while processing your request."
                     )
-<<<<<<< HEAD
-                response = {"status": "FAILED", "error_message": error}
-                logging.error(f"Error in request for {name} - {r.status_code}: {error}")
-        except Exception:
-            response = {"status": "FAILED"}
-            if resp is not None:
-                response["error"] = resp
-=======
->>>>>>> 1d487ce3
 
                 logging.error(f"Error in request for {name} - {r.status_code}: {error}")
                 if response_version == "v1":
