--- conflicted
+++ resolved
@@ -26,13 +26,14 @@
 import os
 import logging
 from aixplain.enums.asset_status import AssetStatus
+from aixplain.enums.response_status import ResponseStatus
 from aixplain.modules.asset import Asset
 from aixplain.utils import config
 from aixplain.utils.file_utils import _request_with_retry
 from typing import Dict, Optional, Text, Union
 from urllib.parse import urljoin
-from aixplain.modules.pipeline_response import PipelineResponse
-from aixplain.enums import Status
+from aixplain.modules.pipeline.response import PipelineResponse
+
 
 class Pipeline(Asset):
     """Representing a custom pipeline that was created on the aiXplain Platform
@@ -108,8 +109,8 @@
         # TO DO: wait_time = to the longest path of the pipeline * minimum waiting time
         logging.debug(f"Polling for Pipeline: Start polling for {name} ")
         start, end = time.time(), time.time()
-        response_body = {"status": Status.FAILED, "completed": False}
-    
+        response_body = {"status": ResponseStatus.FAILED, "completed": False}
+
         while not response_body["completed"] and (end - start) < timeout:
             try:
                 response_body = self.poll(poll_url, name=name)
@@ -157,61 +158,25 @@
                 except Exception:
                     resp = r.json()
             logging.info(f"Single Poll for Pipeline: Status of polling for {name} : {resp}")
-<<<<<<< HEAD
             if version == "v1":
                 return resp
-            status = Status(resp.pop("status", "failed").lower())
+            status = ResponseStatus(resp.pop("status", "failed").lower())
             response = PipelineResponse(
                 status=status,
                 error=resp.pop("error", "None"),
                 elapsed_time=resp.pop("elapsed_time", 0),
                 **resp,
             )
-            return response 
-
-        except Exception :
+            return response
+
+        except Exception:
             return PipelineResponse(
-                status=Status.FAILED,
+                status=ResponseStatus.FAILED,
                 error=resp.pop("error", "None"),
                 elapsed_time=resp.pop("elapsed_time", 0),
                 **resp,
             )
-    
-=======
-        except Exception:
-            resp = {"status": "FAILED"}
-        return resp
-
-    def _should_fallback_to_v2(self, response: Dict, version: str) -> bool:
-        """Determine if the pipeline should fallback to version 2.0 based on the response.
-
-        Args:
-            response (Dict): The response from the pipeline call.
-            version (str): The version of the pipeline being used.
-
-        Returns:
-            bool: True if fallback is needed, False otherwise.
-        """
-        # If the version is not 3.0, no fallback is needed
-        if version != self.VERSION_3_0:
-            return False
-
-        should_fallback = False
-        if "status" not in response or response["status"] == "FAILED":
-            should_fallback = True
-        elif response["status"] == "SUCCESS" and ("data" not in response or not response["data"]):
-            should_fallback = True
-        # Check for conditions that require a fallback
-
-        if should_fallback:
-            logging.warning(
-                f"Pipeline Run Error: Failed to run pipeline {self.id} with version {version}. "
-                f"Trying with version {self.VERSION_2_0}."
-            )
-
-        return should_fallback
-
->>>>>>> 168f2f53
+
     def run(
         self,
         data: Union[Text, Dict],
@@ -219,78 +184,36 @@
         name: Text = "pipeline_process",
         timeout: float = 20000.0,
         wait_time: float = 1.0,
-<<<<<<< HEAD
         version: Text = "v2",
         **kwargs,
     ) -> Union[Dict, PipelineResponse]:
         start = time.time()
         try:
             response = self.run_async(data, data_asset=data_asset, name=name, **kwargs)
-            if response["status"] == Status.FAILED: 
+            if response["status"] == ResponseStatus.FAILED:
                 end = time.time()
                 if version == "v1":
-                    return {
-                        "status": "failed",
-                        "error": response.get("error", "ERROR"),
-                        "elapsed_time": end - start,
-                        **kwargs
-                    }
+                    return {"status": "failed", "error": response.get("error", "ERROR"), "elapsed_time": end - start, **kwargs}
                 return PipelineResponse(
-                    status=Status.FAILED,
+                    status=ResponseStatus.FAILED,
                     error={"error": response.get("error", "ERROR"), "status": "ERROR"},
                     elapsed_time=end - start,
-                    **kwargs
+                    **kwargs,
                 )
-=======
-        batch_mode: bool = True,
-        version: str = None,
-        **kwargs,
-    ) -> Dict:
-        """Runs a pipeline call.
-
-        Args:
-            data (Union[Text, Dict]): link to the input data
-            data_asset (Optional[Union[Text, Dict]], optional): Data asset to be processed by the pipeline. Defaults to None.
-            name (Text, optional): ID given to a call. Defaults to "pipeline_process".
-            timeout (float, optional): total polling time. Defaults to 20000.0.
-            wait_time (float, optional): wait time in seconds between polling calls. Defaults to 1.0.
-            batch_mode (bool, optional): Whether to run the pipeline in batch mode or online. Defaults to True.
-            kwargs: A dictionary of keyword arguments. The keys are the argument names
-
-        Returns:
-            Dict: parsed output from pipeline
-        """
-        version = version or self.VERSION_3_0
-        start = time.time()
-        try:
-            response = self.run_async(
-                data,
-                data_asset=data_asset,
-                name=name,
-                batch_mode=batch_mode,
-                **kwargs,
-            )
-
-            if response["status"] == "FAILED":
-                end = time.time()
-                response["elapsed_time"] = end - start
-                return response
-
->>>>>>> 168f2f53
             poll_url = response["url"]
-            polling_response = self.__polling(poll_url, name=name, timeout=timeout, wait_time=wait_time) 
+            polling_response = self.__polling(poll_url, name=name, timeout=timeout, wait_time=wait_time)
             end = time.time()
-            status = Status(polling_response["status"])
+            status = ResponseStatus(polling_response["status"])
             if version == "v1":
                 polling_response["elapsed_time"] = end - start
                 return polling_response
-            status = Status(polling_response.status)
+            status = ResponseStatus(polling_response.status)
             return PipelineResponse(
                 status=status,
                 error=polling_response.error,
                 elapsed_time=end - start,
                 data=getattr(polling_response, "data", {}),
-                **kwargs
+                **kwargs,
             )
 
         except Exception as e:
@@ -298,28 +221,14 @@
             logging.error(error_message)
             logging.exception(error_message)
             end = time.time()
-<<<<<<< HEAD
             if version == "v1":
-                return {
-                    "status": "failed",
-                    "error": error_message,
-                    "elapsed_time": end - start,
-                    **kwargs
-                }
+                return {"status": "failed", "error": error_message, "elapsed_time": end - start, **kwargs}
             return PipelineResponse(
-                status=Status.FAILED,
+                status=ResponseStatus.FAILED,
                 error={"error": error_message, "status": "ERROR"},
                 elapsed_time=end - start,
-                **kwargs
-            )
-=======
-            return {
-                "status": "FAILED",
-                "error": error_message,
-                "elapsed_time": end - start,
-                "version": version,
-            }
->>>>>>> 168f2f53
+                **kwargs,
+            )
 
     def __prepare_payload(
         self,
@@ -430,10 +339,6 @@
         return payload
 
     def run_async(
-<<<<<<< HEAD
-        self, data: Union[Text, Dict], data_asset: Optional[Union[Text, Dict]] = None, name: Text = "pipeline_process",version: Text = "v2", **kwargs
-    ) -> Union[Dict, PipelineResponse]: 
-=======
         self,
         data: Union[Text, Dict],
         data_asset: Optional[Union[Text, Dict]] = None,
@@ -442,7 +347,6 @@
         version: str = None,
         **kwargs,
     ) -> Dict:
->>>>>>> 168f2f53
         """Runs asynchronously a pipeline call.
 
         Args:
@@ -477,13 +381,9 @@
                 if version == "v1":
                     return resp
                 res = PipelineResponse(
-                    status=Status(resp.pop("status", "failed").lower()),
-                    url=resp["url"],
-                    elapsed_time=None,
-                    **kwargs
+                    status=ResponseStatus(resp.pop("status", "failed").lower()), url=resp["url"], elapsed_time=None, **kwargs
                 )
                 return res
-            
 
             else:
                 if r.status_code == 401:
@@ -503,42 +403,17 @@
                     )
 
                 logging.error(f"Error in request for {name} - {r.status_code}: {error}")
-<<<<<<< HEAD
                 if version == "v1":
-                    return {
-                        "status": "failed",
-                        "error": error,
-                        "elapsed_time": None,
-                        **kwargs
-                    }
+                    return {"status": "failed", "error": error, "elapsed_time": None, **kwargs}
                 return PipelineResponse(
-                    status=Status.FAILED,
-                    error={"error": error, "status": "ERROR"},
-                    elapsed_time=None,
-                    **kwargs
+                    status=ResponseStatus.FAILED, error={"error": error, "status": "ERROR"}, elapsed_time=None, **kwargs
                 )
         except Exception as e:
             if version == "v1":
-                return {
-                    "status": "failed",
-                    "error": str(e),
-                    "elapsed_time": None,
-                    **kwargs
-                }
+                return {"status": "failed", "error": str(e), "elapsed_time": None, **kwargs}
             return PipelineResponse(
-            status=Status.FAILED,
-            error={"error": str(e), "status": "ERROR"},
-            elapsed_time=None,
-            **kwargs
-        )
-=======
-        except Exception:
-            response = {"status": "FAILED"}
-            if resp is not None:
-                response["error"] = resp
-
-        return response
->>>>>>> 168f2f53
+                status=ResponseStatus.FAILED, error={"error": str(e), "status": "ERROR"}, elapsed_time=None, **kwargs
+            )
 
     def update(
         self,
