__author__ = "aiXplain"

"""
Copyright 2022 The aiXplain SDK authors

Licensed under the Apache License, Version 2.0 (the "License");
you may not use this file except in compliance with the License.
You may obtain a copy of the License at

     http://www.apache.org/licenses/LICENSE-2.0

Unless required by applicable law or agreed to in writing, software
distributed under the License is distributed on an "AS IS" BASIS,
WITHOUT WARRANTIES OR CONDITIONS OF ANY KIND, either express or implied.
See the License for the specific language governing permissions and
limitations under the License.

Author: Duraikrishna Selvaraju, Thiago Castro Ferreira, Shreyas Sharma and Lucas Pavanelli
Date: September 1st 2022
Description:
    Pipeline Class
"""

import time
import json
import os
import logging
from aixplain.enums.asset_status import AssetStatus
from aixplain.modules.asset import Asset
from aixplain.utils import config
from aixplain.utils.file_utils import _request_with_retry
from typing import Dict, Optional, Text, Union
from urllib.parse import urljoin


class Pipeline(Asset):
    """Representing a custom pipeline that was created on the aiXplain Platform

    Attributes:
        id (Text): ID of the Pipeline
        name (Text): Name of the Pipeline
        api_key (Text): Team API Key to run the Pipeline.
        url (Text, optional): running URL of platform. Defaults to config.BACKEND_URL.
        supplier (Text, optional): Pipeline supplier. Defaults to "aiXplain".
        version (Text, optional): version of the pipeline. Defaults to "1.0".
        **additional_info: Any additional Pipeline info to be saved
    """

    VERSION_3_0 = "3.0"
    VERSION_2_0 = "2.0"

    def __init__(
        self,
        id: Text,
        name: Text,
        api_key: Text,
        url: Text = config.BACKEND_URL,
        supplier: Text = "aiXplain",
        version: Text = "1.0",
        status: AssetStatus = AssetStatus.DRAFT,
        **additional_info,
    ) -> None:
        """Create a Pipeline with the necessary information

        Args:
            id (Text): ID of the Pipeline
            name (Text): Name of the Pipeline
            api_key (Text): Team API Key to run the Pipeline.
            url (Text, optional): running URL of platform. Defaults to config.BACKEND_URL.
            supplier (Text, optional): Pipeline supplier. Defaults to "aiXplain".
            version (Text, optional): version of the pipeline. Defaults to "1.0".
            status (AssetStatus, optional): Pipeline status. Defaults to AssetStatus.DRAFT.
            **additional_info: Any additional Pipeline info to be saved
        """
        if not name:
            raise ValueError("Pipeline name is required")

        super().__init__(id, name, "", supplier, version)
        self.api_key = api_key
        self.url = f"{url}/assets/pipeline/execution/run"
        if isinstance(status, str):
            try:
                status = AssetStatus(status)
            except Exception:
                status = AssetStatus.DRAFT
        self.status = status
        self.additional_info = additional_info

    def __polling(
        self,
        poll_url: Text,
        name: Text = "pipeline_process",
        wait_time: float = 1.0,
        timeout: float = 20000.0,
    ) -> Dict:
        """Keeps polling the platform to check whether an asynchronous call is done.

        Args:
            poll_url (str): polling URL
            name (str, optional): ID given to a call. Defaults to "pipeline_process".
            wait_time (float, optional): wait time in seconds between polling calls. Defaults to 1.0.
            timeout (float, optional): total polling time. Defaults to 20000.0.

        Returns:
            dict: response obtained by polling call
        """
        # TO DO: wait_time = to the longest path of the pipeline * minimum waiting time
        logging.debug(f"Polling for Pipeline: Start polling for {name} ")
        start, end = time.time(), time.time()
        completed = False
        response_body = {"status": "FAILED"}
        while not completed and (end - start) < timeout:
            try:
                response_body = self.poll(poll_url, name=name)
                logging.debug(
                    f"Polling for Pipeline: Status of polling for {name} : {response_body}"
                )
                completed = response_body["completed"]

                end = time.time()
                if completed is False:
                    time.sleep(wait_time)
                    if wait_time < 60:
                        wait_time *= 1.1
            except Exception:
                logging.error(f"Polling for Pipeline: polling for {name} : Continue")
        if response_body and response_body["status"] == "SUCCESS":
            try:
                logging.debug(
                    f"Polling for Pipeline: Final status of polling for {name} : SUCCESS - {response_body}"
                )
            except Exception:
                logging.error(
                    f"Polling for Pipeline: Final status of polling for {name} : ERROR - {response_body}"
                )
        else:
            logging.error(
                f"Polling for Pipeline: Final status of polling for {name} : No response in {timeout} seconds - {response_body}"
            )
        return response_body

    def poll(self, poll_url: Text, name: Text = "pipeline_process") -> Dict:
        """Poll the platform to check whether an asynchronous call is done.

        Args:
            poll_url (Text): polling URL
            name (Text, optional): ID given to a call. Defaults to "pipeline_process".

        Returns:
            Dict: response obtained by polling call
        """

        headers = {
            "x-api-key": self.api_key,
            "Content-Type": "application/json",
        }
        r = _request_with_retry("get", poll_url, headers=headers)
        try:
            resp = r.json()
            if "data" in resp and isinstance(resp["data"], str):
                try:
                    resp["data"] = json.loads(resp["data"])["response"]
                except Exception:
                    resp = r.json()
            logging.info(
                f"Single Poll for Pipeline: Status of polling for {name} : {resp}"
            )
        except Exception:
            resp = {"status": "FAILED"}
        return resp

    def _should_fallback_to_v2(self, response: Dict, version: str) -> bool:
        """Determine if the pipeline should fallback to version 2.0 based on the response.

        Args:
            response (Dict): The response from the pipeline call.
            version (str): The version of the pipeline being used.

        Returns:
            bool: True if fallback is needed, False otherwise.
        """
        # If the version is not 3.0, no fallback is needed
        if version != self.VERSION_3_0:
            return False

        should_fallback = False
        if "status" not in response or response["status"] == "FAILED":
            should_fallback = True
        elif response["status"] == "SUCCESS" and (
            "data" not in response or not response["data"]
        ):
            should_fallback = True
        # Check for conditions that require a fallback

        if should_fallback:
            logging.warning(
                f"Pipeline Run Error: Failed to run pipeline {self.id} with version {version}. "
                f"Trying with version {self.VERSION_2_0}."
            )

        return should_fallback

    def run(
        self,
        data: Union[Text, Dict],
        data_asset: Optional[Union[Text, Dict]] = None,
        name: Text = "pipeline_process",
        timeout: float = 20000.0,
        wait_time: float = 1.0,
        batch_mode: bool = True,
        version: str = None,
        **kwargs,
    ) -> Dict:
        """Runs a pipeline call.

        Args:
            data (Union[Text, Dict]): link to the input data
            data_asset (Optional[Union[Text, Dict]], optional): Data asset to be processed by the pipeline. Defaults to None.
            name (Text, optional): ID given to a call. Defaults to "pipeline_process".
            timeout (float, optional): total polling time. Defaults to 20000.0.
            wait_time (float, optional): wait time in seconds between polling calls. Defaults to 1.0.
            batch_mode (bool, optional): Whether to run the pipeline in batch mode or online. Defaults to True.
            kwargs: A dictionary of keyword arguments. The keys are the argument names

        Returns:
            Dict: parsed output from pipeline
        """
        version = version or self.VERSION_3_0
        start = time.time()
        try:
            response = self.run_async(
                data,
                data_asset=data_asset,
                name=name,
                batch_mode=batch_mode,
<<<<<<< HEAD
=======
                version=version,
>>>>>>> 69b235a4
                **kwargs,
            )

            if response["status"] == "FAILED":
                end = time.time()
                response["elapsed_time"] = end - start
                return response

            poll_url = response["url"]
            end = time.time()
<<<<<<< HEAD
            response = self.__polling(poll_url, name=name, timeout=timeout, wait_time=wait_time)

=======
            response = self.__polling(
                poll_url, name=name, timeout=timeout, wait_time=wait_time
            )

            if self._should_fallback_to_v2(response, version):
                return self.run(
                    data,
                    data_asset=data_asset,
                    name=name,
                    batch_mode=batch_mode,
                    version=self.VERSION_2_0,
                    **kwargs,
                )
            response["version"] = version
>>>>>>> 69b235a4
            return response
        except Exception as e:
            error_message = f"Error in request for {name}: {str(e)}"
            logging.error(error_message)
            logging.exception(error_message)
            end = time.time()
            return {
                "status": "FAILED",
                "error": error_message,
                "elapsed_time": end - start,
                "version": version,
            }

    def __prepare_payload(
        self,
        data: Union[Text, Dict],
        data_asset: Optional[Union[Text, Dict]] = None,
    ) -> Dict:
        """Prepare pipeline execution payload, validating the input data

        Args:
            data (Union[Text, Dict]): input data
            data_asset (Optional[Union[Text, Dict]], optional): input data asset. Defaults to None.

        Returns:
            Dict: pipeline execution payload
        """
        from aixplain.factories import (
            CorpusFactory,
            DatasetFactory,
            FileFactory,
        )

        # if an input data asset is provided, just handle the data
        if data_asset is None:
            # upload the data when a local path is provided
            data = FileFactory.to_link(data)
            if isinstance(data, dict):
                payload = data
                for key in payload:
                    payload[key] = {"value": payload[key]}

                for node_label in payload:
                    payload[node_label]["nodeId"] = node_label

                payload = {"data": list(payload.values())}
            else:
                try:
                    payload = json.loads(data)
                    if isinstance(payload, dict) is False:
                        if (
                            isinstance(payload, int) is True
                            or isinstance(payload, float) is True
                        ):
                            payload = str(payload)
                        payload = {"data": payload}
                except Exception:
                    payload = {"data": data}
        else:
            payload = {}
            if isinstance(data_asset, str) is True:
                data_asset = {"1": data_asset}

                # make sure data asset and data are provided in the same format,
                # mostly when in a multi-input scenario, where a dictionary should be provided.
                if isinstance(data, dict) is True:
                    raise Exception(
                        'Pipeline Run Error: Similar to "data", please specify the node input label where the data asset should be set in "data_asset".'
                    )
                else:
                    data = {"1": data}
            elif isinstance(data, str) is True:
                raise Exception(
                    'Pipeline Run Error: Similar to "data_asset", please specify the node input label where the data should be set in "data".'
                )

            # validate the existence of data asset and data
            for node_label in data_asset:
                asset_payload = {"dataAsset": {}}
                data_asset_found, data_found = True, False
                try:
                    dasset = CorpusFactory.get(str(data_asset[node_label]))
                    asset_payload["dataAsset"]["corpus_id"] = dasset.id
                    if len([d for d in dasset.data if d.id == data[node_label]]) > 0:
                        data_found = True
                except Exception:
                    try:
                        dasset = DatasetFactory.get(str(data_asset[node_label]))
                        asset_payload["dataAsset"]["dataset_id"] = dasset.id

                        source_data_list = [
                            dfield
                            for dfield in dasset.source_data
                            if dasset.source_data[dfield].id == data[node_label]
                        ]

                        if len(source_data_list) > 0:
                            data_found = True
                        else:
                            for target in dasset.target_data:
                                for target_row in dasset.target_data[target]:
                                    if target_row.id == data[node_label]:
                                        data_found = True
                                        break
                                if data_found is True:
                                    break
                    except Exception:
                        data_asset_found = False
                if data_asset_found is False:
                    raise Exception(
                        f'Pipeline Run Error: Data Asset "{data_asset[node_label]}" not found. Make sure this asset exists or you have access to it.'
                    )
                elif data_found is False:
                    raise Exception(
                        f'Pipeline Run Error: Data "{data[node_label]}" not found in Data Asset "{data_asset[node_label]}" not found.'
                    )

                asset_payload["dataAsset"]["data_id"] = data[node_label]
                payload[node_label] = asset_payload

            if len(payload) > 1:
                for node_label in payload:
                    payload[node_label]["nodeId"] = node_label
            payload = {"data": list(payload.values())}
        return payload

    def run_async(
        self,
        data: Union[Text, Dict],
        data_asset: Optional[Union[Text, Dict]] = None,
        name: Text = "pipeline_process",
        batch_mode: bool = True,
        version: str = None,
        **kwargs,
    ) -> Dict:
        """Runs asynchronously a pipeline call.

        Args:
            data (Union[Text, Dict]): link to the input data
            data_asset (Optional[Union[Text, Dict]], optional): Data asset to be processed by the pipeline. Defaults to None.
            name (Text, optional): ID given to a call. Defaults to "pipeline_process".
            batch_mode (bool, optional): Whether to run the pipeline in batch mode or online. Defaults to True.
            kwargs: A dictionary of keyword arguments. The keys are the argument names

        Returns:
            Dict: polling URL in response
        """
        version = version or self.VERSION_3_0
        headers = {
            "x-api-key": self.api_key,
            "Content-Type": "application/json",
        }

        payload = self.__prepare_payload(data=data, data_asset=data_asset)
        payload["batchmode"] = batch_mode
        payload["version"] = version
        payload.update(kwargs)
        payload = json.dumps(payload)
        call_url = f"{self.url}/{self.id}"
        logging.info(f"Start service for {name}  - {call_url} - {payload}")
        r = _request_with_retry("post", call_url, headers=headers, data=payload)

        resp = None
        try:
            if 200 <= r.status_code < 300:
                resp = r.json()
                logging.info(
                    f"Result of request for {name}  - {r.status_code} - {resp}"
                )
                poll_url = resp["url"]
                response = {"status": "IN_PROGRESS", "url": poll_url}
            else:
                if r.status_code == 401:
                    error = "Unauthorized API key: Please verify the spelling of the API key and its current validity."
                elif 460 <= r.status_code < 470:
                    error = "Subscription-related error: Please ensure that your subscription is active and has not expired."
                elif 470 <= r.status_code < 480:
                    error = "Billing-related error: Please ensure you have enough credits to run this pipeline. "
                elif 480 <= r.status_code < 490:
                    error = "Supplier-related error: Please ensure that the selected supplier provides the pipeline you are trying to access."
                elif 490 <= r.status_code < 500:
                    error = "Validation-related error: Please ensure all required fields are provided and correctly formatted."
                else:
                    status_code = str(r.status_code)
                    error = f"Status {status_code}: Unspecified error: An unspecified error occurred while processing your request."
                response = {"status": "FAILED", "error_message": error}
                logging.error(f"Error in request for {name} - {r.status_code}: {error}")
        except Exception:
            response = {"status": "FAILED"}
            if resp is not None:
                response["error"] = resp

<<<<<<< HEAD
=======
        if self._should_fallback_to_v2(response, version):
            return self.run_async(
                data,
                data_asset=data_asset,
                name=name,
                batch_mode=batch_mode,
                version=self.VERSION_2_0,
                **kwargs,
            )
        response["version"] = version
>>>>>>> 69b235a4
        return response

    def update(
        self,
        pipeline: Union[Text, Dict],
        save_as_asset: bool = False,
        api_key: Optional[Text] = None,
        name: Optional[Text] = None,
    ):
        """Update Pipeline

        Args:
            pipeline (Union[Text, Dict]): Pipeline as a Python dictionary or in a JSON file
            save_as_asset (bool, optional): Save as asset (True) or draft (False). Defaults to False.
            api_key (Optional[Text], optional): Team API Key to create the Pipeline. Defaults to None.

        Raises:
            Exception: Make sure the pipeline to be save is in a JSON file.
        """
        import warnings
        import inspect

        # Get the current call stack
        stack = inspect.stack()
        if len(stack) > 2 and stack[1].function != "save":
            warnings.warn(
<<<<<<< HEAD
                "update() is deprecated and will be removed in a future version. " "Please use save() instead.",
=======
                "update() is deprecated and will be removed in a future version. "
                "Please use save() instead.",
>>>>>>> 69b235a4
                DeprecationWarning,
                stacklevel=2,
            )
        try:
            if isinstance(pipeline, str) is True:
                _, ext = os.path.splitext(pipeline)
                assert (
                    os.path.exists(pipeline) and ext == ".json"
                ), "Pipeline Update Error: Make sure the pipeline to be saved is in a JSON file."
                with open(pipeline) as f:
                    pipeline = json.load(f)

            for i, node in enumerate(pipeline["nodes"]):
                if "functionType" in node:
                    pipeline["nodes"][i]["functionType"] = pipeline["nodes"][i][
                        "functionType"
                    ].lower()
            # prepare payload
            status = "draft"
            if save_as_asset is True:
                status = "onboarded"
            if name:
                self.name = name
            payload = {
                "name": self.name,
                "status": status,
                "architecture": pipeline,
            }
            url = urljoin(config.BACKEND_URL, f"sdk/pipelines/{self.id}")
            api_key = api_key if api_key is not None else config.TEAM_API_KEY
            headers = {
                "Authorization": f"Token {api_key}",
                "Content-Type": "application/json",
            }
            logging.info(
                f"Start service for PUT Update Pipeline - {url} - {headers} - {json.dumps(payload)}"
            )
            r = _request_with_retry("put", url, headers=headers, json=payload)
            response = r.json()
            logging.info(f"Pipeline {response['id']} Updated.")
        except Exception as e:
            raise Exception(e)

    def delete(self) -> None:
        """Delete Dataset service"""
        try:
            url = urljoin(config.BACKEND_URL, f"sdk/pipelines/{self.id}")
            headers = {
                "Authorization": f"Token {config.TEAM_API_KEY}",
                "Content-Type": "application/json",
            }
            logging.info(f"Start service for DELETE Pipeline  - {url} - {headers}")
            r = _request_with_retry("delete", url, headers=headers)
            if r.status_code != 200:
                raise Exception()
        except Exception:
            message = "Pipeline Deletion Error: Make sure the pipeline exists and you are the owner."
            logging.error(message)
            raise Exception(f"{message}")

    def save(
        self,
        pipeline: Optional[Union[Text, Dict]] = None,
        save_as_asset: bool = False,
        api_key: Optional[Text] = None,
    ):
        """Update and Save Pipeline

        Args:
            pipeline (Optional[Union[Text, Dict]]): Pipeline as a Python dictionary or in a JSON file
            save_as_asset (bool, optional): Save as asset (True) or draft (False). Defaults to False.
            api_key (Optional[Text], optional): Team API Key to create the Pipeline. Defaults to None.

        Raises:
            Exception: Make sure the pipeline to be save is in a JSON file.
        """
        try:
            if pipeline is None:
                pipeline = self.to_dict()
            else:
                if isinstance(pipeline, str) is True:
                    _, ext = os.path.splitext(pipeline)
                    assert (
                        os.path.exists(pipeline) and ext == ".json"
                    ), "Pipeline Update Error: Make sure the pipeline to be saved is in a JSON file."
                    with open(pipeline) as f:
                        pipeline = json.load(f)
<<<<<<< HEAD
                self.update(pipeline=pipeline, save_as_asset=save_as_asset, api_key=api_key)
=======
                self.update(
                    pipeline=pipeline, save_as_asset=save_as_asset, api_key=api_key
                )
>>>>>>> 69b235a4

            for i, node in enumerate(pipeline["nodes"]):
                if "functionType" in node:
                    pipeline["nodes"][i]["functionType"] = pipeline["nodes"][i][
                        "functionType"
                    ].lower()
            # prepare payload
            status = "draft"
            if save_as_asset is True:
                status = "onboarded"
            payload = {
                "name": self.name,
                "status": status,
                "architecture": pipeline,
            }

            url = urljoin(config.BACKEND_URL, "sdk/pipelines")
            api_key = api_key if api_key is not None else config.TEAM_API_KEY
            headers = {
                "Authorization": f"Token {api_key}",
                "Content-Type": "application/json",
            }
<<<<<<< HEAD
            logging.info(f"Start service for Save Pipeline - {url} - {headers} - {json.dumps(payload)}")
            r = _request_with_retry("post", url, headers=headers, json=payload)
=======
            logging.info(
                f"Start service for Save Pipeline - {url} - {headers} - {json.dumps(payload)}"
            )
            r = _request_with_retry(method, url, headers=headers, json=payload)
>>>>>>> 69b235a4
            response = r.json()
            self.id = response["id"]
            logging.info(f"Pipeline {response['id']} Saved.")
        except Exception as e:
            raise Exception(e)

    def deploy(self, api_key: Optional[Text] = None) -> None:
        """Deploy the Pipeline."""
        assert self.status == "draft", "Pipeline Deployment Error: Pipeline must be in draft status."
        assert self.status != "onboarded", "Pipeline Deployment Error: Pipeline must be onboarded."

        pipeline = self.to_dict()
        self.update(pipeline=pipeline, save_as_asset=True, api_key=api_key, name=self.name)
        self.status = AssetStatus.ONBOARDED<|MERGE_RESOLUTION|>--- conflicted
+++ resolved
@@ -233,10 +233,6 @@
                 data_asset=data_asset,
                 name=name,
                 batch_mode=batch_mode,
-<<<<<<< HEAD
-=======
-                version=version,
->>>>>>> 69b235a4
                 **kwargs,
             )
 
@@ -247,25 +243,7 @@
 
             poll_url = response["url"]
             end = time.time()
-<<<<<<< HEAD
             response = self.__polling(poll_url, name=name, timeout=timeout, wait_time=wait_time)
-
-=======
-            response = self.__polling(
-                poll_url, name=name, timeout=timeout, wait_time=wait_time
-            )
-
-            if self._should_fallback_to_v2(response, version):
-                return self.run(
-                    data,
-                    data_asset=data_asset,
-                    name=name,
-                    batch_mode=batch_mode,
-                    version=self.VERSION_2_0,
-                    **kwargs,
-                )
-            response["version"] = version
->>>>>>> 69b235a4
             return response
         except Exception as e:
             error_message = f"Error in request for {name}: {str(e)}"
@@ -458,19 +436,6 @@
             if resp is not None:
                 response["error"] = resp
 
-<<<<<<< HEAD
-=======
-        if self._should_fallback_to_v2(response, version):
-            return self.run_async(
-                data,
-                data_asset=data_asset,
-                name=name,
-                batch_mode=batch_mode,
-                version=self.VERSION_2_0,
-                **kwargs,
-            )
-        response["version"] = version
->>>>>>> 69b235a4
         return response
 
     def update(
@@ -497,12 +462,7 @@
         stack = inspect.stack()
         if len(stack) > 2 and stack[1].function != "save":
             warnings.warn(
-<<<<<<< HEAD
                 "update() is deprecated and will be removed in a future version. " "Please use save() instead.",
-=======
-                "update() is deprecated and will be removed in a future version. "
-                "Please use save() instead.",
->>>>>>> 69b235a4
                 DeprecationWarning,
                 stacklevel=2,
             )
@@ -590,13 +550,7 @@
                     ), "Pipeline Update Error: Make sure the pipeline to be saved is in a JSON file."
                     with open(pipeline) as f:
                         pipeline = json.load(f)
-<<<<<<< HEAD
                 self.update(pipeline=pipeline, save_as_asset=save_as_asset, api_key=api_key)
-=======
-                self.update(
-                    pipeline=pipeline, save_as_asset=save_as_asset, api_key=api_key
-                )
->>>>>>> 69b235a4
 
             for i, node in enumerate(pipeline["nodes"]):
                 if "functionType" in node:
@@ -619,15 +573,8 @@
                 "Authorization": f"Token {api_key}",
                 "Content-Type": "application/json",
             }
-<<<<<<< HEAD
             logging.info(f"Start service for Save Pipeline - {url} - {headers} - {json.dumps(payload)}")
             r = _request_with_retry("post", url, headers=headers, json=payload)
-=======
-            logging.info(
-                f"Start service for Save Pipeline - {url} - {headers} - {json.dumps(payload)}"
-            )
-            r = _request_with_retry(method, url, headers=headers, json=payload)
->>>>>>> 69b235a4
             response = r.json()
             self.id = response["id"]
             logging.info(f"Pipeline {response['id']} Saved.")
