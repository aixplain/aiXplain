--- conflicted
+++ resolved
@@ -443,13 +443,9 @@
             "supplier": self.supplier.value["code"] if isinstance(self.supplier, Supplier) else self.supplier,
             "version": self.version,
             "status": self.status.value,
-<<<<<<< HEAD
             "instructions": self.instructions,
-=======
-            "role": self.instructions,
             "outputFormat": self.output_format.value,
             "expectedOutput": self.expected_output,
->>>>>>> cfdc1836
         }
 
     @classmethod
