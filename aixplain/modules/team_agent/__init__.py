--- conflicted
+++ resolved
@@ -169,15 +169,11 @@
         except Exception as e:
             logging.error(f"Team Agent Run: Error in running for {name}: {e}")
             end = time.time()
-<<<<<<< HEAD
             return AgentResponse(
                 status=ResponseStatus.FAILED,
                 completed=False,
                 error_message="No response from the service.",
             )
-=======
-            return AgentResponse(status=ResponseStatus.FAILED, completed=False, error_message="No response from the service.")
->>>>>>> aef2e1bf
 
     def run_async(
         self,
@@ -220,13 +216,9 @@
         ), "Either 'data' or 'query' must be provided."
         if data is not None:
             if isinstance(data, dict):
-<<<<<<< HEAD
                 assert (
                     "query" in data and data["query"] is not None
                 ), "When providing a dictionary, 'query' must be provided."
-=======
-                assert "query" in data and data["query"] is not None, "When providing a dictionary, 'query' must be provided."
->>>>>>> aef2e1bf
                 if session_id is None:
                     session_id = data.pop("session_id", None)
                 if history is None:
@@ -240,12 +232,8 @@
         # process content inputs
         if content is not None:
             assert (
-<<<<<<< HEAD
                 isinstance(query, str)
                 and FileFactory.check_storage_type(query) == StorageType.TEXT
-=======
-                isinstance(query, str) and FileFactory.check_storage_type(query) == StorageType.TEXT
->>>>>>> aef2e1bf
             ), "When providing 'content', query must be text."
 
             if isinstance(content, list):
