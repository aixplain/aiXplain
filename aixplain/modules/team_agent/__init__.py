--- conflicted
+++ resolved
@@ -385,11 +385,7 @@
 
         payload = self.to_dict()
 
-<<<<<<< HEAD
-        logging.debug(f"Start service for PUT Update Team Agent  - {url} - {headers} - {json.dumps(payload)}")
-=======
         logging.debug(f"Start service for PUT Update Team Agent - {url} - {headers} - {json.dumps(payload)}")
->>>>>>> b9121578
         resp = "No specified error."
         try:
             r = _request_with_retry("put", url, headers=headers, json=payload)
