__author__ = "aiXplain"

"""
Copyright 2024 The aiXplain SDK authors

Licensed under the Apache License, Version 2.0 (the "License");
you may not use this file except in compliance with the License.
You may obtain a copy of the License at

     http://www.apache.org/licenses/LICENSE-2.0

Unless required by applicable law or agreed to in writing, software
distributed under the License is distributed on an "AS IS" BASIS,
WITHOUT WARRANTIES OR CONDITIONS OF ANY KIND, either express or implied.
See the License for the specific language governing permissions and
limitations under the License.

Author: Lucas Pavanelli and Thiago Castro Ferreira
Date: August 15th 2024
Description:
    Team Agent Class
"""

import json
import logging
import time
import traceback
import re
from enum import Enum
from typing import Dict, List, Text, Optional, Union
from urllib.parse import urljoin
from datetime import datetime

from aixplain.enums import ResponseStatus
from aixplain.enums.function import Function
from aixplain.enums.supplier import Supplier
from aixplain.enums.asset_status import AssetStatus
from aixplain.enums.storage_type import StorageType
from aixplain.modules.model import Model
from aixplain.modules.agent import Agent, OutputFormat
from aixplain.modules.agent.agent_response import AgentResponse
from aixplain.modules.agent.agent_response_data import AgentResponseData
from aixplain.modules.agent.utils import process_variables, validate_history
from aixplain.modules.team_agent.inspector import Inspector
from aixplain.utils import config
from aixplain.utils.request_utils import _request_with_retry
from aixplain.modules.model.llm_model import LLM
from aixplain.modules.mixins import DeployableMixin
from pydantic import BaseModel


class InspectorTarget(str, Enum):
    INPUT = "input"
    STEPS = "steps"
    OUTPUT = "output"

    def __str__(self):
        return self._value_


class TeamAgent(Model, DeployableMixin[Agent]):
    """Advanced AI system capable of using multiple agents to perform a variety of tasks.

    Attributes:
        id (Text): ID of the Team Agent
        name (Text): Name of the Team Agent
        agents (List[Agent]): List of agents that the Team Agent uses.
        description (Text, optional): description of the Team Agent. Defaults to "".
        llm_id (Text, optional): large language model. Defaults to GPT-4o (6646261c6eb563165658bbb1).
        api_key (str): The TEAM API key used for authentication.
        supplier (Text): Supplier of the Team Agent.
        version (Text): Version of the Team Agent.
        cost (Dict, optional): model price. Defaults to None.
        use_mentalist (bool): Use Mentalist agent for pre-planning. Defaults to True.
        inspectors (List[Inspector]): List of inspectors that the team agent uses.
        inspector_targets (List[InspectorTarget]): List of targets where the inspectors are applied. Defaults to [InspectorTarget.STEPS].
    """

    is_valid: bool

    def __init__(
        self,
        id: Text,
        name: Text,
        agents: List[Agent] = [],
        description: Text = "",
        llm_id: Text = "6646261c6eb563165658bbb1",
        llm: Optional[LLM] = None,
        supervisor_llm: Optional[LLM] = None,
        mentalist_llm: Optional[LLM] = None,
        api_key: Optional[Text] = config.TEAM_API_KEY,
        supplier: Union[Dict, Text, Supplier, int] = "aiXplain",
        version: Optional[Text] = None,
        cost: Optional[Dict] = None,
        use_mentalist: bool = True,
        inspectors: List[Inspector] = [],
        inspector_targets: List[InspectorTarget] = [InspectorTarget.STEPS],
        status: AssetStatus = AssetStatus.DRAFT,
        instructions: Optional[Text] = None,
        output_format: OutputFormat = OutputFormat.TEXT,
        expected_output: Optional[Union[BaseModel, Text, dict]] = None,
        **additional_info,
    ) -> None:
        super().__init__(id, name, description, api_key, supplier, version, cost=cost)
        self.additional_info = additional_info
        self.agents = agents
        self.llm_id = llm_id
        self.llm = llm
        self.use_mentalist = use_mentalist
        self.inspectors = inspectors
        self.inspector_targets = inspector_targets
        self.use_inspector = True if inspectors else False
        self.supervisor_llm = supervisor_llm
        self.mentalist_llm = mentalist_llm
        self.instructions = instructions
        if isinstance(status, str):
            try:
                status = AssetStatus(status)
            except Exception:
                status = AssetStatus.DRAFT
        self.status = status
        self.is_valid = True
        self.output_format = output_format
        self.expected_output = expected_output

    def generate_session_id(self, history: list = None) -> str:            
        timestamp = datetime.now().strftime('%Y%m%d%H%M%S')
        session_id = f"{self.id}_{timestamp}"

        if not history:
            return session_id

        try:
            validate_history(history)
            headers = {"x-api-key": self.api_key, "Content-Type": "application/json"}

            payload = {
                "id": self.id,
                "query": "/", 
                "sessionId": session_id,
                "history": history,
                "executionParams": {
                    "maxTokens": 2048,
                    "maxIterations": 30,
                    "outputFormat": OutputFormat.TEXT.value,
                    "expectedOutput": None,
                },
                "allowHistoryAndSessionId": True
            }

            r = _request_with_retry("post", self.url, headers=headers, data=json.dumps(payload))
            resp = r.json()
            poll_url = resp.get("data")

            result = self.sync_poll(poll_url, name="model_process", timeout=300, wait_time=0.5)

            if result.get("status") == ResponseStatus.SUCCESS:
                return session_id
            else:
                logging.error(f"Team session init failed for {session_id}: {result}")
                return session_id
        except Exception as e:
            logging.error(f"Failed to initialize team session {session_id}: {e}")
            return session_id


    def run(
        self,
        data: Optional[Union[Dict, Text]] = None,
        query: Optional[Text] = None,
        session_id: Optional[Text] = None,
        history: Optional[List[Dict]] = None,
        name: Text = "model_process",
        timeout: float = 300,
        parameters: Dict = {},
        wait_time: float = 0.5,
        content: Optional[Union[Dict[Text, Text], List[Text]]] = None,
        max_tokens: int = 2048,
        max_iterations: int = 30,
        output_format: Optional[OutputFormat] = None,
        expected_output: Optional[Union[BaseModel, Text, dict]] = None,
    ) -> AgentResponse:
        """Runs a team agent call.

        Args:
            data (Optional[Union[Dict, Text]], optional): data to be processed by the team agent. Defaults to None.
            query (Optional[Text], optional): query to be processed by the team agent. Defaults to None.
            session_id (Optional[Text], optional): conversation Session ID. Defaults to None.
            history (Optional[List[Dict]], optional): chat history (in case session ID is None). Defaults to None.
            name (Text, optional): ID given to a call. Defaults to "model_process".
            timeout (float, optional): total polling time. Defaults to 300.
            parameters (Dict, optional): optional parameters to the model. Defaults to "{}".
            wait_time (float, optional): wait time in seconds between polling calls. Defaults to 0.5.
            content (Union[Dict[Text, Text], List[Text]], optional): Content inputs to be processed according to the query. Defaults to None.
            max_tokens (int, optional): maximum number of tokens which can be generated by the agents. Defaults to 2048.
            max_iterations (int, optional): maximum number of iterations between the agents. Defaults to 30.
            output_format (OutputFormat, optional): response format. If not provided, uses the format set during initialization.
            expected_output (Union[BaseModel, Text, dict], optional): expected output. Defaults to None.
        Returns:
            Dict: parsed output from model
        """
        start = time.time()
        result_data = {}
        if session_id is not None and history is not None:
            raise ValueError("Provide either `session_id` or `history`, not both.")

        if session_id is not None:
            if not session_id.startswith(f"{self.id}_"):
                raise ValueError(f"Session ID '{session_id}' does not belong to this Agent.")
        if history:
            validate_history(history)
        try:
            response = self.run_async(
                data=data,
                query=query,
                session_id=session_id,
                history=history,
                name=name,
                parameters=parameters,
                content=content,
                max_tokens=max_tokens,
                max_iterations=max_iterations,
                output_format=output_format,
                expected_output=expected_output,
            )
            if response["status"] == ResponseStatus.FAILED:
                end = time.time()
                response["elapsed_time"] = end - start
                return response
            poll_url = response["url"]
            end = time.time()
            result = self.sync_poll(poll_url, name=name, timeout=timeout, wait_time=wait_time)
            result_data = result.data
            return AgentResponse(
                status=ResponseStatus.SUCCESS,
                completed=True,
                data=AgentResponseData(
                    input=result_data.get("input"),
                    output=result_data.get("output"),
                    session_id=result_data.get("session_id"),
                    intermediate_steps=result_data.get("intermediate_steps"),
                    execution_stats=result_data.get("executionStats"),
                    critiques=result_data.get("critiques", ""),
                ),
                used_credits=result_data.get("usedCredits", 0.0),
                run_time=result_data.get("runTime", end - start),
            )
        except Exception as e:
            logging.error(f"Team Agent Run: Error in running for {name}: {e}")
            end = time.time()
            return AgentResponse(
                status=ResponseStatus.FAILED,
                completed=False,
                error_message="No response from the service.",
            )

    def run_async(
        self,
        data: Optional[Union[Dict, Text]] = None,
        query: Optional[Text] = None,
        session_id: Optional[Text] = None,
        history: Optional[List[Dict]] = None,
        name: Text = "model_process",
        parameters: Dict = {},
        content: Optional[Union[Dict[Text, Text], List[Text]]] = None,
        max_tokens: int = 2048,
        max_iterations: int = 30,
        output_format: Optional[OutputFormat] = None,
        expected_output: Optional[Union[BaseModel, Text, dict]] = None,
    ) -> AgentResponse:
        """Runs asynchronously a Team Agent call.

        Args:
            data (Optional[Union[Dict, Text]], optional): data to be processed by the Team Agent. Defaults to None.
            query (Optional[Text], optional): query to be processed by the Team Agent. Defaults to None.
            session_id (Optional[Text], optional): conversation Session ID. Defaults to None.
            history (Optional[List[Dict]], optional): chat history (in case session ID is None). Defaults to None.
            name (Text, optional): ID given to a call. Defaults to "model_process".
            parameters (Dict, optional): optional parameters to the model. Defaults to "{}".
            content (Union[Dict[Text, Text], List[Text]], optional): Content inputs to be processed according to the query. Defaults to None.
            max_tokens (int, optional): maximum number of tokens which can be generated by the agents. Defaults to 2048.
            max_iterations (int, optional): maximum number of iterations between the agents. Defaults to 30.
            output_format (OutputFormat, optional): response format. If not provided, uses the format set during initialization.
            expected_output (Union[BaseModel, Text, dict], optional): expected output. Defaults to None.
        Returns:
            dict: polling URL in response
        """
        if session_id is not None and history is not None:
            raise ValueError("Provide either `session_id` or `history`, not both.")

        if session_id is not None:
            if not session_id.startswith(f"{self.id}_"):
                raise ValueError(f"Session ID '{session_id}' does not belong to this Agent.")
            
        if history:
            validate_history(history)
            
        from aixplain.factories.file_factory import FileFactory

        if not self.is_valid:
            raise Exception("Team Agent is not valid. Please validate the team agent before running.")

        assert data is not None or query is not None, "Either 'data' or 'query' must be provided."
        if data is not None:
            if isinstance(data, dict):
                assert "query" in data and data["query"] is not None, "When providing a dictionary, 'query' must be provided."
                if session_id is None:
                    session_id = data.pop("session_id", None)
                if history is None:
                    history = data.pop("history", None)
                if content is None:
                    content = data.pop("content", None)
                query = data.get("query", data)
            else:
                query = data

        # process content inputs
        if content is not None:
            assert (
                isinstance(query, str) and FileFactory.check_storage_type(query) == StorageType.TEXT
            ), "When providing 'content', query must be text."

            if isinstance(content, list):
                assert len(content) <= 3, "The maximum number of content inputs is 3."
                for input_link in content:
                    input_link = FileFactory.to_link(input_link)
                    query += f"\n{input_link}"
            elif isinstance(content, dict):
                for key, value in content.items():
                    assert "{{" + key + "}}" in query, f"Key '{key}' not found in query."
                    value = FileFactory.to_link(value)
                    query = query.replace("{{" + key + "}}", f"'{value}'")

        headers = {"x-api-key": self.api_key, "Content-Type": "application/json"}

        # build query
        input_data = process_variables(query, data, parameters, self.description)
        if expected_output is None:
            expected_output = self.expected_output
        if expected_output is not None and issubclass(expected_output, BaseModel):
            expected_output = expected_output.model_json_schema()
        if output_format is None:
            output_format = self.output_format
        if isinstance(output_format, OutputFormat):
            output_format = output_format.value

        payload = {
            "id": self.id,
            "query": input_data,
            "sessionId": session_id,
            "history": history,
            "executionParams": {
                "maxTokens": (parameters["max_tokens"] if "max_tokens" in parameters else max_tokens),
                "maxIterations": (parameters["max_iterations"] if "max_iterations" in parameters else max_iterations),
                "outputFormat": output_format,
                "expectedOutput": expected_output,
            },
        }
        payload.update(parameters)
        payload = json.dumps(payload)

        r = _request_with_retry("post", self.url, headers=headers, data=payload)
        logging.info(f"Team Agent Run Async: Start service for {name} - {self.url} - {payload} - {headers}")

        resp = None
        try:
            resp = r.json()
            logging.info(f"Result of request for {name} - {r.status_code} - {resp}")

            poll_url = resp["data"]
            return AgentResponse(
                status=ResponseStatus.IN_PROGRESS,
                url=poll_url,
                data=AgentResponseData(input=input_data),
                run_time=0.0,
                used_credits=0.0,
            )
        except Exception:
            msg = f"Error in request for {name} - {traceback.format_exc()}"
            logging.error(f"Team Agent Run Async: Error in running for {name}: {resp}")
            return AgentResponse(
                status=ResponseStatus.FAILED,
                error=msg,
            )

    def delete(self) -> None:
        """Delete Corpus service"""
        try:
            url = urljoin(config.BACKEND_URL, f"sdk/agent-communities/{self.id}")
            headers = {
                "x-api-key": config.TEAM_API_KEY,
                "Content-Type": "application/json",
            }
            logging.debug(f"Start service for DELETE Team Agent  - {url} - {headers}")
            r = _request_with_retry("delete", url, headers=headers)
            if r.status_code != 200:
                raise Exception()
        except Exception:
            message = (
                f"Team Agent Deletion Error (HTTP {r.status_code}): Make sure the Team Agent exists and you are the owner."
            )
            logging.error(message)
            raise Exception(f"{message}")

    def _serialize_agent(self, agent, idx: int) -> Dict:
        """Serialize an agent for the to_dict method."""
        base_dict = {"assetId": agent.id, "number": idx, "type": "AGENT", "label": "AGENT"}

        # Try to get additional data from agent's to_dict method
        try:
            if hasattr(agent, "to_dict") and callable(getattr(agent, "to_dict")):
                agent_dict = agent.to_dict()
                # Ensure it's actually a dictionary and not a Mock or other object
                if isinstance(agent_dict, dict) and hasattr(agent_dict, "items"):
                    try:
                        # Add all fields except 'id' to avoid duplication with 'assetId'
                        additional_data = {k: v for k, v in agent_dict.items() if k not in ["id"]}
                        base_dict.update(additional_data)
                    except (TypeError, AttributeError):
                        # If items() doesn't work or iteration fails, skip the additional data
                        pass
        except Exception:
            # If anything goes wrong, just use the base dictionary
            pass

        return base_dict

    def to_dict(self) -> Dict:
        if self.use_mentalist:
            planner_id = self.mentalist_llm.id if self.mentalist_llm else self.llm_id
        else:
            planner_id = None
        return {
            "id": self.id,
            "name": self.name,
            "agents": [self._serialize_agent(agent, idx) for idx, agent in enumerate(self.agents)],
            "links": [],
            "description": self.description,
            "llmId": self.llm.id if self.llm else self.llm_id,
            "supervisorId": self.supervisor_llm.id if self.supervisor_llm else self.llm_id,
            "plannerId": planner_id,
            "inspectors": [inspector.model_dump(by_alias=True) for inspector in self.inspectors],
            "inspectorTargets": [target.value for target in self.inspector_targets],
            "supplier": self.supplier.value["code"] if isinstance(self.supplier, Supplier) else self.supplier,
            "version": self.version,
            "status": self.status.value,
            "role": self.instructions,
            "outputFormat": self.output_format.value,
            "expectedOutput": self.expected_output,
        }

    @classmethod
    def from_dict(cls, data: Dict) -> "TeamAgent":
        """Create a TeamAgent instance from a dictionary representation.

        Args:
            data: Dictionary containing TeamAgent parameters

        Returns:
            TeamAgent instance
        """
        from aixplain.factories.agent_factory import AgentFactory
        from aixplain.factories.model_factory import ModelFactory
        from aixplain.enums import AssetStatus
        from aixplain.modules.team_agent import Inspector, InspectorTarget

        # Extract agents from agents list using proper agent loading
        agents = []
        if "agents" in data:
            for agent_data in data["agents"]:
                if "assetId" in agent_data:
                    try:
                        # Load agent using AgentFactory
                        agent = AgentFactory.get(agent_data["assetId"])
                        agents.append(agent)
                    except Exception as e:
                        # Log warning but continue processing other agents
                        import logging

                        logging.warning(f"Failed to load agent {agent_data['assetId']}: {e}")

        # Extract inspectors using proper model validation
        inspectors = []
        if "inspectors" in data:
            for inspector_data in data["inspectors"]:
                try:
                    if hasattr(Inspector, "model_validate"):
                        inspectors.append(Inspector.model_validate(inspector_data))
                    else:
                        inspectors.append(Inspector(**inspector_data))
                except Exception as e:
                    import logging

                    logging.warning(f"Failed to create inspector from data: {e}")

        # Extract inspector targets
        inspector_targets = [InspectorTarget.STEPS]  # default
        if "inspectorTargets" in data:
            inspector_targets = [InspectorTarget(target) for target in data["inspectorTargets"]]

        # Extract status
        status = AssetStatus.DRAFT
        if "status" in data:
            if isinstance(data["status"], str):
                status = AssetStatus(data["status"])
            else:
                status = data["status"]

        # Extract LLM instances using proper model loading
        llm = None
        supervisor_llm = None
        mentalist_llm = None

        try:
            if "llmId" in data:
                llm = ModelFactory.get(data["llmId"])
        except Exception:
            pass  # llm remains None, will use llm_id

        try:
            if "supervisorId" in data and data["supervisorId"] != data.get("llmId"):
                supervisor_llm = ModelFactory.get(data["supervisorId"])
        except Exception:
            pass  # supervisor_llm remains None

        try:
            if "plannerId" in data and data["plannerId"]:
                mentalist_llm = ModelFactory.get(data["plannerId"])
        except Exception:
            pass  # mentalist_llm remains None

        # Determine if mentalist is used
        use_mentalist = data.get("plannerId") is not None

        return cls(
            id=data["id"],
            name=data["name"],
            agents=agents,
            description=data.get("description", ""),
            llm_id=data.get("llmId", "6646261c6eb563165658bbb1"),
            llm=llm,
            supervisor_llm=supervisor_llm,
            mentalist_llm=mentalist_llm,
            supplier=data.get("supplier", "aiXplain"),
            version=data.get("version"),
            use_mentalist=use_mentalist,
            status=status,
            instructions=data.get("role"),
            inspectors=inspectors,
            inspector_targets=inspector_targets,
<<<<<<< HEAD
=======
            output_format=OutputFormat(data.get("outputFormat", OutputFormat.TEXT)),
            expected_output=data.get("expectedOutput"),
>>>>>>> 6a9fe154
        )

    def _validate(self) -> None:
        from aixplain.utils.llm_utils import get_llm_instance

        """Validate the Team."""

        # validate name
        assert (
            re.match(r"^[a-zA-Z0-9 \-\(\)]*$", self.name) is not None
        ), "Team Agent Creation Error: Team name contains invalid characters. Only alphanumeric characters, spaces, hyphens, and brackets are allowed."

        try:
            llm = get_llm_instance(self.llm_id)
            assert llm.function == Function.TEXT_GENERATION, "Large Language Model must be a text generation model."
        except Exception:
            raise Exception(f"Large Language Model with ID '{self.llm_id}' not found.")

        for agent in self.agents:
            agent.validate(raise_exception=True)

    def validate(self, raise_exception: bool = False) -> bool:
        try:
            self._validate()
            self.is_valid = True
        except Exception as e:
            self.is_valid = False
            if raise_exception:
                raise e
            else:
                logging.warning(f"Team Agent Validation Error: {e}")
                logging.warning("You won't be able to run the Team Agent until the issues are handled manually.")

        return self.is_valid

    def update(self) -> None:
        """Update the Team Agent."""
        import warnings
        import inspect

        # Get the current call stack
        stack = inspect.stack()
        if len(stack) > 2 and stack[1].function != "save":
            warnings.warn(
                "update() is deprecated and will be removed in a future version. " "Please use save() instead.",
                DeprecationWarning,
                stacklevel=2,
            )
        from aixplain.factories.team_agent_factory.utils import build_team_agent

        self.validate(raise_exception=True)
        url = urljoin(config.BACKEND_URL, f"sdk/agent-communities/{self.id}")
        headers = {"x-api-key": config.TEAM_API_KEY, "Content-Type": "application/json"}

        payload = self.to_dict()

        logging.debug(f"Start service for PUT Update Team Agent - {url} - {headers} - {json.dumps(payload)}")
        resp = "No specified error."
        try:
            r = _request_with_retry("put", url, headers=headers, json=payload)
            resp = r.json()
        except Exception:
            raise Exception("Team Agent Update Error: Please contact the administrators.")

        if 200 <= r.status_code < 300:
            return build_team_agent(resp)
        else:
            error_msg = f"Team Agent Update Error (HTTP {r.status_code}): {resp}"
            raise Exception(error_msg)

     def save(self) -> None:
        """Save the Agent."""
        self.update()

    def __repr__(self):
        return f"TeamAgent: {self.name} (id={self.id})"<|MERGE_RESOLUTION|>--- conflicted
+++ resolved
@@ -548,11 +548,8 @@
             instructions=data.get("role"),
             inspectors=inspectors,
             inspector_targets=inspector_targets,
-<<<<<<< HEAD
-=======
             output_format=OutputFormat(data.get("outputFormat", OutputFormat.TEXT)),
             expected_output=data.get("expectedOutput"),
->>>>>>> 6a9fe154
         )
 
     def _validate(self) -> None:
