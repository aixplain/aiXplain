--- conflicted
+++ resolved
@@ -41,12 +41,9 @@
 from aixplain.modules.agent.agent_response_data import AgentResponseData
 from aixplain.modules.agent.utils import process_variables
 from aixplain.utils import config
-from aixplain.utils.file_utils import _request_with_retry
-<<<<<<< HEAD
+from aixplain.utils.request_utils import _request_with_retry
 from aixplain.modules.model.llm_model import LLM
-=======
 from aixplain.modules.mixins import DeployableMixin
->>>>>>> 0c4edf4f
 
 
 class InspectorTarget(str, Enum):
@@ -123,14 +120,10 @@
         self.use_inspector = use_inspector
         self.max_inspectors = max_inspectors
         self.inspector_targets = inspector_targets
-<<<<<<< HEAD
         self.supervisor_llm = supervisor_llm
         self.mentalist_llm = mentalist_llm
         self.inspector_llm = inspector_llm
-
-=======
         self.instructions = instructions
->>>>>>> 0c4edf4f
         if isinstance(status, str):
             try:
                 status = AssetStatus(status)
