--- conflicted
+++ resolved
@@ -93,12 +93,9 @@
         cost: Optional[Dict] = None,
         status: AssetStatus = AssetStatus.DRAFT,
         tasks: List[AgentTask] = [],
-<<<<<<< HEAD
         workflow_tasks: List[WorkflowTask] = [],
-=======
         output_format: OutputFormat = OutputFormat.TEXT,
         expected_output: Optional[Union[BaseModel, Text, dict]] = None,
->>>>>>> 0146a9a0
         **additional_info,
     ) -> None:
         """Initialize a new Agent instance.
@@ -143,7 +140,6 @@
             except Exception:
                 status = AssetStatus.DRAFT
         self.status = status
-<<<<<<< HEAD
         if tasks:
             warnings.warn(
                 "The 'tasks' parameter is deprecated and will be removed in a future version. " "Use 'workflow_tasks' instead.",
@@ -154,11 +150,8 @@
         else:
             self.workflow_tasks = workflow_tasks
         self.tasks = self.workflow_tasks
-=======
-        self.tasks = tasks
         self.output_format = output_format
         self.expected_output = expected_output
->>>>>>> 0146a9a0
         self.is_valid = True
 
     def _validate(self) -> None:
@@ -521,19 +514,7 @@
             "version": self.version,
             "llmId": self.llm_id if self.llm is None else self.llm.id,
             "status": self.status.value,
-<<<<<<< HEAD
-            "workflow_tasks": [task.to_dict() for task in self.workflow_tasks],
-            "tools": [
-                {
-                    "type": "llm",
-                    "description": "main",
-                    "parameters": self.llm.get_parameters().to_list() if self.llm.get_parameters() else None,
-                }
-            ]
-            if self.llm is not None
-            else [],
-=======
-            "tasks": [task.to_dict() for task in self.tasks],
+            "tasks": [task.to_dict() for task in self.workflow_tasks],
             "tools": (
                 [
                     {
@@ -549,7 +530,6 @@
             "api_key": self.api_key,
             "outputFormat": self.output_format.value,
             "expectedOutput": self.expected_output,
->>>>>>> 0146a9a0
         }
 
     @classmethod
@@ -564,7 +544,7 @@
         """
         from aixplain.factories.agent_factory.utils import build_tool
         from aixplain.enums import AssetStatus
-        from aixplain.modules.agent_task import AgentTask
+        from aixplain.modules.agent_task import WorkflowTask
 
         # Extract tools from assets using proper tool building
         tools = []
@@ -580,10 +560,10 @@
                     logging.warning(f"Failed to build tool from asset data: {e}")
 
         # Extract tasks using from_dict method
-        tasks = []
+        workflow_tasks = []
         if "tasks" in data:
             for task_data in data["tasks"]:
-                tasks.append(AgentTask.from_dict(task_data))
+                workflow_tasks.append(WorkflowTask.from_dict(task_data))
 
         # Extract LLM from tools section (main LLM info)
         llm = None
@@ -623,7 +603,7 @@
             version=data.get("version"),
             cost=data.get("cost"),
             status=status,
-            tasks=tasks,
+            workflow_tasks=workflow_tasks,
             output_format=OutputFormat(data.get("outputFormat", OutputFormat.TEXT)),
             expected_output=data.get("expectedOutput"),
         )
