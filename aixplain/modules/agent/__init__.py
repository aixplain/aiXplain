__author__ = "aiXplain"

"""
Copyright 2024 The aiXplain SDK authors

Licensed under the Apache License, Version 2.0 (the "License");
you may not use this file except in compliance with the License.
You may obtain a copy of the License at

     http://www.apache.org/licenses/LICENSE-2.0

Unless required by applicable law or agreed to in writing, software
distributed under the License is distributed on an "AS IS" BASIS,
WITHOUT WARRANTIES OR CONDITIONS OF ANY KIND, either express or implied.
See the License for the specific language governing permissions and
limitations under the License.

Author: Lucas Pavanelli and Thiago Castro Ferreira
Date: May 16th 2024
Description:
    Agentification Class
"""
import json
import logging
import re
import time
import traceback

from aixplain.utils.file_utils import _request_with_retry
from aixplain.enums.function import Function
from aixplain.enums.supplier import Supplier
from aixplain.enums.asset_status import AssetStatus
from aixplain.enums.storage_type import StorageType
from aixplain.modules.model import Model
from aixplain.modules.agent.agent_task import AgentTask
from aixplain.modules.agent.output_format import OutputFormat
from aixplain.modules.agent.tool import Tool
from aixplain.modules.agent.agent_response import AgentResponse
from aixplain.modules.agent.agent_response_data import AgentResponseData
from aixplain.enums import ResponseStatus
from aixplain.modules.agent.utils import process_variables
from typing import Dict, List, Text, Optional, Union
from urllib.parse import urljoin

from aixplain.utils import config


class Agent(Model):
    """Advanced AI system capable of performing tasks by leveraging specialized software tools and resources from aiXplain marketplace.

    Attributes:
        id (Text): ID of the Agent
        name (Text): Name of the Agent
        tools (List[Union[Tool, Model]]): List of tools that the Agent uses.
        description (Text, optional): description of the Agent. Defaults to "".
        instructions (Text): instructions of the Agent.
        llm_id (Text): large language model. Defaults to GPT-4o (6646261c6eb563165658bbb1).
        supplier (Text): Supplier of the Agent.
        version (Text): Version of the Agent.
        backend_url (str): URL of the backend.
        api_key (str): The TEAM API key used for authentication.
        cost (Dict, optional): model price. Defaults to None.
    """

    is_valid: bool

    def __init__(
        self,
        id: Text,
        name: Text,
        description: Text,
        instructions: Text,
        tools: List[Union[Tool, Model]] = [],
        llm_id: Text = "6646261c6eb563165658bbb1",
        api_key: Optional[Text] = config.TEAM_API_KEY,
        supplier: Union[Dict, Text, Supplier, int] = "aiXplain",
        version: Optional[Text] = None,
        cost: Optional[Dict] = None,
        status: AssetStatus = AssetStatus.DRAFT,
        tasks: List[AgentTask] = [],
        **additional_info,
    ) -> None:
        """Create an Agent with the necessary information.

        Args:
            id (Text): ID of the Agent
            name (Text): Name of the Agent
            description (Text): description of the Agent.
            instructions (Text): role of the Agent.
            tools (List[Union[Tool, Model]]): List of tools that the Agent uses.
            llm_id (Text, optional): large language model. Defaults to GPT-4o (6646261c6eb563165658bbb1).
            supplier (Text): Supplier of the Agent.
            version (Text): Version of the Agent.
            backend_url (str): URL of the backend.
            api_key (str): The TEAM API key used for authentication.
            cost (Dict, optional): model price. Defaults to None.
        """
        super().__init__(id, name, description, api_key, supplier, version, cost=cost)
        self.instructions = instructions
        self.additional_info = additional_info
        self.tools = tools
        for i, _ in enumerate(tools):
            self.tools[i].api_key = api_key
        self.llm_id = llm_id
        if isinstance(status, str):
            try:
                status = AssetStatus(status)
            except Exception:
                status = AssetStatus.DRAFT
        self.status = status
        self.tasks = tasks
        self.is_valid = True

    def _validate(self) -> None:
        """Validate the Agent."""
        from aixplain.factories.model_factory import ModelFactory

        # validate name
        assert (
            re.match(r"^[a-zA-Z0-9 \-\(\)]*$", self.name) is not None
        ), "Agent Creation Error: Agent name contains invalid characters. Only alphanumeric characters, spaces, hyphens, and brackets are allowed."

        try:
            llm = ModelFactory.get(self.llm_id, api_key=self.api_key)
        except Exception:
            raise Exception(f"Large Language Model with ID '{self.llm_id}' not found.")

        assert llm.function == Function.TEXT_GENERATION, "Large Language Model must be a text generation model."

        tool_names = []
        for tool in self.tools:
            tool_name = None
            if isinstance(tool, Tool):
                tool_name = tool.name
            elif isinstance(tool, Model):
                assert not isinstance(tool, Agent), "Agent cannot contain another Agent."
<<<<<<< HEAD
=======
                tool_name = tool.name
            tool_names.append(tool_name)

        if len(tool_names) != len(set(tool_names)):
            duplicates = set([name for name in tool_names if tool_names.count(name) > 1])
            raise Exception(
                f"Agent Creation Error - Duplicate tool names found: {', '.join(duplicates)}. Make sure all tool names are unique."
            )
>>>>>>> f0837fca

    def validate(self, raise_exception: bool = False) -> bool:
        """Validate the Agent."""
        try:
            self._validate()
            self.is_valid = True
        except Exception as e:
            self.is_valid = False
            if raise_exception:
                raise e
            else:
                logging.warning(f"Agent Validation Error: {e}")
                logging.warning("You won't be able to run the Agent until the issues are handled manually.")
        return self.is_valid

    def run(
        self,
        data: Optional[Union[Dict, Text]] = None,
        query: Optional[Text] = None,
        session_id: Optional[Text] = None,
        history: Optional[List[Dict]] = None,
        name: Text = "model_process",
        timeout: float = 300,
        parameters: Dict = {},
        wait_time: float = 0.5,
        content: Optional[Union[Dict[Text, Text], List[Text]]] = None,
        max_tokens: int = 2048,
        max_iterations: int = 10,
        output_format: OutputFormat = OutputFormat.TEXT,
    ) -> AgentResponse:
        """Runs an agent call.

        Args:
            data (Optional[Union[Dict, Text]], optional): data to be processed by the agent. Defaults to None.
            query (Optional[Text], optional): query to be processed by the agent. Defaults to None.
            session_id (Optional[Text], optional): conversation Session ID. Defaults to None.
            history (Optional[List[Dict]], optional): chat history (in case session ID is None). Defaults to None.
            name (Text, optional): ID given to a call. Defaults to "model_process".
            timeout (float, optional): total polling time. Defaults to 300.
            parameters (Dict, optional): optional parameters to the model. Defaults to "{}".
            wait_time (float, optional): wait time in seconds between polling calls. Defaults to 0.5.
            content (Union[Dict[Text, Text], List[Text]], optional): Content inputs to be processed according to the query. Defaults to None.
            max_tokens (int, optional): maximum number of tokens which can be generated by the agent. Defaults to 2048.
            max_iterations (int, optional): maximum number of iterations between the agent and the tools. Defaults to 10.
            output_format (ResponseFormat, optional): response format. Defaults to TEXT.
        Returns:
            Dict: parsed output from model
        """
        start = time.time()
        result_data = {}
        try:
            response = self.run_async(
                data=data,
                query=query,
                session_id=session_id,
                history=history,
                name=name,
                parameters=parameters,
                content=content,
                max_tokens=max_tokens,
                max_iterations=max_iterations,
                output_format=output_format,
            )
            if response["status"] == ResponseStatus.FAILED:
                end = time.time()
                response["elapsed_time"] = end - start
                return response
            poll_url = response["url"]
            end = time.time()
            result = self.sync_poll(poll_url, name=name, timeout=timeout, wait_time=wait_time)
            result_data = result.get("data") or {}
            return AgentResponse(
                status=ResponseStatus.SUCCESS,
                completed=True,
                data=AgentResponseData(
                    input=result_data.get("input"),
                    output=result_data.get("output"),
                    session_id=result_data.get("session_id"),
                    intermediate_steps=result_data.get("intermediate_steps"),
                    execution_stats=result_data.get("executionStats"),
                ),
                used_credits=result_data.get("usedCredits", 0.0),
                run_time=result_data.get("runTime", end - start),
            )
        except Exception as e:
            msg = f"Error in request for {name} - {traceback.format_exc()}"
            logging.error(f"Agent Run: Error in running for {name}: {e}")
            end = time.time()
            return AgentResponse(
                status=ResponseStatus.FAILED,
                data=AgentResponseData(
                    input="",
                    output=None,
                    session_id=session_id,
                    intermediate_steps=None,
                    execution_stats=None,
                ),
                error=msg,
            )

    def run_async(
        self,
        data: Optional[Union[Dict, Text]] = None,
        query: Optional[Text] = None,
        session_id: Optional[Text] = None,
        history: Optional[List[Dict]] = None,
        name: Text = "model_process",
        parameters: Dict = {},
        content: Optional[Union[Dict[Text, Text], List[Text]]] = None,
        max_tokens: int = 2048,
        max_iterations: int = 10,
        output_format: OutputFormat = OutputFormat.TEXT,
    ) -> AgentResponse:
        """Runs asynchronously an agent call.

        Args:
            data (Optional[Union[Dict, Text]], optional): data to be processed by the agent. Defaults to None.
            query (Optional[Text], optional): query to be processed by the agent. Defaults to None.
            session_id (Optional[Text], optional): conversation Session ID. Defaults to None.
            history (Optional[List[Dict]], optional): chat history (in case session ID is None). Defaults to None.
            name (Text, optional): ID given to a call. Defaults to "model_process".
            parameters (Dict, optional): optional parameters to the model. Defaults to "{}".
            content (Union[Dict[Text, Text], List[Text]], optional): Content inputs to be processed according to the query. Defaults to None.
            max_tokens (int, optional): maximum number of tokens which can be generated by the agent. Defaults to 2048.
            max_iterations (int, optional): maximum number of iterations between the agent and the tools. Defaults to 10.
            output_format (ResponseFormat, optional): response format. Defaults to TEXT.
        Returns:
            dict: polling URL in response
        """
        from aixplain.factories.file_factory import FileFactory

        if not self.is_valid:
            raise Exception("Agent is not valid. Please validate the agent before running.")

        assert data is not None or query is not None, "Either 'data' or 'query' must be provided."
        if data is not None:
            if isinstance(data, dict):
                assert "query" in data and data["query"] is not None, "When providing a dictionary, 'query' must be provided."
                query = data.get("query")
                if session_id is None:
                    session_id = data.get("session_id")
                if history is None:
                    history = data.get("history")
                if content is None:
                    content = data.get("content")
            else:
                query = data

        # process content inputs
        if content is not None:
            assert FileFactory.check_storage_type(query) == StorageType.TEXT, "When providing 'content', query must be text."

            if isinstance(content, list):
                assert len(content) <= 3, "The maximum number of content inputs is 3."
                for input_link in content:
                    input_link = FileFactory.to_link(input_link)
                    query += f"\n{input_link}"
            elif isinstance(content, dict):
                for key, value in content.items():
                    assert "{{" + key + "}}" in query, f"Key '{key}' not found in query."
                    value = FileFactory.to_link(value)
                    query = query.replace("{{" + key + "}}", f"'{value}'")

        headers = {"x-api-key": self.api_key, "Content-Type": "application/json"}

        # build query
        input_data = process_variables(query, data, parameters, self.instructions)

        payload = {
            "id": self.id,
            "query": input_data,
            "sessionId": session_id,
            "history": history,
            "executionParams": {
                "maxTokens": (parameters["max_tokens"] if "max_tokens" in parameters else max_tokens),
                "maxIterations": (parameters["max_iterations"] if "max_iterations" in parameters else max_iterations),
                "outputFormat": output_format.value,
            },
        }

        payload.update(parameters)
        payload = json.dumps(payload)

        try:
            r = _request_with_retry("post", self.url, headers=headers, data=payload)
            resp = r.json()
            poll_url = resp.get("data")
            return AgentResponse(
                status=ResponseStatus.IN_PROGRESS,
                url=poll_url,
                data=AgentResponseData(input=input_data),
                run_time=0.0,
                used_credits=0.0,
            )
        except Exception as e:
            msg = f"Error in request for {name} - {traceback.format_exc()}"
            logging.error(f"Agent Run Async: Error in running for {name}: {e}")
            return AgentResponse(
                status=ResponseStatus.FAILED,
                error=msg,
            )

    def to_dict(self) -> Dict:
        return {
            "id": self.id,
            "name": self.name,
            "assets": [tool.to_dict() for tool in self.tools],
            "description": self.description,
            "role": self.instructions,
            "supplier": (self.supplier.value["code"] if isinstance(self.supplier, Supplier) else self.supplier),
            "version": self.version,
            "llmId": self.llm_id,
            "status": self.status.value,
            "tasks": [task.to_dict() for task in self.tasks],
        }

    def delete(self) -> None:
        """Delete Agent service"""
        try:
            url = urljoin(config.BACKEND_URL, f"sdk/agents/{self.id}")
            headers = {
                "x-api-key": config.TEAM_API_KEY,
                "Content-Type": "application/json",
            }
            logging.debug(f"Start service for DELETE Agent  - {url} - {headers}")
            r = _request_with_retry("delete", url, headers=headers)
            logging.debug(f"Result of request for DELETE Agent - {r.status_code}")
            if r.status_code != 200:
                raise Exception()
        except Exception:
            try:
                response_json = r.json()
                message = f"Agent Deletion Error (HTTP {r.status_code}): {response_json.get('message', '').strip('{{}}')}."
            except ValueError:
                message = f"Agent Deletion Error (HTTP {r.status_code}): There was an error in deleting the agent."
            logging.error(message)
            raise Exception(f"{message}")

    def update(self) -> None:
        """Update agent."""
        import warnings
        import inspect

        # Get the current call stack
        stack = inspect.stack()
        if len(stack) > 2 and stack[1].function != "save":
            warnings.warn(
                "update() is deprecated and will be removed in a future version. " "Please use save() instead.",
                DeprecationWarning,
                stacklevel=2,
            )
        from aixplain.factories.agent_factory.utils import build_agent

        self.validate(raise_exception=True)
        url = urljoin(config.BACKEND_URL, f"sdk/agents/{self.id}")
        headers = {"x-api-key": config.TEAM_API_KEY, "Content-Type": "application/json"}

        payload = self.to_dict()

        logging.debug(f"Start service for PUT Update Agent  - {url} - {headers} - {json.dumps(payload)}")
        resp = "No specified error."
        try:
            r = _request_with_retry("put", url, headers=headers, json=payload)
            resp = r.json()
        except Exception:
            raise Exception("Agent Update Error: Please contact the administrators.")

        if 200 <= r.status_code < 300:
            return build_agent(resp)
        else:
            error_msg = f"Agent Update Error (HTTP {r.status_code}): {resp}"
            raise Exception(error_msg)

    def save(self) -> None:
        """Save the Agent."""
        self.update()

    def deploy(self) -> None:
        assert self.status == AssetStatus.DRAFT, "Agent must be in draft status to be deployed."
        assert self.status != AssetStatus.ONBOARDED, "Agent is already deployed."
        self.status = AssetStatus.ONBOARDED
        self.update()

    def __repr__(self):
        return f"Agent(id={self.id}, name={self.name}, function={self.function})"<|MERGE_RESOLUTION|>--- conflicted
+++ resolved
@@ -134,8 +134,7 @@
                 tool_name = tool.name
             elif isinstance(tool, Model):
                 assert not isinstance(tool, Agent), "Agent cannot contain another Agent."
-<<<<<<< HEAD
-=======
+
                 tool_name = tool.name
             tool_names.append(tool_name)
 
@@ -144,7 +143,6 @@
             raise Exception(
                 f"Agent Creation Error - Duplicate tool names found: {', '.join(duplicates)}. Make sure all tool names are unique."
             )
->>>>>>> f0837fca
 
     def validate(self, raise_exception: bool = False) -> bool:
         """Validate the Agent."""
