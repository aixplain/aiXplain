__author__ = "aiXplain"

"""
Copyright 2024 The aiXplain SDK authors

Licensed under the Apache License, Version 2.0 (the "License");
you may not use this file except in compliance with the License.
You may obtain a copy of the License at

     http://www.apache.org/licenses/LICENSE-2.0

Unless required by applicable law or agreed to in writing, software
distributed under the License is distributed on an "AS IS" BASIS,
WITHOUT WARRANTIES OR CONDITIONS OF ANY KIND, either express or implied.
See the License for the specific language governing permissions and
limitations under the License.

Author: Lucas Pavanelli and Thiago Castro Ferreira
Date: May 16th 2024
Description:
    Agentification Class
"""
import json
import logging
import re
import time
import traceback

from aixplain.utils.file_utils import _request_with_retry
from aixplain.enums.function import Function
from aixplain.enums.supplier import Supplier
from aixplain.enums.asset_status import AssetStatus
from aixplain.enums.storage_type import StorageType
from aixplain.modules import Asset
from aixplain.modules.model import Model
from aixplain.modules.agent.output_format import OutputFormat
from aixplain.modules.agent.tool import Tool
from aixplain.modules.agent.agent_response import AgentResponse
from aixplain.modules.agent.agent_response_data import AgentResponseData
from aixplain.enums import ResponseStatus
from aixplain.modules.agent.utils import process_variables
from typing import Dict, List, Text, Optional, Union
from urllib.parse import urljoin

from aixplain.utils import config


class Agent(Model):
    """Advanced AI system capable of performing tasks by leveraging specialized software tools and resources from aiXplain marketplace.

    Attributes:
        id (Text): ID of the Agent
        name (Text): Name of the Agent
        tools (List[Union[Tool, Model]]): List of tools that the Agent uses.
        description (Text, optional): description of the Agent. Defaults to "".
        llm_id (Text): large language model. Defaults to GPT-4o (6646261c6eb563165658bbb1).
        supplier (Text): Supplier of the Agent.
        version (Text): Version of the Agent.
        backend_url (str): URL of the backend.
        api_key (str): The TEAM API key used for authentication.
        cost (Dict, optional): model price. Defaults to None.
    """

    def __init__(
        self,
        id: Text,
        name: Text,
        description: Text,
<<<<<<< HEAD
        tools: List[Union[Tool, Model]] = [],
=======
        role: Text,
        tools: List[Tool] = [],
>>>>>>> 8d3a5241
        llm_id: Text = "6646261c6eb563165658bbb1",
        api_key: Optional[Text] = config.TEAM_API_KEY,
        supplier: Union[Dict, Text, Supplier, int] = "aiXplain",
        version: Optional[Text] = None,
        cost: Optional[Dict] = None,
        status: AssetStatus = AssetStatus.DRAFT,
        **additional_info,
    ) -> None:
        """Create an Agent with the necessary information.

        Args:
            id (Text): ID of the Agent
            name (Text): Name of the Agent
            description (Text): description of the Agent.
<<<<<<< HEAD
            tools (List[Union[Tool, Model]]): List of tools that the Agent uses.
=======
            role (Text): role of the Agent.
            tools (List[Tool]): List of tools that the Agent uses.
>>>>>>> 8d3a5241
            llm_id (Text, optional): large language model. Defaults to GPT-4o (6646261c6eb563165658bbb1).
            supplier (Text): Supplier of the Agent.
            version (Text): Version of the Agent.
            backend_url (str): URL of the backend.
            api_key (str): The TEAM API key used for authentication.
            cost (Dict, optional): model price. Defaults to None.
        """
        super().__init__(id, name, description, api_key, supplier, version, cost=cost)
        self.role = role
        self.additional_info = additional_info
        self.tools = tools
        for i, _ in enumerate(tools):
            self.tools[i].api_key = api_key
        self.llm_id = llm_id
        if isinstance(status, str):
            try:
                status = AssetStatus(status)
            except Exception:
                status = AssetStatus.DRAFT
        self.status = status

    def validate(self) -> None:
        """Validate the Agent."""
        from aixplain.factories.model_factory import ModelFactory

        # validate name
        assert (
            re.match(r"^[a-zA-Z0-9 \-\(\)]*$", self.name) is not None
        ), "Agent Creation Error: Agent name contains invalid characters. Only alphanumeric characters, spaces, hyphens, and brackets are allowed."

        try:
            llm = ModelFactory.get(self.llm_id, api_key=self.api_key)
            assert llm.function == Function.TEXT_GENERATION, "Large Language Model must be a text generation model."
        except Exception:
            raise Exception(f"Large Language Model with ID '{self.llm_id}' not found.")

        for tool in self.tools:
            if isinstance(tool, Tool):
                tool.validate()
            elif isinstance(tool, Model):
                assert not isinstance(tool, Agent), "Agent cannot contain another Agent."

    def run(
        self,
        data: Optional[Union[Dict, Text]] = None,
        query: Optional[Text] = None,
        session_id: Optional[Text] = None,
        history: Optional[List[Dict]] = None,
        name: Text = "model_process",
        timeout: float = 300,
        parameters: Dict = {},
        wait_time: float = 0.5,
        content: Optional[Union[Dict[Text, Text], List[Text]]] = None,
        max_tokens: int = 2048,
        max_iterations: int = 10,
        output_format: OutputFormat = OutputFormat.TEXT,
    ) -> AgentResponse:
        """Runs an agent call.

        Args:
            data (Optional[Union[Dict, Text]], optional): data to be processed by the agent. Defaults to None.
            query (Optional[Text], optional): query to be processed by the agent. Defaults to None.
            session_id (Optional[Text], optional): conversation Session ID. Defaults to None.
            history (Optional[List[Dict]], optional): chat history (in case session ID is None). Defaults to None.
            name (Text, optional): ID given to a call. Defaults to "model_process".
            timeout (float, optional): total polling time. Defaults to 300.
            parameters (Dict, optional): optional parameters to the model. Defaults to "{}".
            wait_time (float, optional): wait time in seconds between polling calls. Defaults to 0.5.
            content (Union[Dict[Text, Text], List[Text]], optional): Content inputs to be processed according to the query. Defaults to None.
            max_tokens (int, optional): maximum number of tokens which can be generated by the agent. Defaults to 2048.
            max_iterations (int, optional): maximum number of iterations between the agent and the tools. Defaults to 10.
            output_format (ResponseFormat, optional): response format. Defaults to TEXT.
        Returns:
            Dict: parsed output from model
        """
        start = time.time()
        try:
            response = self.run_async(
                data=data,
                query=query,
                session_id=session_id,
                history=history,
                name=name,
                parameters=parameters,
                content=content,
                max_tokens=max_tokens,
                max_iterations=max_iterations,
                output_format=output_format,
            )
            if response["status"] == ResponseStatus.FAILED:
                end = time.time()
                response["elapsed_time"] = end - start
                return response
            poll_url = response["url"]
            end = time.time()
            result = self.sync_poll(poll_url, name=name, timeout=timeout, wait_time=wait_time)
            result_data = result.data
            return AgentResponse(
                status=ResponseStatus.SUCCESS,
                completed=True,
                data=AgentResponseData(
                    input=result_data.get("input"),
                    output=result_data.get("output"),
                    session_id=result_data.get("session_id"),
                    intermediate_steps=result_data.get("intermediate_steps"),
                    execution_stats=result_data.get("executionStats"),
                ),
                used_credits=result_data.get("usedCredits", 0.0),
                run_time=result_data.get("runTime", end - start),
            )
        except Exception as e:
            msg = f"Error in request for {name} - {traceback.format_exc()}"
            logging.error(f"Agent Run: Error in running for {name}: {e}")
            end = time.time()
            return AgentResponse(
                status=ResponseStatus.FAILED,
                data=AgentResponseData(
                    input=data,
                    output=None,
                    session_id=result_data.get("session_id"),
                    intermediate_steps=result_data.get("intermediate_steps"),
                    execution_stats=result_data.get("executionStats"),
                ),
                error=msg,
            )

    def run_async(
        self,
        data: Optional[Union[Dict, Text]] = None,
        query: Optional[Text] = None,
        session_id: Optional[Text] = None,
        history: Optional[List[Dict]] = None,
        name: Text = "model_process",
        parameters: Dict = {},
        content: Optional[Union[Dict[Text, Text], List[Text]]] = None,
        max_tokens: int = 2048,
        max_iterations: int = 10,
        output_format: OutputFormat = OutputFormat.TEXT,
    ) -> AgentResponse:
        """Runs asynchronously an agent call.

        Args:
            data (Optional[Union[Dict, Text]], optional): data to be processed by the agent. Defaults to None.
            query (Optional[Text], optional): query to be processed by the agent. Defaults to None.
            session_id (Optional[Text], optional): conversation Session ID. Defaults to None.
            history (Optional[List[Dict]], optional): chat history (in case session ID is None). Defaults to None.
            name (Text, optional): ID given to a call. Defaults to "model_process".
            parameters (Dict, optional): optional parameters to the model. Defaults to "{}".
            content (Union[Dict[Text, Text], List[Text]], optional): Content inputs to be processed according to the query. Defaults to None.
            max_tokens (int, optional): maximum number of tokens which can be generated by the agent. Defaults to 2048.
            max_iterations (int, optional): maximum number of iterations between the agent and the tools. Defaults to 10.
            output_format (ResponseFormat, optional): response format. Defaults to TEXT.
        Returns:
            dict: polling URL in response
        """
        from aixplain.factories.file_factory import FileFactory

        assert data is not None or query is not None, "Either 'data' or 'query' must be provided."
        if data is not None:
            if isinstance(data, dict):
                assert "query" in data and data["query"] is not None, "When providing a dictionary, 'query' must be provided."
                query = data.get("query")
                if session_id is None:
                    session_id = data.get("session_id")
                if history is None:
                    history = data.get("history")
                if content is None:
                    content = data.get("content")
            else:
                query = data

        # process content inputs
        if content is not None:
            assert FileFactory.check_storage_type(query) == StorageType.TEXT, "When providing 'content', query must be text."

            if isinstance(content, list):
                assert len(content) <= 3, "The maximum number of content inputs is 3."
                for input_link in content:
                    input_link = FileFactory.to_link(input_link)
                    query += f"\n{input_link}"
            elif isinstance(content, dict):
                for key, value in content.items():
                    assert "{{" + key + "}}" in query, f"Key '{key}' not found in query."
                    value = FileFactory.to_link(value)
                    query = query.replace("{{" + key + "}}", f"'{value}'")

        headers = {"x-api-key": self.api_key, "Content-Type": "application/json"}

        # build query
        input_data = process_variables(query, data, parameters, self.description)

        payload = {
            "id": self.id,
            "query": input_data,
            "sessionId": session_id,
            "history": history,
            "executionParams": {
                "maxTokens": parameters["max_tokens"] if "max_tokens" in parameters else max_tokens,
                "maxIterations": parameters["max_iterations"] if "max_iterations" in parameters else max_iterations,
                "outputFormat": output_format.value,
            },
        }

        payload.update(parameters)
        payload = json.dumps(payload)

        try:
            r = _request_with_retry("post", self.url, headers=headers, data=payload)
            resp = r.json()
            poll_url = resp.get("data")
            return AgentResponse(
                status=ResponseStatus.IN_PROGRESS,
                url=poll_url,
                data=AgentResponseData(input=input_data),
                run_time=0.0,
                used_credits=0.0,
            )
        except Exception as e:
            msg = f"Error in request for {name} - {traceback.format_exc()}"
            logging.error(f"Agent Run Async: Error in running for {name}: {e}")
            return AgentResponse(
                status=ResponseStatus.FAILED,
                error=msg,
            )

    def to_dict(self) -> Dict:
        return {
            "id": self.id,
            "name": self.name,
            "assets": [tool.to_dict() for tool in self.tools],
            "description": self.description,
            "role": self.role,
            "supplier": self.supplier.value["code"] if isinstance(self.supplier, Supplier) else self.supplier,
            "version": self.version,
            "llmId": self.llm_id,
            "status": self.status.value,
        }

    def delete(self) -> None:
        """Delete Agent service"""
        try:
            url = urljoin(config.BACKEND_URL, f"sdk/agents/{self.id}")
            headers = {"x-api-key": config.TEAM_API_KEY, "Content-Type": "application/json"}
            logging.debug(f"Start service for DELETE Agent  - {url} - {headers}")
            r = _request_with_retry("delete", url, headers=headers)
            logging.debug(f"Result of request for DELETE Agent - {r.status_code}")
            if r.status_code != 200:
                raise Exception()
        except Exception:
            try:
                response_json = r.json()
                message = f"Agent Deletion Error (HTTP {r.status_code}): {response_json.get('message', '').strip('{{}}')}."
            except ValueError:
                message = f"Agent Deletion Error (HTTP {r.status_code}): There was an error in deleting the agent."
            logging.error(message)
            raise Exception(f"{message}")

    def update(self) -> None:
        """Update agent."""
        import warnings
        import inspect

        # Get the current call stack
        stack = inspect.stack()
        if len(stack) > 2 and stack[1].function != "save":
            warnings.warn(
                "update() is deprecated and will be removed in a future version. " "Please use save() instead.",
                DeprecationWarning,
                stacklevel=2,
            )
        from aixplain.factories.agent_factory.utils import build_agent

        self.validate()
        url = urljoin(config.BACKEND_URL, f"sdk/agents/{self.id}")
        headers = {"x-api-key": config.TEAM_API_KEY, "Content-Type": "application/json"}

        payload = self.to_dict()

        logging.debug(f"Start service for PUT Update Agent  - {url} - {headers} - {json.dumps(payload)}")
        resp = "No specified error."
        try:
            r = _request_with_retry("put", url, headers=headers, json=payload)
            resp = r.json()
        except Exception:
            raise Exception("Agent Update Error: Please contact the administrators.")

        if 200 <= r.status_code < 300:
            return build_agent(resp)
        else:
            error_msg = f"Agent Update Error (HTTP {r.status_code}): {resp}"
            raise Exception(error_msg)

    def save(self) -> None:
        """Save the Agent."""
        self.update()

    def deploy(self) -> None:
        assert self.status == AssetStatus.DRAFT, "Agent must be in draft status to be deployed."
        assert self.status != AssetStatus.ONBOARDED, "Agent is already deployed."
        self.status = AssetStatus.ONBOARDED
        self.update()<|MERGE_RESOLUTION|>--- conflicted
+++ resolved
@@ -31,7 +31,6 @@
 from aixplain.enums.supplier import Supplier
 from aixplain.enums.asset_status import AssetStatus
 from aixplain.enums.storage_type import StorageType
-from aixplain.modules import Asset
 from aixplain.modules.model import Model
 from aixplain.modules.agent.output_format import OutputFormat
 from aixplain.modules.agent.tool import Tool
@@ -66,12 +65,8 @@
         id: Text,
         name: Text,
         description: Text,
-<<<<<<< HEAD
+        role: Text,
         tools: List[Union[Tool, Model]] = [],
-=======
-        role: Text,
-        tools: List[Tool] = [],
->>>>>>> 8d3a5241
         llm_id: Text = "6646261c6eb563165658bbb1",
         api_key: Optional[Text] = config.TEAM_API_KEY,
         supplier: Union[Dict, Text, Supplier, int] = "aiXplain",
@@ -86,12 +81,8 @@
             id (Text): ID of the Agent
             name (Text): Name of the Agent
             description (Text): description of the Agent.
-<<<<<<< HEAD
+            role (Text): role of the Agent.
             tools (List[Union[Tool, Model]]): List of tools that the Agent uses.
-=======
-            role (Text): role of the Agent.
-            tools (List[Tool]): List of tools that the Agent uses.
->>>>>>> 8d3a5241
             llm_id (Text, optional): large language model. Defaults to GPT-4o (6646261c6eb563165658bbb1).
             supplier (Text): Supplier of the Agent.
             version (Text): Version of the Agent.
@@ -168,6 +159,7 @@
             Dict: parsed output from model
         """
         start = time.time()
+        result_data = {}
         try:
             response = self.run_async(
                 data=data,
