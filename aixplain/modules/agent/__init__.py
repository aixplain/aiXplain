--- conflicted
+++ resolved
@@ -176,15 +176,9 @@
         parameters: Dict = {},
         wait_time: float = 0.5,
         content: Optional[Union[Dict[Text, Text], List[Text]]] = None,
-<<<<<<< HEAD
-        max_tokens: int = 2048,
-        max_iterations: int = 10,
-        output_format: Optional[OutputFormat] = None,
-=======
         max_tokens: int = 4096,
         max_iterations: int = 3,
-        output_format: OutputFormat = OutputFormat.TEXT,
->>>>>>> 62fcea62
+        output_format: Optional[OutputFormat] = None,
         expected_output: Optional[Union[BaseModel, Text, dict]] = None,
     ) -> AgentResponse:
         """Runs an agent call.
