__author__ = "aiXplain"

"""
Copyright 2024 The aiXplain SDK authors

Licensed under the Apache License, Version 2.0 (the "License");
you may not use this file except in compliance with the License.
You may obtain a copy of the License at

     http://www.apache.org/licenses/LICENSE-2.0

Unless required by applicable law or agreed to in writing, software
distributed under the License is distributed on an "AS IS" BASIS,
WITHOUT WARRANTIES OR CONDITIONS OF ANY KIND, either express or implied.
See the License for the specific language governing permissions and
limitations under the License.

Author: Lucas Pavanelli and Thiago Castro Ferreira
Date: May 16th 2024
Description:
    Agentification Class
"""
import json
import logging
import re
import time
import traceback

from aixplain.utils.file_utils import _request_with_retry
from aixplain.enums import Function, Supplier, AssetStatus, StorageType, ResponseStatus
from aixplain.modules.model import Model
from aixplain.modules.agent.agent_task import AgentTask
from aixplain.modules.agent.output_format import OutputFormat
from aixplain.modules.agent.tool import Tool
from aixplain.modules.agent.agent_response import AgentResponse
from aixplain.modules.agent.agent_response_data import AgentResponseData
from aixplain.modules.agent.utils import process_variables
from pydantic import BaseModel
from typing import Dict, List, Text, Optional, Union
from urllib.parse import urljoin
from aixplain.modules.model.llm_model import LLM

from aixplain.utils import config
from aixplain.modules.mixins import DeployableMixin


class Agent(Model, DeployableMixin[Tool]):
    """Advanced AI system capable of performing tasks by leveraging specialized software tools and resources from aiXplain marketplace.

    Attributes:
        id (Text): ID of the Agent
        name (Text): Name of the Agent
        tools (List[Union[Tool, Model]]): List of tools that the Agent uses.
        description (Text, optional): description of the Agent. Defaults to "".
        instructions (Text): instructions of the Agent.
        llm_id (Text): large language model. Defaults to GPT-4o (6646261c6eb563165658bbb1).
        supplier (Text): Supplier of the Agent.
        version (Text): Version of the Agent.
        backend_url (str): URL of the backend.
        api_key (str): The TEAM API key used for authentication.
        cost (Dict, optional): model price. Defaults to None.
    """

    is_valid: bool

    def __init__(
        self,
        id: Text,
        name: Text,
        description: Text,
        instructions: Text,
        tools: List[Union[Tool, Model]] = [],
        llm_id: Text = "6646261c6eb563165658bbb1",
        llm: Optional[LLM] = None,
        api_key: Optional[Text] = config.TEAM_API_KEY,
        supplier: Union[Dict, Text, Supplier, int] = "aiXplain",
        version: Optional[Text] = None,
        cost: Optional[Dict] = None,
        status: AssetStatus = AssetStatus.DRAFT,
        tasks: List[AgentTask] = [],
        persist_session: bool = True, 
        **additional_info,
    ) -> None:
        """Create an Agent with the necessary information.

        Args:
            id (Text): ID of the Agent
            name (Text): Name of the Agent
            description (Text): description of the Agent.
            instructions (Text): role of the Agent.
            tools (List[Union[Tool, Model]]): List of tools that the Agent uses.
            llm_id (Text, optional): large language model ID. Defaults to GPT-4o (6646261c6eb563165658bbb1).
            llm (LLM, optional): large language model object. Defaults to None.
            supplier (Text): Supplier of the Agent.
            version (Text): Version of the Agent.
            backend_url (str): URL of the backend.
            api_key (str): The TEAM API key used for authentication.
            cost (Dict, optional): model price. Defaults to None.
        """
        super().__init__(id, name, description, api_key, supplier, version, cost=cost)
        self.instructions = instructions
        self.additional_info = additional_info
        self.tools = tools
        for i, _ in enumerate(tools):
            self.tools[i].api_key = api_key
        self.llm_id = llm_id
        self.llm = llm
        if isinstance(status, str):
            try:
                status = AssetStatus(status)
            except Exception:
                status = AssetStatus.DRAFT
        self.status = status
        self.tasks = tasks
        self.is_valid = True
        self.persist_session = persist_session

    def _validate(self) -> None:
        """Validate the Agent."""
        from aixplain.utils.llm_utils import get_llm_instance

        # validate name
        assert (
            re.match(r"^[a-zA-Z0-9 \-\(\)]*$", self.name) is not None
        ), "Agent Creation Error: Agent name contains invalid characters. Only alphanumeric characters, spaces, hyphens, and brackets are allowed."

        llm = get_llm_instance(self.llm_id, api_key=self.api_key)

        assert llm.function == Function.TEXT_GENERATION, "Large Language Model must be a text generation model."

        tool_names = []
        for tool in self.tools:
            tool_name = None
            if isinstance(tool, Tool):
                tool_name = tool.name
            elif isinstance(tool, Model):
                assert not isinstance(tool, Agent), "Agent cannot contain another Agent."

                tool_name = tool.name
            tool_names.append(tool_name)

        if len(tool_names) != len(set(tool_names)):
            duplicates = set([name for name in tool_names if tool_names.count(name) > 1])
            raise Exception(
                f"Agent Creation Error - Duplicate tool names found: {', '.join(duplicates)}. Make sure all tool names are unique."
            )

    def validate(self, raise_exception: bool = False) -> bool:
        """Validate the Agent."""
        try:
            self._validate()
            self.is_valid = True
        except Exception as e:
            self.is_valid = False
            if raise_exception:
                raise e
            else:
                logging.warning(f"Agent Validation Error: {e}")
                logging.warning("You won't be able to run the Agent until the issues are handled manually.")
        return self.is_valid

    def run(
        self,
        data: Optional[Union[Dict, Text]] = None,
        query: Optional[Text] = None,
        session_id: Optional[Text] = None,
        history: Optional[List[Dict]] = None,
        name: Text = "model_process",
        timeout: float = 300,
        parameters: Dict = {},
        wait_time: float = 0.5,
        content: Optional[Union[Dict[Text, Text], List[Text]]] = None,
        max_tokens: int = 2048,
        max_iterations: int = 10,
        output_format: OutputFormat = OutputFormat.TEXT,
<<<<<<< HEAD
        persist_session: bool = None,
=======
        expected_output: Optional[Union[BaseModel, Text, dict]] = None,
>>>>>>> cdaaa81a
    ) -> AgentResponse:
        """Runs an agent call.

        Args:
            data (Optional[Union[Dict, Text]], optional): data to be processed by the agent. Defaults to None.
            query (Optional[Text], optional): query to be processed by the agent. Defaults to None.
            session_id (Optional[Text], optional): conversation Session ID. Defaults to None.
            history (Optional[List[Dict]], optional): chat history (in case session ID is None). Defaults to None.
            name (Text, optional): ID given to a call. Defaults to "model_process".
            timeout (float, optional): total polling time. Defaults to 300.
            parameters (Dict, optional): optional parameters to the model. Defaults to "{}".
            wait_time (float, optional): wait time in seconds between polling calls. Defaults to 0.5.
            content (Union[Dict[Text, Text], List[Text]], optional): Content inputs to be processed according to the query. Defaults to None.
            max_tokens (int, optional): maximum number of tokens which can be generated by the agent. Defaults to 2048.
            max_iterations (int, optional): maximum number of iterations between the agent and the tools. Defaults to 10.
            output_format (OutputFormat, optional): response format. Defaults to TEXT.
            expected_output (Union[BaseModel, Text, dict], optional): expected output. Defaults to None.
        Returns:
            Dict: parsed output from model
        """
        start = time.time()
        result_data = {}
        user_provided_session_id = session_id is not None

        if persist_session is None:
            persist_session = self.persist_session

        try:
            response = self.run_async(
                data=data,
                query=query,
                session_id=session_id,
                history=history,
                name=name,
                parameters=parameters,
                content=content,
                max_tokens=max_tokens,
                max_iterations=max_iterations,
                output_format=output_format,
                expected_output=expected_output,
            )
            if response["status"] == ResponseStatus.FAILED:
                end = time.time()
                response["elapsed_time"] = end - start
                return response
            poll_url = response["url"]
            end = time.time()
            result = self.sync_poll(poll_url, name=name, timeout=timeout, wait_time=wait_time)
            # if result.status == ResponseStatus.FAILED:
            #    raise Exception("Model failed to run with error: " + result.error_message)
            result_data = result.get("data") or {}
            response=AgentResponse(
                status=ResponseStatus.SUCCESS,
                completed=True,
                data=AgentResponseData(
                    input=result_data.get("input"),
                    output=result_data.get("output"),
                    intermediate_steps=result_data.get("intermediate_steps"),
                    execution_stats=result_data.get("executionStats"),
                ),
                used_credits=result_data.get("usedCredits", 0.0),
                run_time=result_data.get("runTime", end - start),
            )
            if persist_session or user_provided_session_id:
                response.data.session_id=result_data.get("session_id")
            return response
        except Exception as e:
            msg = f"Error in request for {name} - {traceback.format_exc()}"
            logging.error(f"Agent Run: Error in running for {name}: {e}")
            end = time.time()
            return AgentResponse(
                status=ResponseStatus.FAILED,
                data=AgentResponseData(
                    input="",
                    output=None,
                    session_id=session_id,
                    intermediate_steps=None,
                    execution_stats=None,
                ),
                error=msg,
            )

    def run_async(
        self,
        data: Optional[Union[Dict, Text]] = None,
        query: Optional[Text] = None,
        session_id: Optional[Text] = None,
        history: Optional[List[Dict]] = None,
        name: Text = "model_process",
        parameters: Dict = {},
        content: Optional[Union[Dict[Text, Text], List[Text]]] = None,
        max_tokens: int = 2048,
        max_iterations: int = 10,
        output_format: OutputFormat = OutputFormat.TEXT,
<<<<<<< HEAD
        persist_session: bool = None,
=======
        expected_output: Optional[Union[BaseModel, Text, dict]] = None,
>>>>>>> cdaaa81a
    ) -> AgentResponse:
        """Runs asynchronously an agent call.

        Args:
            data (Optional[Union[Dict, Text]], optional): data to be processed by the agent. Defaults to None.
            query (Optional[Text], optional): query to be processed by the agent. Defaults to None.
            session_id (Optional[Text], optional): conversation Session ID. Defaults to None.
            history (Optional[List[Dict]], optional): chat history (in case session ID is None). Defaults to None.
            name (Text, optional): ID given to a call. Defaults to "model_process".
            parameters (Dict, optional): optional parameters to the model. Defaults to "{}".
            content (Union[Dict[Text, Text], List[Text]], optional): Content inputs to be processed according to the query. Defaults to None.
            max_tokens (int, optional): maximum number of tokens which can be generated by the agent. Defaults to 2048.
            max_iterations (int, optional): maximum number of iterations between the agent and the tools. Defaults to 10.
            output_format (OutputFormat, optional): response format. Defaults to TEXT.
            expected_output (Union[BaseModel, Text, dict], optional): expected output. Defaults to None.
        Returns:
            dict: polling URL in response
        """
        from aixplain.factories.file_factory import FileFactory
        user_provided_session_id = session_id is not None

        if persist_session is None:
            persist_session = self.persist_session


        if not self.is_valid:
            raise Exception("Agent is not valid. Please validate the agent before running.")

        if output_format == OutputFormat.JSON:
            assert expected_output is not None and (
                issubclass(expected_output, BaseModel) or isinstance(expected_output, dict)
            ), "Expected output must be a Pydantic BaseModel or a JSON object when output format is JSON."

        assert data is not None or query is not None, "Either 'data' or 'query' must be provided."
        if data is not None:
            if isinstance(data, dict):
                assert "query" in data and data["query"] is not None, "When providing a dictionary, 'query' must be provided."
                query = data.get("query")
                if session_id is None:
                    session_id = data.get("session_id")
                if history is None:
                    history = data.get("history")
                if content is None:
                    content = data.get("content")
            else:
                query = data

        # process content inputs
        if content is not None:
            assert FileFactory.check_storage_type(query) == StorageType.TEXT, "When providing 'content', query must be text."

            if isinstance(content, list):
                assert len(content) <= 3, "The maximum number of content inputs is 3."
                for input_link in content:
                    input_link = FileFactory.to_link(input_link)
                    query += f"\n{input_link}"
            elif isinstance(content, dict):
                for key, value in content.items():
                    assert "{{" + key + "}}" in query, f"Key '{key}' not found in query."
                    value = FileFactory.to_link(value)
                    query = query.replace("{{" + key + "}}", f"'{value}'")

        headers = {"x-api-key": self.api_key, "Content-Type": "application/json"}

        # build query
        input_data = process_variables(query, data, parameters, self.instructions)

        if expected_output is not None and issubclass(expected_output, BaseModel):
            expected_output = expected_output.model_json_schema()
        if isinstance(output_format, OutputFormat):
            output_format = output_format.value

        payload = {
            "id": self.id,
            "query": input_data,
            "sessionId": session_id,
            "history": history,
            "executionParams": {
                "maxTokens": (parameters["max_tokens"] if "max_tokens" in parameters else max_tokens),
                "maxIterations": (parameters["max_iterations"] if "max_iterations" in parameters else max_iterations),
                "outputFormat": output_format,
                "expectedOutput": expected_output,
            },
        }

        payload.update(parameters)
        payload = json.dumps(payload)

        try:
            r = _request_with_retry("post", self.url, headers=headers, data=payload)
            resp = r.json()
            poll_url = resp.get("data")
            response=AgentResponse(
                status=ResponseStatus.IN_PROGRESS,
                url=poll_url,
                data=AgentResponseData(input=input_data),
                run_time=0.0,
                used_credits=0.0,
            )
            if persist_session or user_provided_session_id:
                response.data.session_id=session_id
            else:
                response.data.session_id=None
        
            return(response)

        except Exception as e:
            msg = f"Error in request for {name} - {traceback.format_exc()}"
            logging.error(f"Agent Run Async: Error in running for {name}: {e}")
            return AgentResponse(
                status=ResponseStatus.FAILED,
                error=msg,
            )

    def to_dict(self) -> Dict:
        return {
            "id": self.id,
            "name": self.name,
            "assets": [tool.to_dict() for tool in self.tools],
            "description": self.description,
            "role": self.instructions,
            "supplier": (self.supplier.value["code"] if isinstance(self.supplier, Supplier) else self.supplier),
            "version": self.version,
            "llmId": self.llm_id if self.llm is None else self.llm.id,
            "status": self.status.value,
            "tasks": [task.to_dict() for task in self.tasks],
<<<<<<< HEAD
            "persist_session": self.persist_session
=======
            "tools": [
                {
                    "type": "llm",
                    "description": "main",
                    "parameters": self.llm.get_parameters().to_list() if self.llm.get_parameters() else None,
                }
            ]
            if self.llm is not None
            else [],
>>>>>>> cdaaa81a
        }

    def delete(self) -> None:
        """Delete Agent service"""
        try:
            url = urljoin(config.BACKEND_URL, f"sdk/agents/{self.id}")
            headers = {
                "x-api-key": config.TEAM_API_KEY,
                "Content-Type": "application/json",
            }
            logging.debug(f"Start service for DELETE Agent  - {url} - {headers}")
            r = _request_with_retry("delete", url, headers=headers)
            logging.debug(f"Result of request for DELETE Agent - {r.status_code}")
            if r.status_code != 200:
                raise Exception()
        except Exception:
            try:
                response_json = r.json()
                message = f"Agent Deletion Error (HTTP {r.status_code}): {response_json.get('message', '').strip('{{}}')}."
            except ValueError:
                message = f"Agent Deletion Error (HTTP {r.status_code}): There was an error in deleting the agent."
            logging.error(message)
            raise Exception(f"{message}")

    def update(self) -> None:
        """Update agent."""
        import warnings
        import inspect

        # Get the current call stack
        stack = inspect.stack()
        if len(stack) > 2 and stack[1].function != "save":
            warnings.warn(
                "update() is deprecated and will be removed in a future version. " "Please use save() instead.",
                DeprecationWarning,
                stacklevel=2,
            )
        from aixplain.factories.agent_factory.utils import build_agent

        self.validate(raise_exception=True)
        url = urljoin(config.BACKEND_URL, f"sdk/agents/{self.id}")
        headers = {"x-api-key": config.TEAM_API_KEY, "Content-Type": "application/json"}

        payload = self.to_dict()

        logging.debug(f"Start service for PUT Update Agent  - {url} - {headers} - {json.dumps(payload)}")
        resp = "No specified error."
        try:
            r = _request_with_retry("put", url, headers=headers, json=payload)
            resp = r.json()
        except Exception:
            raise Exception("Agent Update Error: Please contact the administrators.")

        if 200 <= r.status_code < 300:
            return build_agent(resp)
        else:
            error_msg = f"Agent Update Error (HTTP {r.status_code}): {resp}"
            raise Exception(error_msg)

    def save(self) -> None:
        """Save the Agent."""
        self.update()

    def __repr__(self):
        return f"Agent: {self.name} (id={self.id})"<|MERGE_RESOLUTION|>--- conflicted
+++ resolved
@@ -173,11 +173,8 @@
         max_tokens: int = 2048,
         max_iterations: int = 10,
         output_format: OutputFormat = OutputFormat.TEXT,
-<<<<<<< HEAD
         persist_session: bool = None,
-=======
         expected_output: Optional[Union[BaseModel, Text, dict]] = None,
->>>>>>> cdaaa81a
     ) -> AgentResponse:
         """Runs an agent call.
 
@@ -272,11 +269,8 @@
         max_tokens: int = 2048,
         max_iterations: int = 10,
         output_format: OutputFormat = OutputFormat.TEXT,
-<<<<<<< HEAD
         persist_session: bool = None,
-=======
         expected_output: Optional[Union[BaseModel, Text, dict]] = None,
->>>>>>> cdaaa81a
     ) -> AgentResponse:
         """Runs asynchronously an agent call.
 
@@ -403,9 +397,7 @@
             "llmId": self.llm_id if self.llm is None else self.llm.id,
             "status": self.status.value,
             "tasks": [task.to_dict() for task in self.tasks],
-<<<<<<< HEAD
-            "persist_session": self.persist_session
-=======
+            "persist_session": self.persist_session,
             "tools": [
                 {
                     "type": "llm",
@@ -415,7 +407,6 @@
             ]
             if self.llm is not None
             else [],
->>>>>>> cdaaa81a
         }
 
     def delete(self) -> None:
