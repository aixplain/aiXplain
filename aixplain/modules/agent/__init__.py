__author__ = "aiXplain"

"""
Copyright 2024 The aiXplain SDK authors

Licensed under the Apache License, Version 2.0 (the "License");
you may not use this file except in compliance with the License.
You may obtain a copy of the License at

     http://www.apache.org/licenses/LICENSE-2.0

Unless required by applicable law or agreed to in writing, software
distributed under the License is distributed on an "AS IS" BASIS,
WITHOUT WARRANTIES OR CONDITIONS OF ANY KIND, either express or implied.
See the License for the specific language governing permissions and
limitations under the License.

Author: Lucas Pavanelli and Thiago Castro Ferreira
Date: May 16th 2024
Description:
    Agentification Class
"""
import json
import logging
import re
import time
import traceback

from aixplain.utils.file_utils import _request_with_retry
from aixplain.enums import Function, Supplier, AssetStatus, StorageType, ResponseStatus
from aixplain.enums.evolve_type import EvolveType
from aixplain.modules.model import Model
from aixplain.modules.agent.agent_task import AgentTask
from aixplain.modules.agent.output_format import OutputFormat
from aixplain.modules.agent.tool import Tool
from aixplain.modules.agent.agent_response import AgentResponse
from aixplain.modules.agent.agent_response_data import AgentResponseData
from aixplain.modules.agent.utils import process_variables
from pydantic import BaseModel
from typing import Dict, List, Text, Optional, Union, Any
from aixplain.modules.agent.evolve_param import EvolveParam, validate_evolve_param
from urllib.parse import urljoin
from aixplain.modules.model.llm_model import LLM

from aixplain.utils import config
from aixplain.modules.mixins import DeployableMixin


class Agent(Model, DeployableMixin[Tool]):
    """Advanced AI system capable of performing tasks by leveraging specialized software tools and resources from aiXplain marketplace.

    Attributes:
        id (Text): ID of the Agent
        name (Text): Name of the Agent
        tools (List[Union[Tool, Model]]): List of tools that the Agent uses.
        description (Text, optional): description of the Agent. Defaults to "".
        instructions (Text): instructions of the Agent.
        llm_id (Text): large language model. Defaults to GPT-4o (6646261c6eb563165658bbb1).
        supplier (Text): Supplier of the Agent.
        version (Text): Version of the Agent.
        backend_url (str): URL of the backend.
        api_key (str): The TEAM API key used for authentication.
        cost (Dict, optional): model price. Defaults to None.
        output_format (OutputFormat): default output format for agent responses.
        expected_output (Union[BaseModel, Text, dict], optional): expected output. Defaults to None.
    """

    is_valid: bool

    def __init__(
        self,
        id: Text,
        name: Text,
        description: Text,
        instructions: Optional[Text] = None,
        tools: List[Union[Tool, Model]] = [],
        llm_id: Text = "6646261c6eb563165658bbb1",
        llm: Optional[LLM] = None,
        api_key: Optional[Text] = config.TEAM_API_KEY,
        supplier: Union[Dict, Text, Supplier, int] = "aiXplain",
        version: Optional[Text] = None,
        cost: Optional[Dict] = None,
        status: AssetStatus = AssetStatus.DRAFT,
        tasks: List[AgentTask] = [],
        output_format: OutputFormat = OutputFormat.TEXT,
        expected_output: Optional[Union[BaseModel, Text, dict]] = None,
        **additional_info,
    ) -> None:
        """Create an Agent with the necessary information.

        Args:
            id (Text): ID of the Agent
            name (Text): Name of the Agent
            description (Text): description of the Agent.
            instructions (Text): role of the Agent.
            tools (List[Union[Tool, Model]]): List of tools that the Agent uses.
            llm_id (Text, optional): large language model ID. Defaults to GPT-4o (6646261c6eb563165658bbb1).
            llm (LLM, optional): large language model object. Defaults to None.
            supplier (Text): Supplier of the Agent.
            version (Text): Version of the Agent.
            backend_url (str): URL of the backend.
            api_key (str): The TEAM API key used for authentication.
            cost (Dict, optional): model price. Defaults to None.
            output_format (OutputFormat, optional): default output format for agent responses. Defaults to OutputFormat.TEXT.
            expected_output (Union[BaseModel, Text, dict], optional): expected output. Defaults to None.
        """
        super().__init__(id, name, description, api_key, supplier, version, cost=cost)
        self.instructions = instructions
        self.additional_info = additional_info
        self.tools = tools
        for i, _ in enumerate(tools):
            self.tools[i].api_key = api_key
        self.llm_id = llm_id
        self.llm = llm
        if isinstance(status, str):
            try:
                status = AssetStatus(status)
            except Exception:
                status = AssetStatus.DRAFT
        self.status = status
        self.tasks = tasks
        self.output_format = output_format
        self.expected_output = expected_output
        self.is_valid = True

    def _validate(self) -> None:
        """Validate the Agent."""
        from aixplain.utils.llm_utils import get_llm_instance

        # validate name
        assert (
            re.match(r"^[a-zA-Z0-9 \-\(\)]*$", self.name) is not None
        ), "Agent Creation Error: Agent name contains invalid characters. Only alphanumeric characters, spaces, hyphens, and brackets are allowed."

        llm = get_llm_instance(self.llm_id, api_key=self.api_key)

        assert llm.function == Function.TEXT_GENERATION, "Large Language Model must be a text generation model."

        tool_names = []
        for tool in self.tools:
            tool_name = None
            if isinstance(tool, Tool):
                tool_name = tool.name
            elif isinstance(tool, Model):
                assert not isinstance(tool, Agent), "Agent cannot contain another Agent."

                tool_name = tool.name
            tool_names.append(tool_name)

        if len(tool_names) != len(set(tool_names)):
            duplicates = set([name for name in tool_names if tool_names.count(name) > 1])
            raise Exception(
                f"Agent Creation Error - Duplicate tool names found: {', '.join(duplicates)}. Make sure all tool names are unique."
            )

    def validate(self, raise_exception: bool = False) -> bool:
        """Validate the Agent."""
        try:
            self._validate()
            self.is_valid = True
        except Exception as e:
            self.is_valid = False
            if raise_exception:
                raise e
            else:
                logging.warning(f"Agent Validation Error: {e}")
                logging.warning("You won't be able to run the Agent until the issues are handled manually.")
        return self.is_valid

    def run(
        self,
        data: Optional[Union[Dict, Text]] = None,
        query: Optional[Text] = None,
        session_id: Optional[Text] = None,
        history: Optional[List[Dict]] = None,
        name: Text = "model_process",
        timeout: float = 300,
        parameters: Dict = {},
        wait_time: float = 0.5,
        content: Optional[Union[Dict[Text, Text], List[Text]]] = None,
        max_tokens: int = 4096,
        max_iterations: int = 3,
        output_format: Optional[OutputFormat] = None,
        expected_output: Optional[Union[BaseModel, Text, dict]] = None,
    ) -> AgentResponse:
        """Runs an agent call.

        Args:
            data (Optional[Union[Dict, Text]], optional): data to be processed by the agent. Defaults to None.
            query (Optional[Text], optional): query to be processed by the agent. Defaults to None.
            session_id (Optional[Text], optional): conversation Session ID. Defaults to None.
            history (Optional[List[Dict]], optional): chat history (in case session ID is None). Defaults to None.
            name (Text, optional): ID given to a call. Defaults to "model_process".
            timeout (float, optional): total polling time. Defaults to 300.
            parameters (Dict, optional): optional parameters to the model. Defaults to "{}".
            wait_time (float, optional): wait time in seconds between polling calls. Defaults to 0.5.
            content (Union[Dict[Text, Text], List[Text]], optional): Content inputs to be processed according to the query. Defaults to None.
            max_tokens (int, optional): maximum number of tokens which can be generated by the agent. Defaults to 2048.
            max_iterations (int, optional): maximum number of iterations between the agent and the tools. Defaults to 10.
            output_format (OutputFormat, optional): response format. If not provided, uses the format set during initialization.
            expected_output (Union[BaseModel, Text, dict], optional): expected output. Defaults to None.
        Returns:
            Dict: parsed output from model
        """
        start = time.time()
        result_data = {}
        try:
            response = self.run_async(
                data=data,
                query=query,
                session_id=session_id,
                history=history,
                name=name,
                parameters=parameters,
                content=content,
                max_tokens=max_tokens,
                max_iterations=max_iterations,
                output_format=output_format,
                expected_output=expected_output,
            )
            if response["status"] == ResponseStatus.FAILED:
                end = time.time()
                response["elapsed_time"] = end - start
                return response
            poll_url = response["url"]
            end = time.time()
            result = self.sync_poll(poll_url, name=name, timeout=timeout, wait_time=wait_time)
            # if result.status == ResponseStatus.FAILED:
            #    raise Exception("Model failed to run with error: " + result.error_message)
            result_data = result.get("data") or {}
            return AgentResponse(
                status=ResponseStatus.SUCCESS,
                completed=True,
                data=AgentResponseData(
                    input=result_data.get("input"),
                    output=result_data.get("output"),
                    session_id=result_data.get("session_id"),
                    intermediate_steps=result_data.get("intermediate_steps"),
                    execution_stats=result_data.get("executionStats"),
                ),
                used_credits=result_data.get("usedCredits", 0.0),
                run_time=result_data.get("runTime", end - start),
            )
        except Exception as e:
            msg = f"Error in request for {name} - {traceback.format_exc()}"
            logging.error(f"Agent Run: Error in running for {name}: {e}")
            end = time.time()
            return AgentResponse(
                status=ResponseStatus.FAILED,
                data=AgentResponseData(
                    input="",
                    output=None,
                    session_id=session_id,
                    intermediate_steps=None,
                    execution_stats=None,
                ),
                error=msg,
            )

    def run_async(
        self,
        data: Optional[Union[Dict, Text]] = None,
        query: Optional[Text] = None,
        session_id: Optional[Text] = None,
        history: Optional[List[Dict]] = None,
        name: Text = "model_process",
        parameters: Dict = {},
        content: Optional[Union[Dict[Text, Text], List[Text]]] = None,
        max_tokens: int = 2048,
        max_iterations: int = 10,
        output_format: Optional[OutputFormat] = None,
        expected_output: Optional[Union[BaseModel, Text, dict]] = None,
        evolve: Union[Dict[str, Any], EvolveParam, None] = None,
    ) -> AgentResponse:
        """Runs asynchronously an agent call.

        Args:
            data (Optional[Union[Dict, Text]], optional): data to be processed by the agent. Defaults to None.
            query (Optional[Text], optional): query to be processed by the agent. Defaults to None.
            session_id (Optional[Text], optional): conversation Session ID. Defaults to None.
            history (Optional[List[Dict]], optional): chat history (in case session ID is None). Defaults to None.
            name (Text, optional): ID given to a call. Defaults to "model_process".
            parameters (Dict, optional): optional parameters to the model. Defaults to "{}".
            content (Union[Dict[Text, Text], List[Text]], optional): Content inputs to be processed according to the query. Defaults to None.
            max_tokens (int, optional): maximum number of tokens which can be generated by the agent. Defaults to 2048.
            max_iterations (int, optional): maximum number of iterations between the agent and the tools. Defaults to 10.
            output_format (OutputFormat, optional): response format. If not provided, uses the format set during initialization.
            expected_output (Union[BaseModel, Text, dict], optional): expected output. Defaults to None.
            output_format (ResponseFormat, optional): response format. Defaults to TEXT.
            evolve (Union[Dict[str, Any], EvolveParam, None], optional): evolve the agent configuration. Can be a dictionary, EvolveParam instance, or None.
        Returns:
            dict: polling URL in response
        """
        from aixplain.factories.file_factory import FileFactory

        # Validate and normalize evolve parameters using the base model
        evolve_param = validate_evolve_param(evolve)
        evolve_dict = evolve_param.to_dict()

        if output_format == OutputFormat.JSON:
            assert expected_output is not None and (
                issubclass(expected_output, BaseModel) or isinstance(expected_output, dict)
            ), "Expected output must be a Pydantic BaseModel or a JSON object when output format is JSON."

        assert data is not None or query is not None, "Either 'data' or 'query' must be provided."
        if data is not None:
            if isinstance(data, dict):
                assert "query" in data and data["query"] is not None, "When providing a dictionary, 'query' must be provided."
                query = data.get("query")
                if session_id is None:
                    session_id = data.get("session_id")
                if history is None:
                    history = data.get("history")
                if content is None:
                    content = data.get("content")
            else:
                query = data

        # process content inputs
        if content is not None:
            assert FileFactory.check_storage_type(query) == StorageType.TEXT, "When providing 'content', query must be text."

            if isinstance(content, list):
                assert len(content) <= 3, "The maximum number of content inputs is 3."
                for input_link in content:
                    input_link = FileFactory.to_link(input_link)
                    query += f"\n{input_link}"
            elif isinstance(content, dict):
                for key, value in content.items():
                    assert "{{" + key + "}}" in query, f"Key '{key}' not found in query."
                    value = FileFactory.to_link(value)
                    query = query.replace("{{" + key + "}}", f"'{value}'")

        headers = {"x-api-key": self.api_key, "Content-Type": "application/json"}

        # build query
        input_data = process_variables(query, data, parameters, self.instructions)
        if expected_output is None:
            expected_output = self.expected_output
        if expected_output is not None and issubclass(expected_output, BaseModel):
            expected_output = expected_output.model_json_schema()
        # Use instance output_format if none provided
        if output_format is None:
            output_format = self.output_format

        if isinstance(output_format, OutputFormat):
            output_format = output_format.value

        payload = {
            "id": self.id,
            "query": input_data,
            "sessionId": session_id,
            "history": history,
            "executionParams": {
                "maxTokens": (parameters["max_tokens"] if "max_tokens" in parameters else max_tokens),
                "maxIterations": (parameters["max_iterations"] if "max_iterations" in parameters else max_iterations),
                "outputFormat": output_format,
                "expectedOutput": expected_output,
            },
            "evolve": json.dumps(evolve_dict),
        }

        payload.update(parameters)
        payload = json.dumps(payload)

        try:
            r = _request_with_retry("post", self.url, headers=headers, data=payload)
            resp = r.json()
            poll_url = resp.get("data")
            return AgentResponse(
                status=ResponseStatus.IN_PROGRESS,
                url=poll_url,
                data=AgentResponseData(input=input_data),
                run_time=0.0,
                used_credits=0.0,
            )
        except Exception as e:
            msg = f"Error in request for {name} - {traceback.format_exc()}"
            logging.error(f"Agent Run Async: Error in running for {name}: {e}")
            return AgentResponse(
                status=ResponseStatus.FAILED,
                error=msg,
            )

    def to_dict(self) -> Dict:
        from aixplain.factories.agent_factory.utils import build_tool_payload

        return {
            "id": self.id,
            "name": self.name,
            "assets": [build_tool_payload(tool) for tool in self.tools],
            "description": self.description,
            "role": self.instructions or self.description,
            "supplier": (self.supplier.value["code"] if isinstance(self.supplier, Supplier) else self.supplier),
            "version": self.version,
            "llmId": self.llm_id if self.llm is None else self.llm.id,
            "status": self.status.value,
            "tasks": [task.to_dict() for task in self.tasks],
<<<<<<< HEAD
            "tools": (
                [
                    {
                        "type": "llm",
                        "description": "main",
                        "parameters": (self.llm.get_parameters().to_list() if self.llm.get_parameters() else None),
                    }
                ]
                if self.llm is not None
                else []
            ),
=======
            "tools": [
                {
                    "type": "llm",
                    "description": "main",
                    "parameters": self.llm.get_parameters().to_list() if self.llm.get_parameters() else None,
                }
            ]
            if self.llm is not None
            else [],
            "cost": self.cost,
            "api_key": self.api_key,
            "outputFormat": self.output_format.value,
            "expectedOutput": self.expected_output,
>>>>>>> abddcbad
        }

    @classmethod
    def from_dict(cls, data: Dict) -> "Agent":
        """Create an Agent instance from a dictionary representation.

        Args:
            data: Dictionary containing Agent parameters

        Returns:
            Agent instance
        """
        from aixplain.factories.agent_factory.utils import build_tool
        from aixplain.enums import AssetStatus
        from aixplain.modules.agent_task import AgentTask

        # Extract tools from assets using proper tool building
        tools = []
        if "assets" in data:
            for asset_data in data["assets"]:
                try:
                    tool = build_tool(asset_data)
                    tools.append(tool)
                except Exception as e:
                    # Log warning but continue processing other tools
                    import logging

                    logging.warning(f"Failed to build tool from asset data: {e}")

        # Extract tasks using from_dict method
        tasks = []
        if "tasks" in data:
            for task_data in data["tasks"]:
                tasks.append(AgentTask.from_dict(task_data))

        # Extract LLM from tools section (main LLM info)
        llm = None
        if "tools" in data and data["tools"]:
            llm_tool = next((tool for tool in data["tools"] if tool.get("type") == "llm"), None)
            if llm_tool and llm_tool.get("parameters"):
                # Reconstruct LLM from parameters if available
                from aixplain.factories.model_factory import ModelFactory

                try:
                    llm = ModelFactory.get(data.get("llmId", "6646261c6eb563165658bbb1"))
                    if llm_tool.get("parameters"):
                        # Apply stored parameters to LLM
                        llm.set_parameters(llm_tool["parameters"])
                except Exception:
                    # If LLM loading fails, llm remains None and llm_id will be used
                    pass

        # Extract status
        status = AssetStatus.DRAFT
        if "status" in data:
            if isinstance(data["status"], str):
                status = AssetStatus(data["status"])
            else:
                status = data["status"]

        return cls(
            id=data["id"],
            name=data["name"],
            description=data["description"],
            instructions=data.get("role"),
            tools=tools,
            llm_id=data.get("llmId", "6646261c6eb563165658bbb1"),
            llm=llm,
            api_key=data.get("api_key"),
            supplier=data.get("supplier", "aiXplain"),
            version=data.get("version"),
            cost=data.get("cost"),
            status=status,
            tasks=tasks,
            output_format=OutputFormat(data.get("outputFormat", OutputFormat.TEXT)),
            expected_output=data.get("expectedOutput"),
        )

    def delete(self) -> None:
        """Delete Agent service"""
        try:
            url = urljoin(config.BACKEND_URL, f"sdk/agents/{self.id}")
            headers = {
                "x-api-key": config.TEAM_API_KEY,
                "Content-Type": "application/json",
            }
            logging.debug(f"Start service for DELETE Agent  - {url} - {headers}")
            r = _request_with_retry("delete", url, headers=headers)
            logging.debug(f"Result of request for DELETE Agent - {r.status_code}")
            if r.status_code != 200:
                raise Exception()
        except Exception:
            try:
                response_json = r.json()
                error_message = response_json.get("message", "").strip("{{}}")

                if r.status_code == 403 and error_message == "err.agent_is_in_use":
                    # Get team agents that use this agent
                    from aixplain.factories.team_agent_factory import TeamAgentFactory

                    team_agents = TeamAgentFactory.list()["results"]
                    using_team_agents = [ta for ta in team_agents if any(agent.id == self.id for agent in ta.agents)]

                    if using_team_agents:
                        # Scenario 1: User has access to team agents
                        team_agent_ids = [ta.id for ta in using_team_agents]
                        message = (
                            "Error: Agent cannot be deleted.\n"
                            "Reason: This agent is currently used by one or more "
                            "team agents.\n\n"
                            f"team_agent_id: {', '.join(team_agent_ids)}. "
                            "To proceed, remove the agent from all team agents "
                            "before deletion."
                        )
                    else:
                        # Scenario 2: User doesn't have access to team agents
                        message = (
                            "Error: Agent cannot be deleted.\n"
                            "Reason: This agent is currently used by one or more "
                            "team agents.\n\n"
                            "One or more inaccessible team agents are "
                            "referencing it."
                        )
                else:
                    message = f"Agent Deletion Error (HTTP {r.status_code}): " f"{error_message}."
            except ValueError:
                message = f"Agent Deletion Error (HTTP {r.status_code}): " "There was an error in deleting the agent."
            logging.error(message)
            raise Exception(message)

    def update(self) -> None:
        """Update agent."""
        import warnings
        import inspect

        # Get the current call stack
        stack = inspect.stack()
        if len(stack) > 2 and stack[1].function != "save":
            warnings.warn(
                "update() is deprecated and will be removed in a future version. " "Please use save() instead.",
                DeprecationWarning,
                stacklevel=2,
            )
        from aixplain.factories.agent_factory.utils import build_agent

        self.validate(raise_exception=True)
        url = urljoin(config.BACKEND_URL, f"sdk/agents/{self.id}")
        headers = {"x-api-key": config.TEAM_API_KEY, "Content-Type": "application/json"}

        payload = self.to_dict()

        logging.debug(f"Start service for PUT Update Agent  - {url} - {headers} - {json.dumps(payload)}")
        resp = "No specified error."
        try:
            r = _request_with_retry("put", url, headers=headers, json=payload)
            resp = r.json()
        except Exception:
            raise Exception("Agent Update Error: Please contact the administrators.")

        if 200 <= r.status_code < 300:
            return build_agent(resp)
        else:
            error_msg = f"Agent Update Error (HTTP {r.status_code}): {resp}"
            raise Exception(error_msg)

    def save(self) -> None:
        """Save the Agent."""
        self.update()

    def __repr__(self):
        return f"Agent: {self.name} (id={self.id})"

    def evolve_async(
        self,
        evolve_type: Union[EvolveType, str] = EvolveType.TEAM_TUNING,
        max_successful_generations: int = 3,
        max_failed_generation_retries: int = 3,
        recursion_limit: int = 50,
        max_non_improving_generations: Optional[int] = 2,
        evolver_llm: Optional[Union[Text, LLM]] = None,
    ) -> AgentResponse:
        """Asynchronously evolve the Agent and return a polling URL in the AgentResponse.

        Args:
            evolve_type (Union[EvolveType, str]): Type of evolution (TEAM_TUNING or INSTRUCTION_TUNING). Defaults to TEAM_TUNING.
            max_successful_generations (int): Maximum number of successful generations to evolve. Defaults to 3.
            max_failed_generation_retries (int): Maximum retry attempts for failed generations. Defaults to 3.
            recursion_limit (int): Limit for recursive operations. Defaults to 50.
            max_non_improving_generations (Optional[int]): Stop condition parameter for non-improving generations. Defaults to 2, can be None.
            evolver_llm (Optional[Union[Text, LLM]]): LLM to use for evolution. Can be an LLM ID string or LLM object. Defaults to None.

        Returns:
            AgentResponse: Response containing polling URL and status.
        """
        from aixplain.utils.evolve_utils import create_evolver_llm_dict

        query = "<placeholder query>"

        # Create EvolveParam from individual parameters
        evolve_parameters = EvolveParam(
            to_evolve=True,
            evolve_type=evolve_type,
            max_generations=max_successful_generations,
            max_retries=max_failed_generation_retries,
            recursion_limit=recursion_limit,
            max_iterations_without_improvement=max_non_improving_generations,
            evolver_llm=create_evolver_llm_dict(evolver_llm),
        )

        return self.run_async(query=query, evolve=evolve_parameters)

    def evolve(
        self,
        evolve_type: Union[EvolveType, str] = EvolveType.TEAM_TUNING,
        max_successful_generations: int = 3,
        max_failed_generation_retries: int = 3,
        recursion_limit: int = 50,
        max_non_improving_generations: Optional[int] = 2,
        evolver_llm: Optional[Union[Text, LLM]] = None,
    ) -> AgentResponse:
        """Synchronously evolve the Agent and poll for the result.

        Args:
            evolve_type (Union[EvolveType, str]): Type of evolution (TEAM_TUNING or INSTRUCTION_TUNING). Defaults to TEAM_TUNING.
            max_successful_generations (int): Maximum number of successful generations to evolve. Defaults to 3.
            max_failed_generation_retries (int): Maximum retry attempts for failed generations. Defaults to 3.
            recursion_limit (int): Limit for recursive operations. Defaults to 50.
            max_non_improving_generations (Optional[int]): Stop condition parameter for non-improving generations. Defaults to 2, can be None.
            evolver_llm (Optional[Union[Text, LLM]]): LLM to use for evolution. Can be an LLM ID string or LLM object. Defaults to None.

        Returns:
            AgentResponse: Final response from the evolution process.
        """
        from aixplain.utils.evolve_utils import from_yaml, create_evolver_llm_dict

        # Create EvolveParam from individual parameters
        evolve_parameters = EvolveParam(
            to_evolve=True,
            evolve_type=evolve_type,
            max_generations=max_successful_generations,
            max_retries=max_failed_generation_retries,
            recursion_limit=recursion_limit,
            max_iterations_without_improvement=max_non_improving_generations,
            evolver_llm=create_evolver_llm_dict(evolver_llm),
        )

        start = time.time()
        try:
            logging.info(f"Evolve started with parameters: {evolve_parameters}")
            logging.info("It might take a while...")
            response = self.evolve_async(
                evolve_type=evolve_type,
                max_successful_generations=max_successful_generations,
                max_failed_generation_retries=max_failed_generation_retries,
                recursion_limit=recursion_limit,
                max_non_improving_generations=max_non_improving_generations,
                evolver_llm=evolver_llm,
            )
            if response["status"] == ResponseStatus.FAILED:
                end = time.time()
                response["elapsed_time"] = end - start
                return response
            poll_url = response["url"]
            end = time.time()
            result = self.sync_poll(poll_url, name="evolve_process", timeout=600)
            result_data = result.data

            if "current_code" in result_data and result_data["current_code"] is not None:
                if evolve_parameters.evolve_type == EvolveType.TEAM_TUNING:
                    result_data["evolved_agent"] = from_yaml(
                        result_data["current_code"],
                        self.llm_id,
                    )
                elif evolve_parameters.evolve_type == EvolveType.INSTRUCTION_TUNING:
                    self.instructions = result_data["current_code"]
                    self.update()
                    result_data["evolved_agent"] = self
                else:
                    raise ValueError(
                        "evolve_parameters.evolve_type must be one of the following: TEAM_TUNING, INSTRUCTION_TUNING"
                    )
            return AgentResponse(
                status=ResponseStatus.SUCCESS,
                completed=True,
                data=result_data,
                used_credits=getattr(result, "used_credits", 0.0),
                run_time=getattr(result, "run_time", end - start),
            )
        except Exception as e:
            logging.error(f"Agent Evolve: Error in evolving: {e}")
            end = time.time()
            return AgentResponse(
                status=ResponseStatus.FAILED,
                completed=False,
                error_message="No response from the service.",
            )<|MERGE_RESOLUTION|>--- conflicted
+++ resolved
@@ -396,19 +396,6 @@
             "llmId": self.llm_id if self.llm is None else self.llm.id,
             "status": self.status.value,
             "tasks": [task.to_dict() for task in self.tasks],
-<<<<<<< HEAD
-            "tools": (
-                [
-                    {
-                        "type": "llm",
-                        "description": "main",
-                        "parameters": (self.llm.get_parameters().to_list() if self.llm.get_parameters() else None),
-                    }
-                ]
-                if self.llm is not None
-                else []
-            ),
-=======
             "tools": [
                 {
                     "type": "llm",
@@ -422,7 +409,6 @@
             "api_key": self.api_key,
             "outputFormat": self.output_format.value,
             "expectedOutput": self.expected_output,
->>>>>>> abddcbad
         }
 
     @classmethod
