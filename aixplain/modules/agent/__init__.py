--- conflicted
+++ resolved
@@ -115,11 +115,8 @@
                 status = AssetStatus.DRAFT
         self.status = status
         self.tasks = tasks
-<<<<<<< HEAD
+        self.is_valid = True
         self.monitoring_tools = monitoring_tools
-=======
-        self.is_valid = True
->>>>>>> 3abe6091
 
     def _validate(self) -> None:
         """Validate the Agent."""
@@ -135,17 +132,13 @@
         except Exception:
             raise Exception(f"Large Language Model with ID '{self.llm_id}' not found.")
 
-        assert (
-            llm.function == Function.TEXT_GENERATION
-        ), "Large Language Model must be a text generation model."
+        assert llm.function == Function.TEXT_GENERATION, "Large Language Model must be a text generation model."
 
         for tool in self.tools:
             if isinstance(tool, Tool):
                 tool.validate()
             elif isinstance(tool, Model):
-                assert not isinstance(
-                    tool, Agent
-                ), "Agent cannot contain another Agent."
+                assert not isinstance(tool, Agent), "Agent cannot contain another Agent."
 
     def validate(self, raise_exception: bool = False) -> bool:
         """Validate the Agent."""
@@ -158,9 +151,7 @@
                 raise e
             else:
                 logging.warning(f"Agent Validation Error: {e}")
-                logging.warning(
-                    "You won't be able to run the Agent until the issues are handled manually."
-                )
+                logging.warning("You won't be able to run the Agent until the issues are handled manually.")
         return self.is_valid
 
     def run(
@@ -217,9 +208,7 @@
                 return response
             poll_url = response["url"]
             end = time.time()
-            result = self.sync_poll(
-                poll_url, name=name, timeout=timeout, wait_time=wait_time
-            )
+            result = self.sync_poll(poll_url, name=name, timeout=timeout, wait_time=wait_time)
             result_data = result.data
             return AgentResponse(
                 status=ResponseStatus.SUCCESS,
@@ -282,18 +271,12 @@
         from aixplain.factories.file_factory import FileFactory
 
         if not self.is_valid:
-            raise Exception(
-                "Agent is not valid. Please validate the agent before running."
-            )
-
-        assert (
-            data is not None or query is not None
-        ), "Either 'data' or 'query' must be provided."
+            raise Exception("Agent is not valid. Please validate the agent before running.")
+
+        assert data is not None or query is not None, "Either 'data' or 'query' must be provided."
         if data is not None:
             if isinstance(data, dict):
-                assert (
-                    "query" in data and data["query"] is not None
-                ), "When providing a dictionary, 'query' must be provided."
+                assert "query" in data and data["query"] is not None, "When providing a dictionary, 'query' must be provided."
                 query = data.get("query")
                 if session_id is None:
                     session_id = data.get("session_id")
@@ -306,9 +289,7 @@
 
         # process content inputs
         if content is not None:
-            assert (
-                FileFactory.check_storage_type(query) == StorageType.TEXT
-            ), "When providing 'content', query must be text."
+            assert FileFactory.check_storage_type(query) == StorageType.TEXT, "When providing 'content', query must be text."
 
             if isinstance(content, list):
                 assert len(content) <= 3, "The maximum number of content inputs is 3."
@@ -317,9 +298,7 @@
                     query += f"\n{input_link}"
             elif isinstance(content, dict):
                 for key, value in content.items():
-                    assert (
-                        "{{" + key + "}}" in query
-                    ), f"Key '{key}' not found in query."
+                    assert "{{" + key + "}}" in query, f"Key '{key}' not found in query."
                     value = FileFactory.to_link(value)
                     query = query.replace("{{" + key + "}}", f"'{value}'")
 
@@ -333,16 +312,8 @@
             "sessionId": session_id,
             "history": history,
             "executionParams": {
-                "maxTokens": (
-                    parameters["max_tokens"]
-                    if "max_tokens" in parameters
-                    else max_tokens
-                ),
-                "maxIterations": (
-                    parameters["max_iterations"]
-                    if "max_iterations" in parameters
-                    else max_iterations
-                ),
+                "maxTokens": (parameters["max_tokens"] if "max_tokens" in parameters else max_tokens),
+                "maxIterations": (parameters["max_iterations"] if "max_iterations" in parameters else max_iterations),
                 "outputFormat": output_format.value,
             },
         }
@@ -376,11 +347,7 @@
             "assets": [tool.to_dict() for tool in self.tools],
             "description": self.description,
             "role": self.instructions,
-            "supplier": (
-                self.supplier.value["code"]
-                if isinstance(self.supplier, Supplier)
-                else self.supplier
-            ),
+            "supplier": (self.supplier.value["code"] if isinstance(self.supplier, Supplier) else self.supplier),
             "version": self.version,
             "llmId": self.llm_id,
             "status": self.status.value,
@@ -419,8 +386,7 @@
         stack = inspect.stack()
         if len(stack) > 2 and stack[1].function != "save":
             warnings.warn(
-                "update() is deprecated and will be removed in a future version. "
-                "Please use save() instead.",
+                "update() is deprecated and will be removed in a future version. " "Please use save() instead.",
                 DeprecationWarning,
                 stacklevel=2,
             )
@@ -432,13 +398,7 @@
 
         payload = self.to_dict()
 
-<<<<<<< HEAD
-        logging.info(f"Start service for PUT Update Agent  - {url} - {headers} - {json.dumps(payload)}")
-=======
-        logging.debug(
-            f"Start service for PUT Update Agent  - {url} - {headers} - {json.dumps(payload)}"
-        )
->>>>>>> 3abe6091
+        logging.debug(f"Start service for PUT Update Agent  - {url} - {headers} - {json.dumps(payload)}")
         resp = "No specified error."
         try:
             r = _request_with_retry("put", url, headers=headers, json=payload)
@@ -457,9 +417,7 @@
         self.update()
 
     def deploy(self) -> None:
-        assert (
-            self.status == AssetStatus.DRAFT
-        ), "Agent must be in draft status to be deployed."
+        assert self.status == AssetStatus.DRAFT, "Agent must be in draft status to be deployed."
         assert self.status != AssetStatus.ONBOARDED, "Agent is already deployed."
         self.status = AssetStatus.ONBOARDED
         self.update()
