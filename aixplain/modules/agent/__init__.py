__author__ = "aiXplain"

"""
Copyright 2024 The aiXplain SDK authors

Licensed under the Apache License, Version 2.0 (the "License");
you may not use this file except in compliance with the License.
You may obtain a copy of the License at

     http://www.apache.org/licenses/LICENSE-2.0

Unless required by applicable law or agreed to in writing, software
distributed under the License is distributed on an "AS IS" BASIS,
WITHOUT WARRANTIES OR CONDITIONS OF ANY KIND, either express or implied.
See the License for the specific language governing permissions and
limitations under the License.

Author: Lucas Pavanelli and Thiago Castro Ferreira
Date: May 16th 2024
Description:
    Agentification Class
"""
import json
import logging
import re
import time
import traceback
from datetime import datetime

from aixplain.utils.file_utils import _request_with_retry
from aixplain.enums import Function, Supplier, AssetStatus, StorageType, ResponseStatus
from aixplain.modules.model import Model
from aixplain.modules.agent.agent_task import AgentTask
from aixplain.modules.agent.output_format import OutputFormat
from aixplain.modules.agent.tool import Tool
from aixplain.modules.agent.agent_response import AgentResponse
from aixplain.modules.agent.agent_response_data import AgentResponseData
from aixplain.modules.agent.utils import process_variables, validate_history
from pydantic import BaseModel
from typing import Dict, List, Text, Optional, Union
from urllib.parse import urljoin
from aixplain.modules.model.llm_model import LLM

from aixplain.utils import config
from aixplain.modules.mixins import DeployableMixin


class Agent(Model, DeployableMixin[Tool]):
    """An advanced AI system that performs tasks using specialized tools from the aiXplain marketplace.

    This class represents an AI agent that can understand natural language instructions,
    use various tools and models, and execute complex tasks. It combines a large language
    model (LLM) with specialized tools to provide comprehensive task-solving capabilities.

    Attributes:
        id (Text): ID of the Agent.
        name (Text): Name of the Agent.
        tools (List[Union[Tool, Model]]): Collection of tools and models the Agent can use.
        description (Text, optional): Detailed description of the Agent's capabilities.
            Defaults to "".
        instructions (Text): System instructions/prompt defining the Agent's behavior.
        llm_id (Text): ID of the large language model. Defaults to GPT-4o
            (6646261c6eb563165658bbb1).
        llm (Optional[LLM]): The LLM instance used by the Agent.
        supplier (Text): The provider/creator of the Agent.
        version (Text): Version identifier of the Agent.
        status (AssetStatus): Current status of the Agent (DRAFT or ONBOARDED).
        tasks (List[AgentTask]): List of tasks the Agent can perform.
        backend_url (str): URL endpoint for the backend API.
        api_key (str): Authentication key for API access.
        cost (Dict, optional): Pricing information for using the Agent. Defaults to None.
        is_valid (bool): Whether the Agent's configuration is valid.
        cost (Dict, optional): model price. Defaults to None.
        output_format (OutputFormat): default output format for agent responses.
        expected_output (Union[BaseModel, Text, dict], optional): expected output. Defaults to None.
    """

    is_valid: bool

    def __init__(
        self,
        id: Text,
        name: Text,
        description: Text,
        instructions: Optional[Text] = None,
        tools: List[Union[Tool, Model]] = [],
        llm_id: Text = "6646261c6eb563165658bbb1",
        llm: Optional[LLM] = None,
        api_key: Optional[Text] = config.TEAM_API_KEY,
        supplier: Union[Dict, Text, Supplier, int] = "aiXplain",
        version: Optional[Text] = None,
        cost: Optional[Dict] = None,
        status: AssetStatus = AssetStatus.DRAFT,
        tasks: List[AgentTask] = [],
        output_format: OutputFormat = OutputFormat.TEXT,
        expected_output: Optional[Union[BaseModel, Text, dict]] = None,
        **additional_info,
    ) -> None:
        """Initialize a new Agent instance.

        Args:
            id (Text): ID of the Agent.
            name (Text): Name of the Agent.
            description (Text): Detailed description of the Agent's capabilities.
            instructions (Optional[Text], optional): System instructions/prompt defining
                the Agent's behavior. Defaults to None.
            tools (List[Union[Tool, Model]], optional): Collection of tools and models
                the Agent can use. Defaults to empty list.
            llm_id (Text, optional): ID of the large language model. Defaults to GPT-4o
                (6646261c6eb563165658bbb1).
            llm (Optional[LLM], optional): The LLM instance to use. If provided, takes
                precedence over llm_id. Defaults to None.
            api_key (Optional[Text], optional): Authentication key for API access.
                Defaults to config.TEAM_API_KEY.
            supplier (Union[Dict, Text, Supplier, int], optional): The provider/creator
                of the Agent. Defaults to "aiXplain".
            version (Optional[Text], optional): Version identifier. Defaults to None.
            cost (Optional[Dict], optional): Pricing information. Defaults to None.
            status (AssetStatus, optional): Current status of the Agent.
                Defaults to AssetStatus.DRAFT.
            tasks (List[AgentTask], optional): List of tasks the Agent can perform.
                Defaults to empty list.
            output_format (OutputFormat, optional): default output format for agent responses. Defaults to OutputFormat.TEXT.
            expected_output (Union[BaseModel, Text, dict], optional): expected output. Defaults to None.
            **additional_info: Additional configuration parameters.
        """
        super().__init__(id, name, description, api_key, supplier, version, cost=cost)
        self.instructions = instructions
        self.additional_info = additional_info
        self.tools = tools
        for i, _ in enumerate(tools):
            self.tools[i].api_key = api_key
        self.llm_id = llm_id
        self.llm = llm
        if isinstance(status, str):
            try:
                status = AssetStatus(status)
            except Exception:
                status = AssetStatus.DRAFT
        self.status = status
        self.tasks = tasks
        self.output_format = output_format
        self.expected_output = expected_output
        self.is_valid = True

    def _validate(self) -> None:
        """Perform internal validation of the Agent's configuration.

        This method checks:
        1. Name contains only valid characters
        2. LLM is a text generation model
        3. Tool names are unique
        4. No nested Agents are used

        Raises:
            AssertionError: If any validation check fails.
        """
        from aixplain.utils.llm_utils import get_llm_instance

        # validate name
        assert (
            re.match(r"^[a-zA-Z0-9 \-\(\)]*$", self.name) is not None
        ), "Agent Creation Error: Agent name contains invalid characters. Only alphanumeric characters, spaces, hyphens, and brackets are allowed."

        llm = get_llm_instance(self.llm_id, api_key=self.api_key)

        assert llm.function == Function.TEXT_GENERATION, "Large Language Model must be a text generation model."

        tool_names = []
        for tool in self.tools:
            tool_name = None
            if isinstance(tool, Tool):
                tool_name = tool.name
            elif isinstance(tool, Model):
                assert not isinstance(tool, Agent), "Agent cannot contain another Agent."
                tool_name = tool.name
            tool_names.append(tool_name)

        if len(tool_names) != len(set(tool_names)):
            duplicates = set([name for name in tool_names if tool_names.count(name) > 1])
            raise Exception(
                f"Agent Creation Error - Duplicate tool names found: {', '.join(duplicates)}. Make sure all tool names are unique."
            )

            tool_name = tool.name
            tool_names.append(tool_name)

        if len(tool_names) != len(set(tool_names)):
            duplicates = set([name for name in tool_names if tool_names.count(name) > 1])
            raise Exception(
                f"Agent Creation Error - Duplicate tool names found: {', '.join(duplicates)}. Make sure all tool names are unique."
            )

    def validate(self, raise_exception: bool = False) -> bool:
        """Validate the Agent's configuration and mark its validity status.

        This method runs all validation checks and updates the is_valid flag.
        If validation fails, it can either raise an exception or log warnings.

        Args:
            raise_exception (bool, optional): Whether to raise exceptions on validation
                failures. If False, failures are logged as warnings. Defaults to False.

        Returns:
            bool: True if validation passed, False otherwise.

        Raises:
            Exception: If validation fails and raise_exception is True.
        """
        try:
            self._validate()
            self.is_valid = True
        except Exception as e:
            self.is_valid = False
            if raise_exception:
                raise e
            else:
                logging.warning(f"Agent Validation Error: {e}")
                logging.warning("You won't be able to run the Agent until the issues are handled manually.")
        return self.is_valid

    def generate_session_id(self, history: list = None) -> str:
        if history:
            validate_history(history)
        timestamp = datetime.now().strftime("%Y%m%d%H%M%S")
        session_id = f"{self.id}_{timestamp}"

        if not history:
            return session_id

        try:
            validate_history(history)
            headers = {"x-api-key": self.api_key, "Content-Type": "application/json"}

            payload = {
                "id": self.id,
                "query": "/",
                "sessionId": session_id,
                "history": history,
                "executionParams": {
                    "maxTokens": 2048,
                    "maxIterations": 10,
                    "outputFormat": OutputFormat.TEXT.value,
                    "expectedOutput": None,
                },
                "allowHistoryAndSessionId": True,
            }

            r = _request_with_retry("post", self.url, headers=headers, data=json.dumps(payload))
            resp = r.json()
            poll_url = resp.get("data")

            result = self.sync_poll(poll_url, name="model_process", timeout=300, wait_time=0.5)

            if result.get("status") == ResponseStatus.SUCCESS:
                return session_id
            else:
                logging.error(f"Session {session_id} initialization failed: {result}")
                return session_id

        except Exception as e:
            logging.error(f"Failed to initialize session {session_id}: {e}")
            return session_id

    def run(
        self,
        data: Optional[Union[Dict, Text]] = None,
        query: Optional[Text] = None,
        session_id: Optional[Text] = None,
        history: Optional[List[Dict]] = None,
        name: Text = "model_process",
        timeout: float = 300,
        parameters: Dict = {},
        wait_time: float = 0.5,
        content: Optional[Union[Dict[Text, Text], List[Text]]] = None,
        max_tokens: int = 4096,
        max_iterations: int = 3,
        output_format: Optional[OutputFormat] = None,
        expected_output: Optional[Union[BaseModel, Text, dict]] = None,
    ) -> AgentResponse:
        """Runs an agent call.

        Args:
            data (Optional[Union[Dict, Text]], optional): data to be processed by the agent. Defaults to None.
            query (Optional[Text], optional): query to be processed by the agent. Defaults to None.
            session_id (Optional[Text], optional): conversation Session ID. Defaults to None.
            history (Optional[List[Dict]], optional): chat history (in case session ID is None). Defaults to None.
            name (Text, optional): ID given to a call. Defaults to "model_process".
            timeout (float, optional): total polling time. Defaults to 300.
            parameters (Dict, optional): optional parameters to the model. Defaults to "{}".
            wait_time (float, optional): wait time in seconds between polling calls. Defaults to 0.5.
            content (Union[Dict[Text, Text], List[Text]], optional): Content inputs to be processed according to the query. Defaults to None.
            max_tokens (int, optional): maximum number of tokens which can be generated by the agent. Defaults to 2048.
            max_iterations (int, optional): maximum number of iterations between the agent and the tools. Defaults to 10.
            output_format (OutputFormat, optional): response format. If not provided, uses the format set during initialization.
            expected_output (Union[BaseModel, Text, dict], optional): expected output. Defaults to None.
        Returns:
            Dict: parsed output from model
        """
        start = time.time()
        if session_id is not None and history is not None:
            raise ValueError("Provide either `session_id` or `history`, not both.")

        if session_id is not None:
            if not session_id.startswith(f"{self.id}_"):
                raise ValueError(f"Session ID '{session_id}' does not belong to this Agent.")
        if history:
            validate_history(history)
        result_data = {}
        try:
            response = self.run_async(
                data=data,
                query=query,
                session_id=session_id,
                history=history,
                name=name,
                parameters=parameters,
                content=content,
                max_tokens=max_tokens,
                max_iterations=max_iterations,
                output_format=output_format,
                expected_output=expected_output,
            )
            if response["status"] == ResponseStatus.FAILED:
                end = time.time()
                response["elapsed_time"] = end - start
                return response
            poll_url = response["url"]
            end = time.time()
            result = self.sync_poll(poll_url, name=name, timeout=timeout, wait_time=wait_time)
            # if result.status == ResponseStatus.FAILED:
            #    raise Exception("Model failed to run with error: " + result.error_message)
            result_data = result.get("data") or {}
            return AgentResponse(
                status=ResponseStatus.SUCCESS,
                completed=True,
                data=AgentResponseData(
                    input=result_data.get("input"),
                    output=result_data.get("output"),
                    session_id=result_data.get("session_id"),
                    intermediate_steps=result_data.get("intermediate_steps"),
                    execution_stats=result_data.get("executionStats"),
                ),
                used_credits=result_data.get("usedCredits", 0.0),
                run_time=result_data.get("runTime", end - start),
            )
        except Exception as e:
            msg = f"Error in request for {name} - {traceback.format_exc()}"
            logging.error(f"Agent Run: Error in running for {name}: {e}")
            end = time.time()
            return AgentResponse(
                status=ResponseStatus.FAILED,
                data=AgentResponseData(
                    input="",
                    output=None,
                    session_id=session_id,
                    intermediate_steps=None,
                    execution_stats=None,
                ),
                error=msg,
            )

    def run_async(
        self,
        data: Optional[Union[Dict, Text]] = None,
        query: Optional[Text] = None,
        session_id: Optional[Text] = None,
        history: Optional[List[Dict]] = None,
        name: Text = "model_process",
        parameters: Dict = {},
        content: Optional[Union[Dict[Text, Text], List[Text]]] = None,
        max_tokens: int = 2048,
        max_iterations: int = 10,
        output_format: Optional[OutputFormat] = None,
        expected_output: Optional[Union[BaseModel, Text, dict]] = None,
    ) -> AgentResponse:
        """Runs asynchronously an agent call.

        Args:
            data (Optional[Union[Dict, Text]], optional): data to be processed by the agent. Defaults to None.
            query (Optional[Text], optional): query to be processed by the agent. Defaults to None.
            session_id (Optional[Text], optional): conversation Session ID. Defaults to None.
            history (Optional[List[Dict]], optional): chat history (in case session ID is None). Defaults to None.
            name (Text, optional): ID given to a call. Defaults to "model_process".
            parameters (Dict, optional): optional parameters to the model. Defaults to "{}".
            content (Union[Dict[Text, Text], List[Text]], optional): Content inputs to be processed according to the query. Defaults to None.
            max_tokens (int, optional): maximum number of tokens which can be generated by the agent. Defaults to 2048.
            max_iterations (int, optional): maximum number of iterations between the agent and the tools. Defaults to 10.
            output_format (OutputFormat, optional): response format. If not provided, uses the format set during initialization.
            expected_output (Union[BaseModel, Text, dict], optional): expected output. Defaults to None.
        Returns:
            dict: polling URL in response
        """

        if session_id is not None and history is not None:
            raise ValueError("Provide either `session_id` or `history`, not both.")

        if session_id is not None:
            if not session_id.startswith(f"{self.id}_"):
                raise ValueError(f"Session ID '{session_id}' does not belong to this Agent.")

        if history:
            validate_history(history)

        from aixplain.factories.file_factory import FileFactory

        if not self.is_valid:
            raise Exception("Agent is not valid. Please validate the agent before running.")

        if output_format == OutputFormat.JSON:
            assert expected_output is not None and (
                issubclass(expected_output, BaseModel) or isinstance(expected_output, dict)
            ), "Expected output must be a Pydantic BaseModel or a JSON object when output format is JSON."

        assert data is not None or query is not None, "Either 'data' or 'query' must be provided."
        if data is not None:
            if isinstance(data, dict):
                assert "query" in data and data["query"] is not None, "When providing a dictionary, 'query' must be provided."
                query = data.get("query")
                if session_id is None:
                    session_id = data.get("session_id")
                if history is None:
                    history = data.get("history")
                if content is None:
                    content = data.get("content")
            else:
                query = data

        # process content inputs
        if content is not None:
            assert FileFactory.check_storage_type(query) == StorageType.TEXT, "When providing 'content', query must be text."

            if isinstance(content, list):
                assert len(content) <= 3, "The maximum number of content inputs is 3."
                for input_link in content:
                    input_link = FileFactory.to_link(input_link)
                    query += f"\n{input_link}"
            elif isinstance(content, dict):
                for key, value in content.items():
                    assert "{{" + key + "}}" in query, f"Key '{key}' not found in query."
                    value = FileFactory.to_link(value)
                    query = query.replace("{{" + key + "}}", f"'{value}'")

        headers = {"x-api-key": self.api_key, "Content-Type": "application/json"}

        # build query
        input_data = process_variables(query, data, parameters, self.instructions)
        if expected_output is None:
            expected_output = self.expected_output
        if expected_output is not None and issubclass(expected_output, BaseModel):
            expected_output = expected_output.model_json_schema()
        # Use instance output_format if none provided
        if output_format is None:
            output_format = self.output_format

        if isinstance(output_format, OutputFormat):
            output_format = output_format.value

        payload = {
            "id": self.id,
            "query": input_data,
            "sessionId": session_id,
            "history": history,
            "executionParams": {
                "maxTokens": (parameters["max_tokens"] if "max_tokens" in parameters else max_tokens),
                "maxIterations": (parameters["max_iterations"] if "max_iterations" in parameters else max_iterations),
                "outputFormat": output_format,
                "expectedOutput": expected_output,
            },
        }
        payload.update(parameters)
        payload = json.dumps(payload)

        try:
            r = _request_with_retry("post", self.url, headers=headers, data=payload)
            resp = r.json()
            poll_url = resp.get("data")
            return AgentResponse(
                status=ResponseStatus.IN_PROGRESS,
                url=poll_url,
                data=AgentResponseData(input=input_data),
                run_time=0.0,
                used_credits=0.0,
            )
        except Exception as e:
            msg = f"Error in request for {name} - {traceback.format_exc()}"
            logging.error(f"Agent Run Async: Error in running for {name}: {e}")
            return AgentResponse(
                status=ResponseStatus.FAILED,
                error=msg,
            )

    def to_dict(self) -> Dict:
        from aixplain.factories.agent_factory.utils import build_tool_payload

        return {
            "id": self.id,
            "name": self.name,
            "assets": [build_tool_payload(tool) for tool in self.tools],
            "description": self.description,
<<<<<<< HEAD
            "instructions": self.instructions or self.description,
=======
            "role": self.instructions or self.description,
>>>>>>> cfd25b1c
            "supplier": (self.supplier.value["code"] if isinstance(self.supplier, Supplier) else self.supplier),
            "version": self.version,
            "llmId": self.llm_id if self.llm is None else self.llm.id,
            "status": self.status.value,
            "tasks": [task.to_dict() for task in self.tasks],
            "tools": (
                [
                    {
                        "type": "llm",
                        "description": "main",
                        "parameters": (self.llm.get_parameters().to_list() if self.llm.get_parameters() else None),
                    }
                ]
                if self.llm is not None
                else []
            ),
            "cost": self.cost,
            "api_key": self.api_key,
            "outputFormat": self.output_format.value,
            "expectedOutput": self.expected_output,
        }

    @classmethod
    def from_dict(cls, data: Dict) -> "Agent":
        """Create an Agent instance from a dictionary representation.

        Args:
            data: Dictionary containing Agent parameters

        Returns:
            Agent instance
        """
        from aixplain.factories.agent_factory.utils import build_tool
        from aixplain.enums import AssetStatus
        from aixplain.modules.agent_task import AgentTask

        # Extract tools from assets using proper tool building
        tools = []
        if "assets" in data:
            for asset_data in data["assets"]:
                try:
                    tool = build_tool(asset_data)
                    tools.append(tool)
                except Exception as e:
                    # Log warning but continue processing other tools
                    import logging

                    logging.warning(f"Failed to build tool from asset data: {e}")

        # Extract tasks using from_dict method
        tasks = []
        if "tasks" in data:
            for task_data in data["tasks"]:
                tasks.append(AgentTask.from_dict(task_data))

        # Extract LLM from tools section (main LLM info)
        llm = None
        if "tools" in data and data["tools"]:
            llm_tool = next((tool for tool in data["tools"] if tool.get("type") == "llm"), None)
            if llm_tool and llm_tool.get("parameters"):
                # Reconstruct LLM from parameters if available
                from aixplain.factories.model_factory import ModelFactory

                try:
                    llm = ModelFactory.get(data.get("llmId", "6646261c6eb563165658bbb1"))
                    if llm_tool.get("parameters"):
                        # Apply stored parameters to LLM
                        llm.set_parameters(llm_tool["parameters"])
                except Exception:
                    # If LLM loading fails, llm remains None and llm_id will be used
                    pass

        # Extract status
        status = AssetStatus.DRAFT
        if "status" in data:
            if isinstance(data["status"], str):
                status = AssetStatus(data["status"])
            else:
                status = data["status"]

        return cls(
            id=data["id"],
            name=data["name"],
            description=data["description"],
            instructions=data.get("role"),
            tools=tools,
            llm_id=data.get("llmId", "6646261c6eb563165658bbb1"),
            llm=llm,
            api_key=data.get("api_key"),
            supplier=data.get("supplier", "aiXplain"),
            version=data.get("version"),
            cost=data.get("cost"),
            status=status,
            tasks=tasks,
            output_format=OutputFormat(data.get("outputFormat", OutputFormat.TEXT)),
            expected_output=data.get("expectedOutput"),
        )

    def delete(self) -> None:
        """Delete this Agent from the aiXplain platform.

        This method attempts to delete the Agent. The operation will fail if the
        Agent is being used by any team agents.

        Raises:
            Exception: If deletion fails, with detailed error messages for different
                failure scenarios:
                - Agent is in use by accessible team agents (lists team agent IDs)
                - Agent is in use by inaccessible team agents
                - Other deletion errors (with HTTP status code)
        """
        try:
            url = urljoin(config.BACKEND_URL, f"sdk/agents/{self.id}")
            headers = {
                "x-api-key": config.TEAM_API_KEY,
                "Content-Type": "application/json",
            }
            logging.debug(f"Start service for DELETE Agent  - {url} - {headers}")
            r = _request_with_retry("delete", url, headers=headers)
            logging.debug(f"Result of request for DELETE Agent - {r.status_code}")
            if r.status_code != 200:
                raise Exception()
        except Exception:
            try:
                response_json = r.json()
                error_message = response_json.get("message", "").strip("{{}}")

                if r.status_code == 403 and error_message == "err.agent_is_in_use":
                    # Get team agents that use this agent
                    from aixplain.factories.team_agent_factory import TeamAgentFactory

                    team_agents = TeamAgentFactory.list()["results"]
                    using_team_agents = [ta for ta in team_agents if any(agent.id == self.id for agent in ta.agents)]

                    if using_team_agents:
                        # Scenario 1: User has access to team agents
                        team_agent_ids = [ta.id for ta in using_team_agents]
                        message = (
                            "Error: Agent cannot be deleted.\n"
                            "Reason: This agent is currently used by one or more "
                            "team agents.\n\n"
                            f"team_agent_id: {', '.join(team_agent_ids)}. "
                            "To proceed, remove the agent from all team agents "
                            "before deletion."
                        )
                    else:
                        # Scenario 2: User doesn't have access to team agents
                        message = (
                            "Error: Agent cannot be deleted.\n"
                            "Reason: This agent is currently used by one or more "
                            "team agents.\n\n"
                            "One or more inaccessible team agents are "
                            "referencing it."
                        )
                else:
                    message = f"Agent Deletion Error (HTTP {r.status_code}): " f"{error_message}."
            except ValueError:
                message = f"Agent Deletion Error (HTTP {r.status_code}): " "There was an error in deleting the agent."
            logging.error(message)
            raise Exception(message)

    def update(self) -> None:
        """Update the Agent's configuration on the aiXplain platform.

        This method validates and updates the Agent's configuration. It is deprecated
        in favor of the save() method.

        Raises:
            Exception: If validation fails or if there are errors during the update.
            DeprecationWarning: This method is deprecated, use save() instead.

        Note:
            This method is deprecated and will be removed in a future version.
            Please use save() instead.
        """
        import warnings
        import inspect

        # Get the current call stack
        stack = inspect.stack()
        if len(stack) > 2 and stack[1].function != "save":
            warnings.warn(
                "update() is deprecated and will be removed in a future version. " "Please use save() instead.",
                DeprecationWarning,
                stacklevel=2,
            )
        from aixplain.factories.agent_factory.utils import build_agent

        self.validate(raise_exception=True)
        url = urljoin(config.BACKEND_URL, f"sdk/agents/{self.id}")
        headers = {"x-api-key": config.TEAM_API_KEY, "Content-Type": "application/json"}

        payload = self.to_dict()

        logging.debug(f"Start service for PUT Update Agent  - {url} - {headers} - {json.dumps(payload)}")
        resp = "No specified error."
        try:
            r = _request_with_retry("put", url, headers=headers, json=payload)
            resp = r.json()
        except Exception:
            raise Exception("Agent Update Error: Please contact the administrators.")

        if 200 <= r.status_code < 300:
            return build_agent(resp)
        else:
            error_msg = f"Agent Update Error (HTTP {r.status_code}): {resp}"
            raise Exception(error_msg)

    def save(self) -> None:
        """Save the Agent's current configuration to the aiXplain platform.

        This method validates and saves any changes made to the Agent's configuration.
        It is the preferred method for updating an Agent's settings.

        Raises:
            Exception: If validation fails or if there are errors during the save operation.
        """
        self.update()

    def __repr__(self) -> str:
        """Return a string representation of the Agent.

        Returns:
            str: A string in the format "Agent: <name> (id=<id>)".
        """
        return f"Agent: {self.name} (id={self.id})"<|MERGE_RESOLUTION|>--- conflicted
+++ resolved
@@ -181,6 +181,14 @@
             raise Exception(
                 f"Agent Creation Error - Duplicate tool names found: {', '.join(duplicates)}. Make sure all tool names are unique."
             )
+            tool_name = tool.name
+            tool_names.append(tool_name)
+
+        if len(tool_names) != len(set(tool_names)):
+            duplicates = set([name for name in tool_names if tool_names.count(name) > 1])
+            raise Exception(
+                f"Agent Creation Error - Duplicate tool names found: {', '.join(duplicates)}. Make sure all tool names are unique."
+            )
 
             tool_name = tool.name
             tool_names.append(tool_name)
@@ -498,11 +506,7 @@
             "name": self.name,
             "assets": [build_tool_payload(tool) for tool in self.tools],
             "description": self.description,
-<<<<<<< HEAD
             "instructions": self.instructions or self.description,
-=======
-            "role": self.instructions or self.description,
->>>>>>> cfd25b1c
             "supplier": (self.supplier.value["code"] if isinstance(self.supplier, Supplier) else self.supplier),
             "version": self.version,
             "llmId": self.llm_id if self.llm is None else self.llm.id,
@@ -621,13 +625,16 @@
                 "Content-Type": "application/json",
             }
             logging.debug(f"Start service for DELETE Agent  - {url} - {headers}")
+            logging.debug(f"Start service for DELETE Agent  - {url} - {headers}")
             r = _request_with_retry("delete", url, headers=headers)
+            logging.debug(f"Result of request for DELETE Agent - {r.status_code}")
             logging.debug(f"Result of request for DELETE Agent - {r.status_code}")
             if r.status_code != 200:
                 raise Exception()
         except Exception:
             try:
                 response_json = r.json()
+                error_message = response_json.get("message", "").strip("{{}}")
                 error_message = response_json.get("message", "").strip("{{}}")
 
                 if r.status_code == 403 and error_message == "err.agent_is_in_use":
@@ -659,7 +666,9 @@
                         )
                 else:
                     message = f"Agent Deletion Error (HTTP {r.status_code}): " f"{error_message}."
+                    message = f"Agent Deletion Error (HTTP {r.status_code}): " f"{error_message}."
             except ValueError:
+                message = f"Agent Deletion Error (HTTP {r.status_code}): " "There was an error in deleting the agent."
                 message = f"Agent Deletion Error (HTTP {r.status_code}): " "There was an error in deleting the agent."
             logging.error(message)
             raise Exception(message)
