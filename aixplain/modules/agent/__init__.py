"""Agent module for aiXplain SDK.

This module provides the Agent class and related functionality for creating and managing
AI agents that can execute tasks using various tools and models.

Copyright 2024 The aiXplain SDK authors

Licensed under the Apache License, Version 2.0 (the "License");
you may not use this file except in compliance with the License.
You may obtain a copy of the License at

     http://www.apache.org/licenses/LICENSE-2.0

Unless required by applicable law or agreed to in writing, software
distributed under the License is distributed on an "AS IS" BASIS,
WITHOUT WARRANTIES OR CONDITIONS OF ANY KIND, either express or implied.
See the License for the specific language governing permissions and
limitations under the License.

Author: Lucas Pavanelli and Thiago Castro Ferreira
Date: May 16th 2024
Description:
    Agentification Class
"""

__author__ = "aiXplain"
import inspect
import json
import logging
import re
import time
import traceback
from datetime import datetime

from aixplain.utils.file_utils import _request_with_retry
from aixplain.enums import Function, Supplier, AssetStatus, StorageType, ResponseStatus
from aixplain.enums.evolve_type import EvolveType
from aixplain.modules.model import Model
from aixplain.modules.agent.agent_task import WorkflowTask, AgentTask
from aixplain.modules.agent.output_format import OutputFormat
from aixplain.modules.agent.tool import Tool, DeployableTool
from aixplain.modules.agent.agent_response import AgentResponse
from aixplain.modules.agent.agent_response_data import AgentResponseData
from aixplain.modules.agent.utils import process_variables, validate_history
from pydantic import BaseModel
from typing import Dict, List, Text, Optional, Union, Any
from aixplain.modules.agent.evolve_param import EvolveParam, validate_evolve_param
from urllib.parse import urljoin
from aixplain.modules.model.llm_model import LLM
from aixplain.utils.convert_datatype_utils import normalize_expected_output

from aixplain.utils import config
from aixplain.modules.mixins import DeployableMixin
import warnings


class Agent(Model, DeployableMixin[Union[Tool, DeployableTool]]):
    """An advanced AI system that performs tasks using specialized tools from the aiXplain marketplace.

    This class represents an AI agent that can understand natural language instructions,
    use various tools and models, and execute complex tasks. It combines a large language
    model (LLM) with specialized tools to provide comprehensive task-solving capabilities.

    Attributes:
        id (Text): ID of the Agent.
        name (Text): Name of the Agent.
        tools (List[Union[Tool, Model]]): Collection of tools and models the Agent can use.
        description (Text, optional): Detailed description of the Agent's capabilities.
            Defaults to "".
        instructions (Text): System instructions/prompt defining the Agent's behavior.
        llm_id (Text): ID of the large language model. Defaults to GPT-4o
            (6646261c6eb563165658bbb1).
        llm (Optional[LLM]): The LLM instance used by the Agent.
        supplier (Text): The provider/creator of the Agent.
        version (Text): Version identifier of the Agent.
        status (AssetStatus): Current status of the Agent (DRAFT or ONBOARDED).
        tasks (List[AgentTask]): List of tasks the Agent can perform.
        backend_url (str): URL endpoint for the backend API.
        api_key (str): Authentication key for API access.
        cost (Dict, optional): Pricing information for using the Agent. Defaults to None.
        is_valid (bool): Whether the Agent's configuration is valid.
        cost (Dict, optional): model price. Defaults to None.
        output_format (OutputFormat): default output format for agent responses.
        expected_output (Union[BaseModel, Text, dict], optional): expected output. Defaults to None.
    """

    is_valid: bool

    def __init__(
        self,
        id: Text,
        name: Text,
        description: Text,
        instructions: Optional[Text] = None,
        tools: List[Union[Tool, Model]] = [],
        llm_id: Text = "6646261c6eb563165658bbb1",
        llm: Optional[LLM] = None,
        api_key: Optional[Text] = config.TEAM_API_KEY,
        supplier: Union[Dict, Text, Supplier, int] = "aiXplain",
        version: Optional[Text] = None,
        cost: Optional[Dict] = None,
        status: AssetStatus = AssetStatus.DRAFT,
        tasks: List[AgentTask] = [],
        workflow_tasks: List[WorkflowTask] = [],
        output_format: OutputFormat = OutputFormat.TEXT,
        expected_output: Optional[Union[BaseModel, Text, dict]] = None,
        **additional_info,
    ) -> None:
        """Initialize a new Agent instance.

        Args:
            id (Text): ID of the Agent.
            name (Text): Name of the Agent.
            description (Text): Detailed description of the Agent's capabilities.
            instructions (Optional[Text], optional): System instructions/prompt defining
                the Agent's behavior. Defaults to None.
            tools (List[Union[Tool, Model]], optional): Collection of tools and models
                the Agent can use. Defaults to empty list.
            llm_id (Text, optional): ID of the large language model. Defaults to GPT-4o
                (6646261c6eb563165658bbb1).
            llm (Optional[LLM], optional): The LLM instance to use. If provided, takes
                precedence over llm_id. Defaults to None.
            api_key (Optional[Text], optional): Authentication key for API access.
                Defaults to config.TEAM_API_KEY.
            supplier (Union[Dict, Text, Supplier, int], optional): The provider/creator
                of the Agent. Defaults to "aiXplain".
            version (Optional[Text], optional): Version identifier. Defaults to None.
            cost (Optional[Dict], optional): Pricing information. Defaults to None.
            status (AssetStatus, optional): Current status of the Agent.
                Defaults to AssetStatus.DRAFT.
            tasks (List[AgentTask], optional): List of tasks the Agent can perform.
                Defaults to empty list.
            workflow_tasks (List[WorkflowTask], optional): List of workflow tasks
                the Agent can execute. Defaults to empty list.
            output_format (OutputFormat, optional): default output format for agent responses. Defaults to OutputFormat.TEXT.
            expected_output (Union[BaseModel, Text, dict], optional): expected output. Defaults to None.
            **additional_info: Additional configuration parameters.
        """
        super().__init__(id, name, description, api_key, supplier, version, cost=cost)
        self.instructions = instructions
        self.additional_info = additional_info
        self.tools = tools
        for i, _ in enumerate(tools):
            self.tools[i].api_key = api_key
        self.llm_id = llm_id
        self.llm = llm
        if isinstance(status, str):
            try:
                status = AssetStatus(status)
            except Exception:
                status = AssetStatus.DRAFT
        self.status = status
        if tasks:
            warnings.warn(
                "The 'tasks' parameter is deprecated and will be removed in a future version. "
                "Use 'workflow_tasks' instead.",
                DeprecationWarning,
                stacklevel=2,
            )
            self.workflow_tasks = tasks
        else:
            self.workflow_tasks = workflow_tasks
        self.tasks = self.workflow_tasks
        self.output_format = output_format
        self.expected_output = expected_output
        self.is_valid = True

    def _validate(self) -> None:
        """Perform internal validation of the Agent's configuration.

        This method checks:
        1. Name contains only valid characters
        2. LLM is a text generation model
        3. Tool names are unique
        4. No nested Agents are used

        Raises:
            AssertionError: If any validation check fails.
        """
        from aixplain.utils.llm_utils import get_llm_instance

        # validate name
        assert re.match(r"^[a-zA-Z0-9 \-\(\)]*$", self.name) is not None, (
            "Agent Creation Error: Agent name contains invalid characters. Only alphanumeric characters, spaces, hyphens, and brackets are allowed."
        )

        llm = get_llm_instance(self.llm_id, api_key=self.api_key, use_cache=True)

        assert llm.function == Function.TEXT_GENERATION, "Large Language Model must be a text generation model."

        tool_names = []
        for tool in self.tools:
            tool_name = None
            if isinstance(tool, Tool):
                tool_name = tool.name
            elif isinstance(tool, Model):
                assert not isinstance(tool, Agent), "Agent cannot contain another Agent."
                tool_name = tool.name
            tool_names.append(tool_name)

        if len(tool_names) != len(set(tool_names)):
            duplicates = set([name for name in tool_names if tool_names.count(name) > 1])
            raise Exception(
                f"Agent Creation Error - Duplicate tool names found: {', '.join(duplicates)}. Make sure all tool names are unique."
            )

            tool_name = tool.name
            tool_names.append(tool_name)

        if len(tool_names) != len(set(tool_names)):
            duplicates = set([name for name in tool_names if tool_names.count(name) > 1])
            raise Exception(
                f"Agent Creation Error - Duplicate tool names found: {', '.join(duplicates)}. Make sure all tool names are unique."
            )

    def validate(self, raise_exception: bool = False) -> bool:
        """Validate the Agent's configuration and mark its validity status.

        This method runs all validation checks and updates the is_valid flag.
        If validation fails, it can either raise an exception or log warnings.

        Args:
            raise_exception (bool, optional): Whether to raise exceptions on validation
                failures. If False, failures are logged as warnings. Defaults to False.

        Returns:
            bool: True if validation passed, False otherwise.

        Raises:
            Exception: If validation fails and raise_exception is True.
        """
        try:
            self._validate()
            self.is_valid = True
        except Exception as e:
            self.is_valid = False
            if raise_exception:
                raise e
            else:
                logging.warning(f"Agent Validation Error: {e}")
                logging.warning("You won't be able to run the Agent until the issues are handled manually.")
        return self.is_valid

    def generate_session_id(self, history: list = None) -> str:
        """Generate a unique session ID for agent conversations.

        Args:
            history (list, optional): Previous conversation history. Defaults to None.

        Returns:
            str: A unique session identifier based on timestamp and random components.
        """
        if history:
            validate_history(history)
        timestamp = datetime.now().strftime("%Y%m%d%H%M%S")
        session_id = f"{self.id}_{timestamp}"

        if not history:
            return session_id

        try:
            validate_history(history)
            headers = {"x-api-key": self.api_key, "Content-Type": "application/json"}

            payload = {
                "id": self.id,
                "query": "/",
                "sessionId": session_id,
                "history": history,
                "executionParams": {
                    "maxTokens": 2048,
                    "maxIterations": 10,
                    "outputFormat": OutputFormat.TEXT.value,
                    "expectedOutput": None,
                },
                "allowHistoryAndSessionId": True,
            }

            r = _request_with_retry("post", self.url, headers=headers, data=json.dumps(payload))
            resp = r.json()
            poll_url = resp.get("data")

            result = self.sync_poll(poll_url, name="model_process", timeout=300, wait_time=0.5)

            if result.get("status") == ResponseStatus.SUCCESS:
                return session_id
            else:
                logging.error(f"Session {session_id} initialization failed: {result}")
                return session_id

        except Exception as e:
            logging.error(f"Failed to initialize session {session_id}: {e}")
            return session_id

    def _normalize_progress_data(self, progress: Dict) -> Dict:
        """Normalize progress data from camelCase to snake_case.

        Args:
            progress (Dict): Progress data from backend (may use camelCase)

        Returns:
            Dict: Normalized progress data with snake_case keys
        """
        if not progress:
            return progress

        # Map camelCase to snake_case for known fields
        normalized = {}
        key_mapping = {
            "toolInput": "tool_input",
            "toolOutput": "tool_output",
            "currentStep": "current_step",
            "totalSteps": "total_steps",
        }

        for key, value in progress.items():
            # Use mapped key if available, otherwise keep original
            normalized_key = key_mapping.get(key, key)
            normalized[normalized_key] = value

        return normalized

    def poll(self, poll_url: Text, name: Text = "model_process") -> "AgentResponse":
        """Override poll to normalize progress data from camelCase to snake_case.

        Args:
            poll_url (Text): URL to poll for operation status.
            name (Text, optional): Identifier for the operation. Defaults to "model_process".

        Returns:
            AgentResponse: Response with normalized progress data.
        """
        # Call parent poll method
        response = super().poll(poll_url, name)

        # Normalize progress data if present (stored in additional_fields)
        if hasattr(response, "additional_fields") and isinstance(response.additional_fields, dict):
            if "progress" in response.additional_fields and response.additional_fields["progress"]:
                response.additional_fields["progress"] = self._normalize_progress_data(
                    response.additional_fields["progress"]
                )

        return response

    def _format_agent_progress(
        self,
        progress: Dict,
        verbosity: Optional[str] = "full",
    ) -> Optional[str]:
        """Format agent progress message based on verbosity level.

        Args:
            progress (Dict): Progress data from polling response
            verbosity (Optional[str]): "full", "compact", or None (disables output)

        Returns:
            Optional[str]: Formatted message or None
        """
        if verbosity is None:
            return None

        stage = progress.get("stage", "working")
        tool = progress.get("tool")
        runtime = progress.get("runtime")
        success = progress.get("success")
        reason = progress.get("reason", "")
        tool_input = progress.get("tool_input", "")
        tool_output = progress.get("tool_output", "")

        # Determine status icon
        if success is True:
            status_icon = "✓"
        elif success is False:
            status_icon = "✗"
        else:
            status_icon = "⏳"

        agent_name = self.name

        if verbosity == "compact":
            # Compact mode: minimal info
            if tool:
                msg = f"⚙️  {agent_name} | {tool} | {status_icon}"
                if success is True and tool_output:
                    output_str = str(tool_output)[:200]
                    msg += f" {output_str}"
                    msg += "..." if len(str(tool_output)) > 200 else ""
            else:
                stage_name = stage.replace("_", " ").title()
                msg = f"🤖  {agent_name} | {status_icon} {stage_name}"
        else:
            # Full verbosity: detailed info
            if tool:
                msg = f"⚙️  {agent_name} | {tool} | {status_icon}"

                if tool_input:
                    msg += f" | Input: {tool_input}"

                if tool_output:
                    msg += f" | Output: {tool_output}"

                if reason:
                    msg += f" | Reason: {reason}"
            else:
                stage_name = stage.replace("_", " ").title()
                msg = f"🤖  {agent_name} | {status_icon} {stage_name}"
                if reason:
                    msg += f" | {reason}"

        return msg

    def _format_completion_message(
        self,
        elapsed_time: float,
        response_body: "AgentResponse",
        timed_out: bool = False,
        timeout: float = 300,
        verbosity: Optional[str] = "full",
    ) -> str:
        """Format completion message with metrics.

        Args:
            elapsed_time (float): Total elapsed time in seconds
            response_body (AgentResponse): Final response
            timed_out (bool): Whether the operation timed out
            timeout (float): Timeout value if timed out
            verbosity (Optional[str]): "full" or "compact"

        Returns:
            str: Formatted completion message
        """
        if timed_out:
            return f"✅ Done | ✗ Timeout - No response after {timeout}s"

        # Collect metrics from execution_stats if available
        total_api_calls = 0
        total_credits = 0.0
        runtime = elapsed_time

        # Extract data dict (handle tuple or direct object)
        data_dict = None
        if hasattr(response_body, "data") and response_body.data:
            if isinstance(response_body.data, tuple) and len(response_body.data) > 0:
                # Data is a tuple, get first element
                data_dict = response_body.data[0] if isinstance(response_body.data[0], dict) else None
            elif isinstance(response_body.data, dict):
                # Data is already a dict
                data_dict = response_body.data
            elif hasattr(response_body.data, "executionStats") or hasattr(response_body.data, "execution_stats"):
                # Data is an object with attributes
                exec_stats = getattr(response_body.data, "executionStats", None) or getattr(
                    response_body.data, "execution_stats", None
                )
                if exec_stats and isinstance(exec_stats, dict):
                    total_api_calls = exec_stats.get("api_calls", 0)
                    total_credits = exec_stats.get("credits", 0.0)
                    runtime = exec_stats.get("runtime", elapsed_time)

        # Try to get metrics from data dict (camelCase fields from backend)
        if data_dict and isinstance(data_dict, dict):
            # Check executionStats first
            exec_stats = data_dict.get("executionStats")
            if exec_stats and isinstance(exec_stats, dict):
                total_api_calls = exec_stats.get("api_calls", 0)
                total_credits = exec_stats.get("credits", 0.0)
                runtime = exec_stats.get("runtime", elapsed_time)

            # Fallback: check top-level fields (usedCredits, runTime)
            if total_credits == 0.0:
                total_credits = data_dict.get("usedCredits", 0.0)
            if runtime == elapsed_time:
                runtime = data_dict.get("runTime", elapsed_time)

        # Build single-line completion message with metrics
        if verbosity == "compact":
            msg = f"✅ Done | ({runtime:.1f} s total"
        else:
            msg = f"✅ Done | Completed successfully ({runtime:.1f} s total"

        # Always show API calls and credits
        if total_api_calls > 0:
            msg += f" | {total_api_calls} API calls"
        msg += f" | ${total_credits}"
        msg += ")"

        return msg

    def sync_poll(
        self,
        poll_url: Text,
        name: Text = "model_process",
        wait_time: float = 0.5,
        timeout: float = 300,
        progress_verbosity: Optional[str] = "compact",
    ) -> "AgentResponse":
        """Poll the platform until agent execution completes or times out.

        Args:
            poll_url (Text): URL to poll for operation status.
            name (Text, optional): Identifier for the operation. Defaults to "model_process".
            wait_time (float, optional): Initial wait time in seconds between polls. Defaults to 0.5.
            timeout (float, optional): Maximum total time to poll in seconds. Defaults to 300.
            progress_verbosity (Optional[str], optional): Progress display mode - "full" (detailed), "compact" (brief), or None (no progress). Defaults to "compact".

        Returns:
            AgentResponse: The final response from the agent execution.
        """
        logging.info(f"Polling for Agent: Start polling for {name}")
        start, end = time.time(), time.time()
        wait_time = max(wait_time, 0.2)
        completed = False
        response_body = AgentResponse(status=ResponseStatus.FAILED, completed=False)
        last_message = None  # Track last message to avoid duplicates

        while not completed and (end - start) < timeout:
            try:
                response_body = self.poll(poll_url, name=name)
                completed = response_body["completed"]

                # Display progress inline if enabled
                if progress_verbosity and not completed:
                    progress = response_body.get("progress")
                    if progress:
                        msg = self._format_agent_progress(progress, progress_verbosity)
                        if msg and msg != last_message:
                            print(msg, flush=True)
                            last_message = msg

                end = time.time()
                if completed is False:
                    time.sleep(wait_time)
                    if wait_time < 60:
                        wait_time *= 1.1
            except Exception as e:
                response_body = AgentResponse(
                    status=ResponseStatus.FAILED,
                    completed=False,
                    error_message="No response from the service.",
                )
                logging.error(f"Polling for Agent: polling for {name}: {e}")
                return response_body
                break

        # Display completion message
        if progress_verbosity:
            elapsed_time = end - start
            timed_out = response_body["completed"] is not True
            completion_msg = self._format_completion_message(
                elapsed_time, response_body, timed_out, timeout, progress_verbosity
            )
            print(completion_msg, flush=True)

        if response_body["completed"] is True:
            logging.debug(f"Polling for Agent: Final status of polling for {name}: {response_body}")
        else:
            response_body = AgentResponse(
                status=ResponseStatus.FAILED,
                completed=False,
                error_message="No response from the service.",
            )
            logging.error(f"Polling for Agent: Final status of polling for {name}: No response in {timeout} seconds")

        return response_body

    def run(
        self,
        data: Optional[Union[Dict, Text]] = None,
        query: Optional[Text] = None,
        session_id: Optional[Text] = None,
        history: Optional[List[Dict]] = None,
        name: Text = "model_process",
        timeout: float = 300,
        parameters: Dict = {},
        wait_time: float = 0.5,
        content: Optional[Union[Dict[Text, Text], List[Text]]] = None,
        max_tokens: int = 4096,
        max_iterations: int = 5,
        trace_request: bool = False,
        progress_verbosity: Optional[str] = "compact",
        **kwargs,
    ) -> AgentResponse:
        """Runs an agent call.

        Args:
            data (Optional[Union[Dict, Text]], optional): data to be processed by the agent. Defaults to None.
            query (Optional[Text], optional): query to be processed by the agent. Defaults to None.
            session_id (Optional[Text], optional): conversation Session ID. Defaults to None.
            history (Optional[List[Dict]], optional): chat history (in case session ID is None). Defaults to None.
            name (Text, optional): ID given to a call. Defaults to "model_process".
            timeout (float, optional): total polling time. Defaults to 300.
            parameters (Dict, optional): optional parameters to the model. Defaults to "{}".
            wait_time (float, optional): wait time in seconds between polling calls. Defaults to 0.5.
            content (Union[Dict[Text, Text], List[Text]], optional): Content inputs to be processed according to the query. Defaults to None.
            max_tokens (int, optional): maximum number of tokens which can be generated by the agent. Defaults to 2048.
            max_iterations (int, optional): maximum number of iterations between the agent and the tools. Defaults to 10.
            trace_request (bool, optional): return the request id for tracing the request. Defaults to False.
            progress_verbosity (Optional[str], optional): Progress display mode - "full" (detailed), "compact" (brief), or None (no progress). Defaults to "compact".
            **kwargs: Additional keyword arguments.

        Returns:
            Dict: parsed output from model
        """
        start = time.time()
<<<<<<< HEAD
        
        # Define supported kwargs
        supported_kwargs = {"output_format", "expected_output"}
        
        # Validate kwargs - raise error if unsupported kwargs are provided
        unsupported_kwargs = set(kwargs.keys()) - supported_kwargs
        if unsupported_kwargs:
            raise ValueError(
                f"Unsupported keyword argument(s): {', '.join(sorted(unsupported_kwargs))}. "
                f"Supported kwargs are: {', '.join(sorted(supported_kwargs))}."
            )
        
=======

>>>>>>> 34ae423f
        # Extract deprecated parameters from kwargs
        output_format = kwargs.get("output_format", None)
        expected_output = kwargs.get("expected_output", None)

        if output_format is not None:
            warnings.warn(
                "The 'output_format' parameter is deprecated and will be removed in a future version. "
                "Set the output format during agent initialization instead.",
                DeprecationWarning,
                stacklevel=2,
            )

        if expected_output is not None:
            warnings.warn(
                "The 'expected_output' parameter is deprecated and will be removed in a future version. "
                "Set the expected output during agent initialization instead.",
                DeprecationWarning,
                stacklevel=2,
            )

        if session_id is not None and history is not None:
            raise ValueError("Provide either `session_id` or `history`, not both.")

        if session_id is not None:
            if not session_id.startswith(f"{self.id}_"):
                raise ValueError(f"Session ID '{session_id}' does not belong to this Agent.")
        if history:
            validate_history(history)
        result_data = {}
        if len(self.tasks) > 0:
            max_iterations = 30
        try:
            response = self.run_async(
                data=data,
                query=query,
                session_id=session_id,
                history=history,
                name=name,
                parameters=parameters,
                content=content,
                max_tokens=max_tokens,
                max_iterations=max_iterations,
                output_format=output_format,
                expected_output=expected_output,
                trace_request=trace_request,
            )
            if response["status"] == ResponseStatus.FAILED:
                end = time.time()
                response["elapsed_time"] = end - start
                return response
            poll_url = response["url"]
            end = time.time()
            result = self.sync_poll(
                poll_url, name=name, timeout=timeout, wait_time=wait_time, progress_verbosity=progress_verbosity
            )
            if result.status == ResponseStatus.FAILED:
                raise Exception("Model failed to run with error: " + result.error_message)
            result_data = result.get("data") or {}
            return AgentResponse(
                status=ResponseStatus.SUCCESS,
                completed=True,
                data=AgentResponseData(
                    input=result_data.get("input"),
                    output=result_data.get("output"),
                    session_id=result_data.get("session_id"),
                    intermediate_steps=result_data.get("intermediate_steps"),
                    execution_stats=result_data.get("executionStats"),
                ),
                used_credits=result_data.get("usedCredits", 0.0),
                run_time=result_data.get("runTime", end - start),
            )
        except Exception as e:
            msg = f"Error in request for {name} - {traceback.format_exc()}"
            logging.error(f"Agent Run: Error in running for {name}: {e}")
            end = time.time()
            return AgentResponse(
                status=ResponseStatus.FAILED,
                data=AgentResponseData(
                    input="",
                    output=None,
                    session_id=session_id,
                    intermediate_steps=None,
                    execution_stats=None,
                ),
                error=msg,
            )

    def run_async(
        self,
        data: Optional[Union[Dict, Text]] = None,
        query: Optional[Text] = None,
        session_id: Optional[Text] = None,
        history: Optional[List[Dict]] = None,
        name: Text = "model_process",
        parameters: Dict = {},
        content: Optional[Union[Dict[Text, Text], List[Text]]] = None,
        max_tokens: int = 2048,
        max_iterations: int = 5,
        output_format: Optional[OutputFormat] = None,
        expected_output: Optional[Union[BaseModel, Text, dict]] = None,
        evolve: Union[Dict[str, Any], EvolveParam, None] = None,
        trace_request: bool = False,
    ) -> AgentResponse:
        """Runs asynchronously an agent call.

        Args:
            data (Optional[Union[Dict, Text]], optional): data to be processed by the agent. Defaults to None.
            query (Optional[Text], optional): query to be processed by the agent. Defaults to None.
            session_id (Optional[Text], optional): conversation Session ID. Defaults to None.
            history (Optional[List[Dict]], optional): chat history (in case session ID is None). Defaults to None.
            name (Text, optional): ID given to a call. Defaults to "model_process".
            parameters (Dict, optional): optional parameters to the model. Defaults to "{}".
            content (Union[Dict[Text, Text], List[Text]], optional): Content inputs to be processed according to the query. Defaults to None.
            max_tokens (int, optional): maximum number of tokens which can be generated by the agent. Defaults to 2048.
            max_iterations (int, optional): maximum number of iterations between the agent and the tools. Defaults to 10.
            output_format (OutputFormat, optional): response format. If not provided, uses the format set during initialization.
            expected_output (Union[BaseModel, Text, dict], optional): expected output. Defaults to None.
            output_format (ResponseFormat, optional): response format. Defaults to TEXT.
            evolve (Union[Dict[str, Any], EvolveParam, None], optional): evolve the agent configuration. Can be a dictionary, EvolveParam instance, or None.
            trace_request (bool, optional): return the request id for tracing the request. Defaults to False.

        Returns:
            dict: polling URL in response
        """
        if session_id is not None and history is not None:
            raise ValueError("Provide either `session_id` or `history`, not both.")

        if session_id is not None:
            if not session_id.startswith(f"{self.id}_"):
                raise ValueError(f"Session ID '{session_id}' does not belong to this Agent.")

        if history:
            validate_history(history)

        from aixplain.factories.file_factory import FileFactory

        # Validate and normalize evolve parameters using the base model
        evolve_param = validate_evolve_param(evolve)
        evolve_dict = evolve_param.to_dict()

        if output_format == OutputFormat.JSON:
            assert expected_output is not None and (
                (inspect.isclass(expected_output) and issubclass(expected_output, BaseModel))
                or isinstance(expected_output, dict)
            ), "Expected output must be a Pydantic BaseModel or a JSON object when output format is JSON."

        assert data is not None or query is not None, "Either 'data' or 'query' must be provided."
        if data is not None:
            if isinstance(data, dict):
                assert "query" in data and data["query"] is not None, (
                    "When providing a dictionary, 'query' must be provided."
                )
                query = data.get("query")
                if session_id is None:
                    session_id = data.get("session_id")
                if history is None:
                    history = data.get("history")
                if content is None:
                    content = data.get("content")
            else:
                query = data

        # process content inputs
        if content is not None:
            assert FileFactory.check_storage_type(query) == StorageType.TEXT, (
                "When providing 'content', query must be text."
            )

            if isinstance(content, list):
                assert len(content) <= 3, "The maximum number of content inputs is 3."
                for input_link in content:
                    input_link = FileFactory.to_link(input_link)
                    query += f"\n{input_link}"
            elif isinstance(content, dict):
                for key, value in content.items():
                    assert "{{" + key + "}}" in query, f"Key '{key}' not found in query."
                    value = FileFactory.to_link(value)
                    query = query.replace("{{" + key + "}}", f"'{value}'")

        headers = {"x-api-key": self.api_key, "Content-Type": "application/json"}

        # build query
        input_data = process_variables(query, data, parameters, self.instructions)
        if expected_output is None:
            expected_output = self.expected_output
        if expected_output is not None and isinstance(expected_output, type) and issubclass(expected_output, BaseModel):
            expected_output = expected_output.model_json_schema()
        expected_output = normalize_expected_output(expected_output)
        # Use instance output_format if none provided
        if output_format is None:
            output_format = self.output_format

        if isinstance(output_format, OutputFormat):
            output_format = output_format.value

        payload = {
            "id": self.id,
            "query": input_data,
            "sessionId": session_id,
            "history": history,
            "executionParams": {
                "maxTokens": (parameters["max_tokens"] if "max_tokens" in parameters else max_tokens),
                "maxIterations": (parameters["max_iterations"] if "max_iterations" in parameters else max_iterations),
                "outputFormat": output_format,
                "expectedOutput": expected_output,
            },
            "evolve": json.dumps(evolve_dict),
        }
        payload.update(parameters)
        payload = json.dumps(payload)

        try:
            r = _request_with_retry("post", self.url, headers=headers, data=payload)
            resp = r.json()
            if trace_request:
                logging.info(f"Agent Run Async: Trace request id: {resp.get('requestId')}")
            poll_url = resp.get("data")
            return AgentResponse(
                status=ResponseStatus.IN_PROGRESS,
                url=poll_url,
                data=AgentResponseData(input=input_data),
                run_time=0.0,
                used_credits=0.0,
            )
        except Exception as e:
            msg = f"Error in request for {name} - {traceback.format_exc()}"
            logging.error(f"Agent Run Async: Error in running for {name}: {e}")
            return AgentResponse(
                status=ResponseStatus.FAILED,
                error=msg,
            )

    def to_dict(self) -> Dict:
        """Convert the Agent instance to a dictionary representation.

        Returns:
            Dict: Dictionary containing the agent's configuration and metadata.
        """
        from aixplain.factories.agent_factory.utils import build_tool_payload

        return {
            "id": self.id,
            "name": self.name,
            "assets": [build_tool_payload(tool) for tool in self.tools],
            "description": self.description,
            "instructions": self.instructions or self.description,
            "supplier": (self.supplier.value["code"] if isinstance(self.supplier, Supplier) else self.supplier),
            "version": self.version,
            "llmId": self.llm_id if self.llm is None else self.llm.id,
            "status": self.status.value,
            "tasks": [task.to_dict() for task in self.workflow_tasks],
            "tools": (
                [
                    {
                        "type": "llm",
                        "description": "main",
                        "parameters": (self.llm.get_parameters().to_list() if self.llm.get_parameters() else None),
                    }
                ]
                if self.llm is not None
                else []
            ),
            "cost": self.cost,
            "api_key": self.api_key,
            "outputFormat": self.output_format.value,
            "expectedOutput": self.expected_output,
        }

    @classmethod
    def from_dict(cls, data: Dict) -> "Agent":
        """Create an Agent instance from a dictionary representation.

        Args:
            data: Dictionary containing Agent parameters

        Returns:
            Agent instance
        """
        from aixplain.factories.agent_factory.utils import build_tool
        from aixplain.enums import AssetStatus
        from aixplain.modules.agent import WorkflowTask

        # Extract tools from assets using proper tool building
        tools = []
        if "assets" in data:
            for asset_data in data["assets"]:
                try:
                    tool = build_tool(asset_data)
                    tools.append(tool)
                except Exception as e:
                    # Log warning but continue processing other tools
                    import logging

                    logging.warning(f"Failed to build tool from asset data: {e}")

        # Extract tasks using from_dict method
        workflow_tasks = []
        if "tasks" in data:
            for task_data in data["tasks"]:
                workflow_tasks.append(WorkflowTask.from_dict(task_data))

        # Extract LLM from tools section (main LLM info)
        llm = None
        if "tools" in data and data["tools"]:
            llm_tool = next((tool for tool in data["tools"] if tool.get("type") == "llm"), None)
            if llm_tool and llm_tool.get("parameters"):
                # Reconstruct LLM from parameters if available
                from aixplain.factories.model_factory import ModelFactory

                try:
                    llm = ModelFactory.get(data.get("llmId", "6646261c6eb563165658bbb1"))
                    if llm_tool.get("parameters"):
                        # Apply stored parameters to LLM
                        llm.set_parameters(llm_tool["parameters"])
                except Exception:
                    # If LLM loading fails, llm remains None and llm_id will be used
                    pass

        # Extract status
        status = AssetStatus.DRAFT
        if "status" in data:
            if isinstance(data["status"], str):
                status = AssetStatus(data["status"])
            else:
                status = data["status"]

        return cls(
            id=data["id"],
            name=data["name"],
            description=data["description"],
            instructions=data.get("instructions"),
            tools=tools,
            llm_id=data.get("llmId", "6646261c6eb563165658bbb1"),
            llm=llm,
            api_key=data.get("api_key"),
            supplier=data.get("supplier", "aiXplain"),
            version=data.get("version"),
            cost=data.get("cost"),
            status=status,
            workflow_tasks=workflow_tasks,
            output_format=OutputFormat(data.get("outputFormat", OutputFormat.TEXT)),
            expected_output=data.get("expectedOutput"),
        )

    def delete(self) -> None:
        """Delete this Agent from the aiXplain platform.

        This method attempts to delete the Agent. The operation will fail if the
        Agent is being used by any team agents.

        Raises:
            Exception: If deletion fails, with detailed error messages for different
                failure scenarios:
                - Agent is in use by accessible team agents (lists team agent IDs)
                - Agent is in use by inaccessible team agents
                - Other deletion errors (with HTTP status code)
        """
        try:
            url = urljoin(config.BACKEND_URL, f"sdk/agents/{self.id}")
            headers = {
                "x-api-key": config.TEAM_API_KEY,
                "Content-Type": "application/json",
            }
            logging.debug(f"Start service for DELETE Agent  - {url} - {headers}")
            r = _request_with_retry("delete", url, headers=headers)
            logging.debug(f"Result of request for DELETE Agent - {r.status_code}")
            if r.status_code != 200:
                raise Exception()
        except Exception:
            try:
                response_json = r.json()
                error_message = response_json.get("message", "").strip("{{}}")

                if r.status_code == 403 and error_message == "err.agent_is_in_use":
                    # Get team agents that use this agent
                    from aixplain.factories.team_agent_factory import TeamAgentFactory

                    team_agents = TeamAgentFactory.list()["results"]
                    using_team_agents = [ta for ta in team_agents if any(agent.id == self.id for agent in ta.agents)]

                    if using_team_agents:
                        # Scenario 1: User has access to team agents
                        team_agent_ids = [ta.id for ta in using_team_agents]
                        message = (
                            "Error: Agent cannot be deleted.\n"
                            "Reason: This agent is currently used by one or more "
                            "team agents.\n\n"
                            f"team_agent_id: {', '.join(team_agent_ids)}. "
                            "To proceed, remove the agent from all team agents "
                            "before deletion."
                        )
                    else:
                        # Scenario 2: User doesn't have access to team agents
                        message = (
                            "Error: Agent cannot be deleted.\n"
                            "Reason: This agent is currently used by one or more "
                            "team agents.\n\n"
                            "One or more inaccessible team agents are "
                            "referencing it."
                        )
                else:
                    message = f"Agent Deletion Error (HTTP {r.status_code}): {error_message}."
            except ValueError:
                message = f"Agent Deletion Error (HTTP {r.status_code}): There was an error in deleting the agent."
            logging.error(message)
            raise Exception(message)

    def update(self) -> None:
        """Update the Agent's configuration on the aiXplain platform.

        This method validates and updates the Agent's configuration. It is deprecated
        in favor of the save() method.

        Raises:
            Exception: If validation fails or if there are errors during the update.
            DeprecationWarning: This method is deprecated, use save() instead.

        Note:
            This method is deprecated and will be removed in a future version.
            Please use save() instead.
        """
        import warnings
        import inspect

        # Get the current call stack
        stack = inspect.stack()
        if len(stack) > 2 and stack[1].function != "save":
            warnings.warn(
                "update() is deprecated and will be removed in a future version. Please use save() instead.",
                DeprecationWarning,
                stacklevel=2,
            )
        from aixplain.factories.agent_factory.utils import build_agent

        self.validate(raise_exception=True)
        url = urljoin(config.BACKEND_URL, f"sdk/agents/{self.id}")
        headers = {"x-api-key": config.TEAM_API_KEY, "Content-Type": "application/json"}

        payload = self.to_dict()

        logging.debug(f"Start service for PUT Update Agent  - {url} - {headers} - {json.dumps(payload)}")
        resp = "No specified error."
        try:
            r = _request_with_retry("put", url, headers=headers, json=payload)
            resp = r.json()
        except Exception:
            raise Exception("Agent Update Error: Please contact the administrators.")

        if 200 <= r.status_code < 300:
            return build_agent(resp)
        else:
            error_msg = f"Agent Update Error (HTTP {r.status_code}): {resp}"
            raise Exception(error_msg)

    def save(self) -> None:
        """Save the Agent's current configuration to the aiXplain platform.

        This method validates and saves any changes made to the Agent's configuration.
        It is the preferred method for updating an Agent's settings.

        Raises:
            Exception: If validation fails or if there are errors during the save operation.
        """
        self.update()

    def __repr__(self) -> str:
        """Return a string representation of the Agent.

        Returns:
            str: A string in the format "Agent: <name> (id=<id>)".
        """
        return f"Agent: {self.name} (id={self.id})"

    def evolve_async(
        self,
        evolve_type: Union[EvolveType, str] = EvolveType.TEAM_TUNING,
        max_successful_generations: int = 3,
        max_failed_generation_retries: int = 3,
        max_iterations: int = 50,
        max_non_improving_generations: Optional[int] = 2,
        llm: Optional[Union[Text, LLM]] = None,
    ) -> AgentResponse:
        """Asynchronously evolve the Agent and return a polling URL in the AgentResponse.

        Args:
            evolve_type (Union[EvolveType, str]): Type of evolution (TEAM_TUNING or INSTRUCTION_TUNING). Defaults to TEAM_TUNING.
            max_successful_generations (int): Maximum number of successful generations to evolve. Defaults to 3.
            max_failed_generation_retries (int): Maximum retry attempts for failed generations. Defaults to 3.
            max_iterations (int): Maximum number of iterations. Defaults to 50.
            max_non_improving_generations (Optional[int]): Stop condition parameter for non-improving generations. Defaults to 2, can be None.
            llm (Optional[Union[Text, LLM]]): LLM to use for evolution. Can be an LLM ID string or LLM object. Defaults to None.

        Returns:
            AgentResponse: Response containing polling URL and status.
        """
        from aixplain.utils.evolve_utils import create_llm_dict

        query = "<placeholder query>"

        # Create EvolveParam from individual parameters
        evolve_parameters = EvolveParam(
            to_evolve=True,
            evolve_type=evolve_type,
            max_successful_generations=max_successful_generations,
            max_failed_generation_retries=max_failed_generation_retries,
            max_iterations=max_iterations,
            max_non_improving_generations=max_non_improving_generations,
            llm=create_llm_dict(llm),
        )

        return self.run_async(query=query, evolve=evolve_parameters)

    def evolve(
        self,
        evolve_type: Union[EvolveType, str] = EvolveType.TEAM_TUNING,
        max_successful_generations: int = 3,
        max_failed_generation_retries: int = 3,
        max_iterations: int = 50,
        max_non_improving_generations: Optional[int] = 2,
        llm: Optional[Union[Text, LLM]] = None,
    ) -> AgentResponse:
        """Synchronously evolve the Agent and poll for the result.

        Args:
            evolve_type (Union[EvolveType, str]): Type of evolution (TEAM_TUNING or INSTRUCTION_TUNING). Defaults to TEAM_TUNING.
            max_successful_generations (int): Maximum number of successful generations to evolve. Defaults to 3.
            max_failed_generation_retries (int): Maximum retry attempts for failed generations. Defaults to 3.
            max_iterations (int): Maximum number of iterations. Defaults to 50.
            max_non_improving_generations (Optional[int]): Stop condition parameter for non-improving generations. Defaults to 2, can be None.
            llm (Optional[Union[Text, LLM]]): LLM to use for evolution. Can be an LLM ID string or LLM object. Defaults to None.

        Returns:
            AgentResponse: Final response from the evolution process.
        """
        from aixplain.utils.evolve_utils import create_llm_dict
        from aixplain.factories.team_agent_factory.utils import build_team_agent_from_yaml

        # Create EvolveParam from individual parameters
        evolve_parameters = EvolveParam(
            to_evolve=True,
            evolve_type=evolve_type,
            max_successful_generations=max_successful_generations,
            max_failed_generation_retries=max_failed_generation_retries,
            max_iterations=max_iterations,
            max_non_improving_generations=max_non_improving_generations,
            llm=create_llm_dict(llm),
        )

        start = time.time()
        try:
            logging.info(f"Evolve started with parameters: {evolve_parameters}")
            logging.info("It might take a while...")
            response = self.evolve_async(
                evolve_type=evolve_type,
                max_successful_generations=max_successful_generations,
                max_failed_generation_retries=max_failed_generation_retries,
                max_iterations=max_iterations,
                max_non_improving_generations=max_non_improving_generations,
                llm=llm,
            )
            if response["status"] == ResponseStatus.FAILED:
                end = time.time()
                response["elapsed_time"] = end - start
                return response
            poll_url = response["url"]
            end = time.time()
            result = self.sync_poll(poll_url, name="evolve_process", timeout=600)
            result_data = result.data

            if "current_code" in result_data and result_data["current_code"] is not None:
                if evolve_parameters.evolve_type == EvolveType.TEAM_TUNING:
                    result_data["evolved_agent"] = build_team_agent_from_yaml(
                        result_data["current_code"],
                        self.llm_id,
                        self.api_key,
                        self.id,
                    )
                elif evolve_parameters.evolve_type == EvolveType.INSTRUCTION_TUNING:
                    self.instructions = result_data["current_code"]
                    self.update()
                    result_data["evolved_agent"] = self
                else:
                    raise ValueError(
                        "evolve_parameters.evolve_type must be one of the following: TEAM_TUNING, INSTRUCTION_TUNING"
                    )
            return AgentResponse(
                status=ResponseStatus.SUCCESS,
                completed=True,
                data=result_data,
                used_credits=getattr(result, "used_credits", 0.0),
                run_time=getattr(result, "run_time", end - start),
            )
        except Exception as e:
            logging.error(f"Agent Evolve: Error in evolving: {e}")
            end = time.time()
            return AgentResponse(
                status=ResponseStatus.FAILED,
                completed=False,
                error_message="No response from the service.",
            )<|MERGE_RESOLUTION|>--- conflicted
+++ resolved
@@ -601,7 +601,6 @@
             Dict: parsed output from model
         """
         start = time.time()
-<<<<<<< HEAD
         
         # Define supported kwargs
         supported_kwargs = {"output_format", "expected_output"}
@@ -614,9 +613,6 @@
                 f"Supported kwargs are: {', '.join(sorted(supported_kwargs))}."
             )
         
-=======
-
->>>>>>> 34ae423f
         # Extract deprecated parameters from kwargs
         output_format = kwargs.get("output_format", None)
         expected_output = kwargs.get("expected_output", None)
