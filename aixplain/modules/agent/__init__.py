--- conflicted
+++ resolved
@@ -53,7 +53,6 @@
     model (LLM) with specialized tools to provide comprehensive task-solving capabilities.
 
     Attributes:
-<<<<<<< HEAD
         id (Text): ID of the Agent.
         name (Text): Name of the Agent.
         tools (List[Union[Tool, Model]]): Collection of tools and models the Agent can use.
@@ -71,21 +70,9 @@
         api_key (str): Authentication key for API access.
         cost (Dict, optional): Pricing information for using the Agent. Defaults to None.
         is_valid (bool): Whether the Agent's configuration is valid.
-=======
-        id (Text): ID of the Agent
-        name (Text): Name of the Agent
-        tools (List[Union[Tool, Model]]): List of tools that the Agent uses.
-        description (Text, optional): description of the Agent. Defaults to "".
-        instructions (Text): instructions of the Agent.
-        llm_id (Text): large language model. Defaults to GPT-4o (6646261c6eb563165658bbb1).
-        supplier (Text): Supplier of the Agent.
-        version (Text): Version of the Agent.
-        backend_url (str): URL of the backend.
-        api_key (str): The TEAM API key used for authentication.
         cost (Dict, optional): model price. Defaults to None.
         output_format (OutputFormat): default output format for agent responses.
         expected_output (Union[BaseModel, Text, dict], optional): expected output. Defaults to None.
->>>>>>> af40dc45
     """
 
     is_valid: bool
@@ -112,7 +99,6 @@
         """Initialize a new Agent instance.
 
         Args:
-<<<<<<< HEAD
             id (Text): ID of the Agent.
             name (Text): Name of the Agent.
             description (Text): Detailed description of the Agent's capabilities.
@@ -134,27 +120,9 @@
                 Defaults to AssetStatus.DRAFT.
             tasks (List[AgentTask], optional): List of tasks the Agent can perform.
                 Defaults to empty list.
-            **additional_info: Additional configuration parameters.
-
-        Note:
-            The Agent must be validated before use. Invalid configurations will be
-            flagged and may prevent the Agent from running.
-=======
-            id (Text): ID of the Agent
-            name (Text): Name of the Agent
-            description (Text): description of the Agent.
-            instructions (Text): role of the Agent.
-            tools (List[Union[Tool, Model]]): List of tools that the Agent uses.
-            llm_id (Text, optional): large language model ID. Defaults to GPT-4o (6646261c6eb563165658bbb1).
-            llm (LLM, optional): large language model object. Defaults to None.
-            supplier (Text): Supplier of the Agent.
-            version (Text): Version of the Agent.
-            backend_url (str): URL of the backend.
-            api_key (str): The TEAM API key used for authentication.
-            cost (Dict, optional): model price. Defaults to None.
             output_format (OutputFormat, optional): default output format for agent responses. Defaults to OutputFormat.TEXT.
             expected_output (Union[BaseModel, Text, dict], optional): expected output. Defaults to None.
->>>>>>> af40dc45
+            **additional_info: Additional configuration parameters.
         """
         super().__init__(id, name, description, api_key, supplier, version, cost=cost)
         self.instructions = instructions
