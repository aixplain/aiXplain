--- conflicted
+++ resolved
@@ -599,10 +599,7 @@
             output_format (OutputFormat, optional): response format. If not provided, uses the format set during initialization.
             expected_output (Union[BaseModel, Text, dict], optional): expected output. Defaults to None.
             trace_request (bool, optional): return the request id for tracing the request. Defaults to False.
-<<<<<<< HEAD
             progress_verbosity (Optional[str], optional): Progress display mode - "full" (detailed), "compact" (brief), or None (no progress). Defaults to "compact".
-=======
->>>>>>> 5a19883c
 
         Returns:
             Dict: parsed output from model
@@ -773,11 +770,7 @@
         input_data = process_variables(query, data, parameters, self.instructions)
         if expected_output is None:
             expected_output = self.expected_output
-<<<<<<< HEAD
-        if expected_output is not None and inspect.isclass(expected_output) and issubclass(expected_output, BaseModel):
-=======
         if expected_output is not None and isinstance(expected_output, type) and issubclass(expected_output, BaseModel):
->>>>>>> 5a19883c
             expected_output = expected_output.model_json_schema()
         expected_output = normalize_expected_output(expected_output)
         # Use instance output_format if none provided
