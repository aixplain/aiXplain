from typing import List, Optional, Text, Union


<<<<<<< HEAD
class WorkflowTask:
=======
class AgentTask:
    """A task definition for an AI agent to execute.

    This class represents a task that can be assigned to an agent, including its
    description, expected output, and any dependencies on other tasks.

    Attributes:
        name (Text): The unique identifier/name of the task.
        description (Text): Detailed description of what the task should accomplish.
        expected_output (Text): Description of the expected output format or content.
        dependencies (Optional[List[Union[Text, AgentTask]]]): List of tasks or task
            names that must be completed before this task. Defaults to None.
    """
>>>>>>> 0146a9a0
    def __init__(
        self,
        name: Text,
        description: Text,
        expected_output: Text,
        dependencies: Optional[List[Union[Text, "WorkflowTask"]]] = None,
    ):
        """Initialize a new AgentTask instance.

        Args:
            name (Text): The unique identifier/name of the task.
            description (Text): Detailed description of what the task should accomplish.
            expected_output (Text): Description of the expected output format or content.
            dependencies (Optional[List[Union[Text, AgentTask]]], optional): List of
                tasks or task names that must be completed before this task.
                Defaults to None.
        """
        self.name = name
        self.description = description
        self.expected_output = expected_output
        self.dependencies = dependencies

<<<<<<< HEAD
    def to_dict(self):
        workflow_task_dict = {
=======
    def to_dict(self) -> dict:
        """Convert the task to a dictionary representation.

        This method serializes the task data, converting any AgentTask dependencies
        to their name strings.

        Returns:
            dict: A dictionary containing the task data with keys:
                - name: The task name
                - description: The task description
                - expectedOutput: The expected output description
                - dependencies: List of dependency names or None
        """
        agent_task_dict = {
>>>>>>> 0146a9a0
            "name": self.name,
            "description": self.description,
            "expectedOutput": self.expected_output,
            "dependencies": self.dependencies,
        }

        if self.dependencies:
<<<<<<< HEAD
            for i, dependency in enumerate(workflow_task_dict["dependencies"]):
                if isinstance(dependency, WorkflowTask):
                    workflow_task_dict["dependencies"][i] = dependency.name
        return workflow_task_dict


# !this is a backward compatibility for the AgentTask class
# it will be removed in the future
class AgentTask(WorkflowTask):
    def __init__(self, *args, **kwargs):
        super().__init__(*args, **kwargs)

    def to_dict(self):
        return super().to_dict()
=======
            for i, dependency in enumerate(agent_task_dict["dependencies"]):
                if isinstance(dependency, AgentTask):
                    agent_task_dict["dependencies"][i] = dependency.name
        return agent_task_dict

    @classmethod
    def from_dict(cls, data: dict) -> "AgentTask":
        """Create an AgentTask instance from a dictionary representation.

        Args:
            data: Dictionary containing AgentTask parameters

        Returns:
            AgentTask instance
        """
        return cls(
            name=data["name"],
            description=data["description"],
            expected_output=data["expectedOutput"],
            dependencies=data.get("dependencies", None),
        )
>>>>>>> 0146a9a0
<|MERGE_RESOLUTION|>--- conflicted
+++ resolved
@@ -1,10 +1,7 @@
 from typing import List, Optional, Text, Union
 
 
-<<<<<<< HEAD
 class WorkflowTask:
-=======
-class AgentTask:
     """A task definition for an AI agent to execute.
 
     This class represents a task that can be assigned to an agent, including its
@@ -14,10 +11,10 @@
         name (Text): The unique identifier/name of the task.
         description (Text): Detailed description of what the task should accomplish.
         expected_output (Text): Description of the expected output format or content.
-        dependencies (Optional[List[Union[Text, AgentTask]]]): List of tasks or task
+        dependencies (Optional[List[Union[Text, WorkflowTask]]]): List of tasks or task
             names that must be completed before this task. Defaults to None.
     """
->>>>>>> 0146a9a0
+
     def __init__(
         self,
         name: Text,
@@ -25,13 +22,13 @@
         expected_output: Text,
         dependencies: Optional[List[Union[Text, "WorkflowTask"]]] = None,
     ):
-        """Initialize a new AgentTask instance.
+        """Initialize a new WorkflowTask instance.
 
         Args:
             name (Text): The unique identifier/name of the task.
             description (Text): Detailed description of what the task should accomplish.
             expected_output (Text): Description of the expected output format or content.
-            dependencies (Optional[List[Union[Text, AgentTask]]], optional): List of
+            dependencies (Optional[List[Union[Text, WorkflowTask]]], optional): List of
                 tasks or task names that must be completed before this task.
                 Defaults to None.
         """
@@ -40,14 +37,10 @@
         self.expected_output = expected_output
         self.dependencies = dependencies
 
-<<<<<<< HEAD
-    def to_dict(self):
-        workflow_task_dict = {
-=======
     def to_dict(self) -> dict:
         """Convert the task to a dictionary representation.
 
-        This method serializes the task data, converting any AgentTask dependencies
+        This method serializes the task data, converting any WorkflowTask dependencies
         to their name strings.
 
         Returns:
@@ -57,8 +50,7 @@
                 - expectedOutput: The expected output description
                 - dependencies: List of dependency names or None
         """
-        agent_task_dict = {
->>>>>>> 0146a9a0
+        workflow_task_dict = {
             "name": self.name,
             "description": self.description,
             "expectedOutput": self.expected_output,
@@ -66,11 +58,27 @@
         }
 
         if self.dependencies:
-<<<<<<< HEAD
             for i, dependency in enumerate(workflow_task_dict["dependencies"]):
                 if isinstance(dependency, WorkflowTask):
                     workflow_task_dict["dependencies"][i] = dependency.name
         return workflow_task_dict
+
+    @classmethod
+    def from_dict(cls, data: dict) -> "WorkflowTask":
+        """Create an WorkflowTask instance from a dictionary representation.
+
+        Args:
+            data: Dictionary containing WorkflowTask parameters
+
+        Returns:
+            WorkflowTask instance
+        """
+        return cls(
+            name=data["name"],
+            description=data["description"],
+            expected_output=data["expectedOutput"],
+            dependencies=data.get("dependencies", None),
+        )
 
 
 # !this is a backward compatibility for the AgentTask class
@@ -81,26 +89,7 @@
 
     def to_dict(self):
         return super().to_dict()
-=======
-            for i, dependency in enumerate(agent_task_dict["dependencies"]):
-                if isinstance(dependency, AgentTask):
-                    agent_task_dict["dependencies"][i] = dependency.name
-        return agent_task_dict
 
     @classmethod
     def from_dict(cls, data: dict) -> "AgentTask":
-        """Create an AgentTask instance from a dictionary representation.
-
-        Args:
-            data: Dictionary containing AgentTask parameters
-
-        Returns:
-            AgentTask instance
-        """
-        return cls(
-            name=data["name"],
-            description=data["description"],
-            expected_output=data["expectedOutput"],
-            dependencies=data.get("dependencies", None),
-        )
->>>>>>> 0146a9a0
+        return super().from_dict(data)