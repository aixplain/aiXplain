__author__ = "aiXplain"

"""
Copyright 2024 The aiXplain SDK authors

Licensed under the Apache License, Version 2.0 (the "License");
you may not use this file except in compliance with the License.
You may obtain a copy of the License at

     http://www.apache.org/licenses/LICENSE-2.0

Unless required by applicable law or agreed to in writing, software
distributed under the License is distributed on an "AS IS" BASIS,
WITHOUT WARRANTIES OR CONDITIONS OF ANY KIND, either express or implied.
See the License for the specific language governing permissions and
limitations under the License.

Author: Lucas Pavanelli and Thiago Castro Ferreira
Date: May 16th 2024
Description:
    Agentification Class
"""
from typing import Text, Union, Optional

from aixplain.modules.agent.tool import Tool
from aixplain.modules.pipeline import Pipeline
from aixplain.enums import AssetStatus


class PipelineTool(Tool):
    """Specialized software or resource designed to assist the AI in executing specific tasks or functions based on user commands.

    Attributes:
        description (Text): description of the tool
        pipeline (Union[Text, Pipeline]): pipeline
    """

    def __init__(
        self,
        description: Text,
        pipeline: Union[Text, Pipeline],
        name: Optional[Text] = None,
        **additional_info,
    ) -> None:
        """Specialized software or resource designed to assist the AI in executing specific tasks or functions based on user commands.

        Args:
            description (Text): description of the tool
            pipeline (Union[Text, Pipeline]): pipeline
        """
        name = name or ""
        super().__init__(name=name, description=description, **additional_info)

        self.status = AssetStatus.DRAFT

        self.pipeline = pipeline
        self.validate()

    def to_dict(self):
        return {
            "assetId": self.pipeline,
            "name": self.name,
            "description": self.description,
            "type": "pipeline",
            "status": self.status,
        }

    def __repr__(self) -> Text:
        return f"PipelineTool(name={self.name}, pipeline={self.pipeline})"

    def validate(self):
        from aixplain.factories.pipeline_factory import PipelineFactory

        if isinstance(self.pipeline, Pipeline):
            pipeline_obj = self.pipeline
        else:
            try:
                pipeline_obj = PipelineFactory.get(self.pipeline, api_key=self.api_key)
            except Exception:
                raise Exception(
                    f"Pipeline Tool Unavailable. Make sure Pipeline '{self.pipeline}' exists or you have access to it."
                )

        if self.name.strip() == "":
            self.name = pipeline_obj.name
        self.status = pipeline_obj.status
<<<<<<< HEAD
=======

    def deploy(self):
        pass
>>>>>>> a0e184f2
<|MERGE_RESOLUTION|>--- conflicted
+++ resolved
@@ -84,9 +84,6 @@
         if self.name.strip() == "":
             self.name = pipeline_obj.name
         self.status = pipeline_obj.status
-<<<<<<< HEAD
-=======
 
     def deploy(self):
-        pass
->>>>>>> a0e184f2
+        pass