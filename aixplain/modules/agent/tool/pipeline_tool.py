__author__ = "aiXplain"

"""
Copyright 2024 The aiXplain SDK authors

Licensed under the Apache License, Version 2.0 (the "License");
you may not use this file except in compliance with the License.
You may obtain a copy of the License at

     http://www.apache.org/licenses/LICENSE-2.0

Unless required by applicable law or agreed to in writing, software
distributed under the License is distributed on an "AS IS" BASIS,
WITHOUT WARRANTIES OR CONDITIONS OF ANY KIND, either express or implied.
See the License for the specific language governing permissions and
limitations under the License.

Author: Lucas Pavanelli and Thiago Castro Ferreira
Date: May 16th 2024
Description:
    Agentification Class
"""
from typing import Text, Union, Optional

from aixplain.modules.agent.tool import Tool
from aixplain.modules.pipeline import Pipeline


class PipelineTool(Tool):
    """Specialized software or resource designed to assist the AI in executing specific tasks or functions based on user commands.

    Attributes:
        description (Text): description of the tool
        pipeline (Union[Text, Pipeline]): pipeline
    """

    def __init__(
        self,
        description: Text,
        pipeline: Union[Text, Pipeline],
        name: Optional[Text] = None,
        **additional_info,
    ) -> None:
        """Specialized software or resource designed to assist the AI in executing specific tasks or functions based on user commands.

        Args:
            description (Text): description of the tool
            pipeline (Union[Text, Pipeline]): pipeline
        """
<<<<<<< HEAD
        name = name or ""
        super().__init__(name=name, description=description, **additional_info)
=======
        super().__init__(name=name if name is not None else "", description=description, **additional_info)
>>>>>>> 38b4c4e6
        if isinstance(pipeline, Pipeline):
            pipeline = pipeline.id
        self.pipeline = pipeline

    def to_dict(self):
        return {
            "assetId": self.pipeline,
            "name": self.name,
            "description": self.description,
            "type": "pipeline",
        }

    def validate(self):
        from aixplain.factories.pipeline_factory import PipelineFactory

        try:
            PipelineFactory.get(self.pipeline, api_key=self.api_key)
        except Exception:
            raise Exception(f"Pipeline Tool Unavailable. Make sure Pipeline '{self.pipeline}' exists or you have access to it.")<|MERGE_RESOLUTION|>--- conflicted
+++ resolved
@@ -47,12 +47,9 @@
             description (Text): description of the tool
             pipeline (Union[Text, Pipeline]): pipeline
         """
-<<<<<<< HEAD
         name = name or ""
         super().__init__(name=name, description=description, **additional_info)
-=======
-        super().__init__(name=name if name is not None else "", description=description, **additional_info)
->>>>>>> 38b4c4e6
+
         if isinstance(pipeline, Pipeline):
             pipeline = pipeline.id
         self.pipeline = pipeline
