--- conflicted
+++ resolved
@@ -51,10 +51,8 @@
         name = name or ""
         super().__init__(name=name, description=description, **additional_info)
 
-<<<<<<< HEAD
         self.status = AssetStatus.DRAFT
-=======
->>>>>>> 708d0af2
+
         self.pipeline = pipeline
         self.validate()
 
@@ -85,10 +83,4 @@
 
         if self.name.strip() == "":
             self.name = pipeline_obj.name
-<<<<<<< HEAD
         self.status = pipeline_obj.status
-=======
-
-    def __repr__(self) -> Text:
-        return f"PipelineTool(name={self.name}, pipeline={self.pipeline})"
->>>>>>> 708d0af2
