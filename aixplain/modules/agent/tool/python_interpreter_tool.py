__author__ = "aiXplain"

"""
Copyright 2024 The aiXplain SDK authors

Licensed under the Apache License, Version 2.0 (the "License");
you may not use this file except in compliance with the License.
You may obtain a copy of the License at

     http://www.apache.org/licenses/LICENSE-2.0

Unless required by applicable law or agreed to in writing, software
distributed under the License is distributed on an "AS IS" BASIS,
WITHOUT WARRANTIES OR CONDITIONS OF ANY KIND, either express or implied.
See the License for the specific language governing permissions and
limitations under the License.

Author: Lucas Pavanelli and Thiago Castro Ferreira
Date: May 16th 2024
Description:
    Agentification Class
"""

from aixplain.modules.agent.tool import Tool
from aixplain.enums import AssetStatus

from typing import Text


class PythonInterpreterTool(Tool):
    """Python Interpreter Tool"""

    def __init__(self, **additional_info) -> None:
        """Python Interpreter Tool"""
        description = "A Python shell. Use this to execute python commands. Input should be a valid python command."
        super().__init__(name="Python Interpreter", description=description, **additional_info)
        self.status = AssetStatus.ONBOARDED  # TODO: change to DRAFT when we have a way to onboard the tool

        
    def to_dict(self):
        return {
            "description": self.description,
            "type": "utility",
            "utility": "custom_python_code",
        }

    def validate(self):
        pass

    def __repr__(self) -> Text:
<<<<<<< HEAD
        return "PythonInterpreterTool()"
=======
        return "PythonInterpreterTool()"

    def deploy(self):
        pass
>>>>>>> a0e184f2
<|MERGE_RESOLUTION|>--- conflicted
+++ resolved
@@ -48,11 +48,8 @@
         pass
 
     def __repr__(self) -> Text:
-<<<<<<< HEAD
-        return "PythonInterpreterTool()"
-=======
         return "PythonInterpreterTool()"
 
+
     def deploy(self):
-        pass
->>>>>>> a0e184f2
+        pass