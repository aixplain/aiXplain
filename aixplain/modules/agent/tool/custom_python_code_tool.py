--- conflicted
+++ resolved
@@ -36,10 +36,8 @@
         """Custom Python Code Tool"""
         super().__init__(name=name or "", description=description, **additional_info)
         self.code = code
-<<<<<<< HEAD
         self.status = AssetStatus.ONBOARDED  # TODO: change to DRAFT when we have a way to onboard the tool
-=======
->>>>>>> 708d0af2
+
         self.validate()
 
     def to_dict(self):
@@ -72,13 +70,12 @@
         ), "Custom Python Code Tool Error: Tool description is required"
         assert self.code and self.code.strip() != "", "Custom Python Code Tool Error: Code is required"
         assert self.name and self.name.strip() != "", "Custom Python Code Tool Error: Name is required"
-<<<<<<< HEAD
         assert self.status in [
             AssetStatus.DRAFT,
             AssetStatus.ONBOARDED,
         ], "Custom Python Code Tool Error: Status must be DRAFT or ONBOARDED"
-=======
->>>>>>> 708d0af2
+
+
 
     def __repr__(self) -> Text:
         return f"CustomPythonCodeTool(name={self.name})"