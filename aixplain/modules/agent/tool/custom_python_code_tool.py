--- conflicted
+++ resolved
@@ -25,10 +25,7 @@
 from aixplain.modules.agent.tool import Tool
 import logging
 from aixplain.enums import AssetStatus
-<<<<<<< HEAD
-=======
 from aixplain.enums.code_interpeter import CodeInterpreterModel
->>>>>>> a0e184f2
 
 
 class CustomPythonCodeTool(Tool):
@@ -41,10 +38,7 @@
         super().__init__(name=name or "", description=description, **additional_info)
         self.code = code
         self.status = AssetStatus.ONBOARDED  # TODO: change to DRAFT when we have a way to onboard the tool
-<<<<<<< HEAD
-=======
         self.id = CodeInterpreterModel.PYTHON_AZURE
->>>>>>> a0e184f2
 
         self.validate()
 
@@ -84,15 +78,8 @@
             AssetStatus.ONBOARDED,
         ], "Custom Python Code Tool Error: Status must be DRAFT or ONBOARDED"
 
-<<<<<<< HEAD
-
-
-    def __repr__(self) -> Text:
-        return f"CustomPythonCodeTool(name={self.name})"
-=======
     def __repr__(self) -> Text:
         return f"CustomPythonCodeTool(name={self.name})"
 
     def deploy(self):
-        pass
->>>>>>> a0e184f2
+        pass