--- conflicted
+++ resolved
@@ -274,12 +274,10 @@
             tables (Optional[Union[List[Text], Text]]): table names to work with (optional)
             enable_commit (bool): enable to modify the database (optional)
         """
-<<<<<<< HEAD
+
         name = name or ""
         super().__init__(name=name, description=description, **additional_info)
-=======
-        super().__init__(name=name if name is not None else "", description=description, **additional_info)
->>>>>>> 38b4c4e6
+
         self.database = database
         self.schema = schema
         self.tables = tables if isinstance(tables, list) else [tables] if tables else None
