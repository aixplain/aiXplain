--- conflicted
+++ resolved
@@ -16,10 +16,7 @@
 
 
 EPOCHS_MAX_VALUE = 4
-<<<<<<< HEAD
-=======
 BATCH_SIZE_VALUES = [1, 2, 4, 8, 16, 32, 64]
->>>>>>> a48ccfd6
 MAX_SEQ_LENGTH_MAX_VALUE = 4096
 
 
@@ -27,6 +24,8 @@
 @dataclass
 class Hyperparameters(object):
     epochs: int = 1
+    train_batch_size: int = 4
+    eval_batch_size: int = 4
     learning_rate: float = 1e-5
     max_seq_length: int = 4096
     warmup_ratio: float = 0.0
@@ -36,6 +35,12 @@
     def __post_init__(self):
         if not isinstance(self.epochs, int):
             raise TypeError("epochs should be of type int")
+
+        if not isinstance(self.train_batch_size, int):
+            raise TypeError("train_batch_size should be of type int")
+
+        if not isinstance(self.eval_batch_size, int):
+            raise TypeError("eval_batch_size should be of type int")
 
         if not isinstance(self.learning_rate, float):
             raise TypeError("learning_rate should be of type float")
@@ -53,14 +58,13 @@
             raise TypeError("lr_scheduler_type should be of type SchedulerType")
 
         if self.epochs > EPOCHS_MAX_VALUE:
-            raise ValueError(f"epochs must be one less than {EPOCHS_MAX_VALUE}")
+            raise ValueError(f"epochs must be less or equal to {EPOCHS_MAX_VALUE}")
+
+        if self.train_batch_size not in BATCH_SIZE_VALUES:
+            raise ValueError(f"train_batch_size must be one of the following values: {BATCH_SIZE_VALUES}")
+
+        if self.eval_batch_size not in BATCH_SIZE_VALUES:
+            raise ValueError(f"eval_batch_size must be one of the following values: {BATCH_SIZE_VALUES}")
 
         if self.max_seq_length > MAX_SEQ_LENGTH_MAX_VALUE:
-<<<<<<< HEAD
-            raise ValueError(f"max_seq_length must be less than {MAX_SEQ_LENGTH_MAX_VALUE}")
-
-        if self.generation_max_length > GENERATION_MAX_LENGTH_MAX_VALUE:
-            raise ValueError(f"generation_max_length must be less than {GENERATION_MAX_LENGTH_MAX_VALUE}")
-=======
-            raise ValueError(f"max_seq_length must be less or equal to {MAX_SEQ_LENGTH_MAX_VALUE}")
->>>>>>> a48ccfd6
+            raise ValueError(f"max_seq_length must be less or equal to {MAX_SEQ_LENGTH_MAX_VALUE}")