__author__ = "aiXplain"

"""
Copyright 2022 The aiXplain SDK authors

Licensed under the Apache License, Version 2.0 (the "License");
you may not use this file except in compliance with the License.
You may obtain a copy of the License at

     http://www.apache.org/licenses/LICENSE-2.0

Unless required by applicable law or agreed to in writing, software
distributed under the License is distributed on an "AS IS" BASIS,
WITHOUT WARRANTIES OR CONDITIONS OF ANY KIND, either express or implied.
See the License for the specific language governing permissions and
limitations under the License.

Author: Duraikrishna Selvaraju, Thiago Castro Ferreira, Shreyas Sharma and Lucas Pavanelli
Date: September 1st 2022
Description:
    Model Factory Class
"""
import json
import logging
from aixplain.modules.model.utility_model import UtilityModel, UtilityModelInput
from aixplain.enums import Function
from aixplain.utils import config
from aixplain.utils.request_utils import _request_with_retry
from urllib.parse import urljoin
from aixplain.factories.model_factory.mixins import ModelGetterMixin, ModelListMixin
from typing import Callable, Dict, List, Optional, Text, Union

class ModelFactory(ModelGetterMixin, ModelListMixin):
    """Factory class for creating, managing, and exploring models.

    This class provides functionality for creating various types of models,
    managing model repositories, and interacting with the aiXplain platform's
    model-related features.

    Attributes:
        backend_url (str): Base URL for the aiXplain backend API.
    """

    backend_url = config.BACKEND_URL

    @classmethod
    def create_utility_model(
        cls,
        name: Optional[Text] = None,
        code: Union[Text, Callable] = None,
        inputs: List[UtilityModelInput] = [],
        description: Optional[Text] = None,
        output_examples: Text = "",
        api_key: Optional[Text] = None,
        **kwargs
    ) -> UtilityModel:
        """Create a new utility model for custom functionality.

        This method creates a utility model that can execute custom code or functions
        with specified inputs and outputs.

        Args:
            name (Optional[Text]): Name of the utility model.
            code (Union[Text, Callable]): Python code as string or callable function
                implementing the model's functionality.
            inputs (List[UtilityModelInput], optional): List of input specifications.
                Defaults to empty list.
            description (Optional[Text], optional): Description of what the model does.
                Defaults to None.
            output_examples (Text, optional): Examples of expected outputs.
                Defaults to empty string.
            api_key (Optional[Text], optional): API key for authentication.
                Defaults to None, using the configured TEAM_API_KEY.

        Returns:
            UtilityModel: Created and registered utility model instance.

        Raises:
            Exception: If model creation fails or validation fails.
        """
        api_key = (
            kwargs.get("api_key", config.TEAM_API_KEY) 
            if api_key is None else api_key
        )
        utility_model = UtilityModel(
            id="",
            name=name,
            description=description,
            inputs=inputs,
            code=code,
            function=Function.UTILITIES,
            api_key=api_key,
            output_examples=output_examples,
        )
        utility_model.validate()
        payload = utility_model.to_dict()
        url = urljoin(cls.backend_url, "sdk/utilities")
        headers = {"x-api-key": f"{api_key}", "Content-Type": "application/json"}
        try:
            logging.info(
                f"Start service for POST Utility Model - {url} - {headers} - "
                f"{payload}"
            )
            r = _request_with_retry("post", url, headers=headers, json=payload)
            resp = r.json()
        except Exception as e:
            logging.error(f"Error creating utility model: {e}")
            raise e

        if 200 <= r.status_code < 300:
            utility_model.id = resp["id"]
            logging.info(
                f"Utility Model Creation: Model {utility_model.id} "
                f"instantiated."
            )
            return utility_model
        else:
            error_message = (
                f"Utility Model Creation: Failed to create utility model. "
                f"Status Code: {r.status_code}. Error: {resp}"
            )
            logging.error(error_message)
            raise Exception(error_message)

    @classmethod
    def list_host_machines(
        cls, api_key: Optional[Text] = None, **kwargs
    ) -> List[Dict]:
        """Lists available hosting machines for model.

        Args:
            api_key (Text, optional): Team API key. Defaults to None.

        Returns:
            List[Dict]: List of dictionaries containing information about
            each hosting machine.
        """
        machines_url = urljoin(config.BACKEND_URL, "sdk/hosting-machines")
        logging.debug(f"URL: {machines_url}")
        api_key = (
            kwargs.get("api_key", config.TEAM_API_KEY) 
            if api_key is None else api_key
        )
        headers = {"x-api-key": f"{api_key}", "Content-Type": "application/json"}
        response = _request_with_retry("get", machines_url, headers=headers)
        response_dicts = json.loads(response.text)
        for dictionary in response_dicts:
            del dictionary["id"]
        return response_dicts

    @classmethod
    def list_gpus(
        cls, api_key: Optional[Text] = None, **kwargs
    ) -> List[List[Text]]:
        """List GPU names on which you can host your language model.

        Args:
            api_key (Text, optional): Team API key. Defaults to None.

        Returns:
            List[List[Text]]: List of all available GPUs and their prices.
        """
        gpu_url = urljoin(config.BACKEND_URL, "sdk/model-onboarding/gpus")
        api_key = (
            kwargs.get("api_key", config.TEAM_API_KEY) 
            if api_key is None else api_key
        )
        headers = {
            "Authorization": f"Token {api_key}",
            "Content-Type": "application/json",
        }
        response = _request_with_retry("get", gpu_url, headers=headers)
        response_list = json.loads(response.text)
        return response_list

    @classmethod
    def list_functions(
        cls, verbose: Optional[bool] = False, api_key: Optional[Text] = None, 
        **kwargs
    ) -> List[Dict]:
        """Lists supported model functions on platform.

        Args:
            verbose (Boolean, optional): Set to True if a detailed response
                is desired; is otherwise False by default.
            api_key (Text, optional): Team API key. Defaults to None.

        Returns:
            List[Dict]: List of dictionaries containing information about
            each supported function.
        """
        functions_url = urljoin(config.BACKEND_URL, "sdk/functions")
        logging.debug(f"URL: {functions_url}")
        api_key = (
            kwargs.get("api_key", config.TEAM_API_KEY) 
            if api_key is None else api_key
        )
        headers = {"x-api-key": f"{api_key}", "Content-Type": "application/json"}
        response = _request_with_retry("get", functions_url, headers=headers)
        response_dict = json.loads(response.text)
        if verbose:
            return response_dict
        del response_dict["results"]
        function_list = response_dict["items"]
        for function_dict in function_list:
            del function_dict["output"]
            del function_dict["params"]
            del function_dict["id"]
        return response_dict

    # Will add "always_on" and "is_async" when we support them.
    # def create_asset_repo(cls, name: Text, hosting_machine: Text, version: Text,
    #                       description: Text, function: Text, is_async: bool,
    #                       source_language: Text, api_key: Optional[Text] = None) -> Dict:
    @classmethod
    def create_asset_repo(
        cls,
        name: Text,
        description: Text,
        function: Text,
        source_language: Text,
        input_modality: Text,
        output_modality: Text,
        documentation_url: Optional[Text] = "",
        api_key: Optional[Text] = None,
        **kwargs
    ) -> Dict:
        """Create a new model repository in the platform.

        This method creates and registers a new model repository, setting up the
        necessary infrastructure for model deployment.

        Args:
            name (Text): Name of the model.
            description (Text): Description of the model's functionality.
            function (Text): Function name from list_functions() defining model's task.
            source_language (Text): Language code in ISO 639-1 (2-char) or 639-3 (3-char) format.
            input_modality (Text): Type of input the model accepts (e.g., text, audio).
            output_modality (Text): Type of output the model produces (e.g., text, audio).
            documentation_url (Optional[Text], optional): URL to model documentation.
                Defaults to empty string.
            api_key (Optional[Text], optional): API key for authentication.
                Defaults to None, using the configured TEAM_API_KEY.

        Returns:
            Dict: Repository creation response containing model ID and other details.

        Raises:
            Exception: If function name is invalid.
            AssertionError: If response status code is not 201.
        """
        # Reconcile function name to be function ID in the backend
        api_key = kwargs.get("api_key", config.TEAM_API_KEY) if api_key is None else api_key
        function_list = cls.list_functions(True, api_key)["items"]
        function_id = None
        for function_dict in function_list:
            if function_dict["name"] == function:
                function_id = function_dict["id"]
        if function_id is None:
            raise Exception(f"Invalid function name {function}")
        create_url = urljoin(config.BACKEND_URL, "sdk/models/onboard")
        logging.debug(f"URL: {create_url}")
        headers = {"x-api-key": f"{api_key}", "Content-Type": "application/json"}

        payload = {
            "model": {
                "name": name,
                "description": description,
                "connectionType": ["synchronous"],
                "function": function_id,
                "modalities": [f"{input_modality}-{output_modality}"],
                "documentationUrl": documentation_url,
                "sourceLanguage": source_language,
            },
            "source": "aixplain-ecr",
            "onboardingParams": {},
        }
        logging.debug(f"Body: {str(payload)}")
        response = _request_with_retry(
            "post", create_url, headers=headers, json=payload
        )

        assert response.status_code == 201

        return response.json()

    @classmethod
    def asset_repo_login(cls, api_key: Optional[Text] = None, **kwargs) -> Dict:
        """Return login credentials for the image repository that corresponds with
        the given API_KEY.

        Args:
            api_key (Text, optional): Team API key. Defaults to None.

        Returns:
            Dict: Backend response
        """
        login_url = urljoin(config.BACKEND_URL, "sdk/ecr/login")
        logging.debug(f"URL: {login_url}")
        api_key = kwargs.get("api_key", config.TEAM_API_KEY) if api_key is None else api_key
        headers = {
            "Authorization": f"Token {api_key}",
            "Content-Type": "application/json",
        }
        response = _request_with_retry("post", login_url, headers=headers)
        response_dict = json.loads(response.text)
        return response_dict

    @classmethod
    def onboard_model(
        cls,
        model_id: Text,
        image_tag: Text,
        image_hash: Text,
        host_machine: Optional[Text] = "",
        api_key: Optional[Text] = None,
        **kwargs
    ) -> Dict:
        """Onboard a model after its image has been pushed to ECR.

        Args:
            model_id (Text): Model ID obtained from CREATE_ASSET_REPO.
            image_tag (Text): Image tag to be onboarded.
            image_hash (Text): Image digest.
            host_machine (Text, optional): Machine on which to host model.
            api_key (Text, optional): Team API key. Defaults to None.
        Returns:
            Dict: Backend response
        """
        onboard_url = urljoin(config.BACKEND_URL, f"sdk/models/{model_id}/onboarding")
        logging.debug(f"URL: {onboard_url}")
        api_key = kwargs.get("api_key", config.TEAM_API_KEY) if api_key is None else api_key
        headers = {"x-api-key": f"{api_key}", "Content-Type": "application/json"}
        payload = {"image": image_tag, "sha": image_hash, "hostMachine": host_machine}
        logging.debug(f"Body: {str(payload)}")
        response = _request_with_retry(
            "post", onboard_url, headers=headers, json=payload
        )
        if response.status_code == 201:
            message = "Your onboarding request has been submitted to an aiXplain specialist for finalization. We will notify you when the process is completed."
            logging.info(message)
        else:
            message = "An error has occurred. Please make sure your model_id is valid and your host_machine, if set, is a valid option from the LIST_GPUS function."
        return response

    @classmethod
    def deploy_huggingface_model(
        cls,
        name: Text,
        hf_repo_id: Text,
        revision: Optional[Text] = "",
        hf_token: Optional[Text] = "",
        api_key: Optional[Text] = None,
        **kwargs
    ) -> Dict:
        """Deploy a model from Hugging Face Hub to the aiXplain platform.

        This method handles the deployment of a Hugging Face model, including
        authentication and configuration setup.

        Args:
            name (Text): Display name for the deployed model.
            hf_repo_id (Text): Hugging Face repository ID in 'author/model-name' format.
            revision (Optional[Text], optional): Specific model revision/commit hash.
                Defaults to empty string (latest version).
            hf_token (Optional[Text], optional): Hugging Face access token for private models.
                Defaults to empty string.
            api_key (Optional[Text], optional): API key for authentication.
                Defaults to None, using the configured TEAM_API_KEY.

        Returns:
            Dict: Deployment response containing model ID and status information.
        """
        supplier, model_name = hf_repo_id.split("/")
        deploy_url = urljoin(config.BACKEND_URL, "sdk/model-onboarding/onboard")
        api_key = kwargs.get("api_key", config.TEAM_API_KEY) if api_key is None else api_key
        headers = {
            "Authorization": f"Token {api_key}",
            "Content-Type": "application/json",
        }
        body = {
            "model": {
                "name": name,
                "description": "A user-deployed Hugging Face model",
                "connectionType": ["synchronous"],
                "function": "text-generation",
                "documentationUrl": "aiXplain",
                "sourceLanguage": "en",
            },
            "source": "huggingface",
            "onboardingParams": {
                "hf_supplier": supplier,
                "hf_model_name": model_name,
                "hf_token": hf_token,
                "revision": revision,
            },
        }
        response = _request_with_retry("post", deploy_url, headers=headers, json=body)
        logging.debug(response.text)
        response_dicts = json.loads(response.text)
        return response_dicts

    @classmethod
    def get_huggingface_model_status(
<<<<<<< HEAD
        cls, model_id: Text, api_key: Optional[Text] = None
    ) -> Dict:
        """Check the deployment status of a Hugging Face model.

        This method retrieves the current status and details of a deployed
        Hugging Face model.
=======
        cls, model_id: Text, api_key: Optional[Text] = None, **kwargs
    ):
        """Gets the on-boarding status of a Hugging Face model with ID MODEL_ID.
>>>>>>> 7e34f190

        Args:
            model_id (Text): Model ID returned by deploy_huggingface_model.
            api_key (Optional[Text], optional): API key for authentication.
                Defaults to None, using the configured TEAM_API_KEY.

        Returns:
            Dict: Status response containing:
                - status: Current deployment status
                - name: Model name
                - id: Model ID
                - pricing: Pricing information
        """
        status_url = urljoin(config.BACKEND_URL, f"sdk/models/{model_id}")
        api_key = kwargs.get("api_key", config.TEAM_API_KEY) if api_key is None else api_key
        headers = {
            "Authorization": f"Token {api_key}",
            "Content-Type": "application/json",
        }
        response = _request_with_retry("get", status_url, headers=headers)
        logging.debug(response.text)
        response_dicts = json.loads(response.text)
        ret_dict = {
            "status": response_dicts["status"],
            "name": response_dicts["name"],
            "id": response_dicts["id"],
            "pricing": response_dicts["pricing"],
        }
        return ret_dict<|MERGE_RESOLUTION|>--- conflicted
+++ resolved
@@ -402,18 +402,12 @@
 
     @classmethod
     def get_huggingface_model_status(
-<<<<<<< HEAD
-        cls, model_id: Text, api_key: Optional[Text] = None
-    ) -> Dict:
+        cls, model_id: Text, api_key: Optional[Text] = None, **kwargs
+    ):
         """Check the deployment status of a Hugging Face model.
 
         This method retrieves the current status and details of a deployed
         Hugging Face model.
-=======
-        cls, model_id: Text, api_key: Optional[Text] = None, **kwargs
-    ):
-        """Gets the on-boarding status of a Hugging Face model with ID MODEL_ID.
->>>>>>> 7e34f190
 
         Args:
             model_id (Text): Model ID returned by deploy_huggingface_model.
