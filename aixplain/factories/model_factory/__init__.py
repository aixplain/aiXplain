--- conflicted
+++ resolved
@@ -30,11 +30,6 @@
 from aixplain.factories.model_factory.mixins import ModelGetterMixin, ModelListMixin
 from typing import Callable, Dict, List, Optional, Text, Union
 
-
-<<<<<<< HEAD
-=======
-
->>>>>>> 47fa8f47
 class ModelFactory(ModelGetterMixin, ModelListMixin):
     """A static class for creating and exploring Model Objects.
 
@@ -96,12 +91,9 @@
             logging.info(
                 f"Utility Model Creation: Model {utility_model.id} instantiated."
             )
-<<<<<<< HEAD
-=======
             return utility_model
         else:
             error_message = f"Utility Model Creation: Failed to create utility model. Status Code: {r.status_code}. Error: {resp}"
->>>>>>> 47fa8f47
             logging.error(error_message)
             raise Exception(error_message)
 
