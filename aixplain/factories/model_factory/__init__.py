--- conflicted
+++ resolved
@@ -23,28 +23,13 @@
 import json
 import logging
 from aixplain.modules.model.utility_model import UtilityModel, UtilityModelInput
-<<<<<<< HEAD
 from aixplain.enums import Function
 from aixplain.utils import config
 from aixplain.utils.request_utils import _request_with_retry
 from urllib.parse import urljoin
 from aixplain.factories.model_factory.mixins import ModelGetterMixin, ModelListMixin
 from typing import Callable, Dict, List, Optional, Text, Union
-=======
-from aixplain.enums import (
-    Function,
-    Language,
-    OwnershipType,
-    Supplier,
-    SortBy,
-    SortOrder,
-)
-from aixplain.utils import config
-from aixplain.utils.request_utils import _request_with_retry
-from urllib.parse import urljoin
-from aixplain.utils.asset_cache import AssetCache, CACHE_FOLDER
-from aixplain.factories.model_factory.utils import create_model_from_response
->>>>>>> dd5fb530
+
 
 
 class ModelFactory(ModelGetterMixin, ModelListMixin):
@@ -115,153 +100,6 @@
             raise Exception(error_message)
 
     @classmethod
-<<<<<<< HEAD
-=======
-    def get(
-        cls, model_id: Text, api_key: Optional[Text] = None, use_cache: bool = False
-    ) -> Model:
-        """Create a 'Model' object from model id"""
-        cache = AssetCache(Model)
-
-        if use_cache:
-            if cache.has_valid_cache():
-                cached_model = cache.store.data.get(model_id)
-                if cached_model:
-                    return cached_model
-                logging.info("Model not found in valid cache, fetching individually...")
-                model = cls._fetch_model_by_id(model_id, api_key)
-                cache.add(model)
-                return model
-            else:
-                try:
-                    model_list_resp = cls.list(model_ids=None, api_key=api_key)
-                    models = model_list_resp["results"]
-                    cache.add_list(models)
-                    for model in models:
-                        if model.id == model_id:
-                            return model
-                except Exception as e:
-                    logging.error(f"Error fetching model list: {e}")
-                    raise e
-
-        logging.info("Fetching model directly without cache...")
-        model = cls._fetch_model_by_id(model_id, api_key)
-        cache.add(model)
-        return model
-
-    @classmethod
-    def _fetch_model_by_id(
-        cls, model_id: Text, api_key: Optional[Text] = None
-    ) -> Model:
-        resp = None
-        try:
-            url = urljoin(cls.backend_url, f"sdk/models/{model_id}")
-            headers = {
-                "Authorization": f"Token {api_key or config.TEAM_API_KEY}",
-                "Content-Type": "application/json",
-            }
-            logging.info(f"Start service for GET Model  - {url} - {headers}")
-            r = _request_with_retry("get", url, headers=headers)
-            resp = r.json()
-        except Exception:
-            if resp and "statusCode" in resp:
-                status_code = resp["statusCode"]
-                message = f"Model Creation: Status {status_code} - {resp['message']}"
-            else:
-                message = "Model Creation: Unspecified Error"
-            logging.error(message)
-            raise Exception(message)
-
-        if 200 <= r.status_code < 300:
-            resp["api_key"] = config.TEAM_API_KEY
-            if api_key is not None:
-                resp["api_key"] = api_key
-
-            model = create_model_from_response(resp)
-            logging.info(f"Model Creation: Model {model_id} instantiated.")
-            return model
-        else:
-            error_message = f"Model GET Error: Failed to retrieve model {model_id}. Status Code: {r.status_code}. Error: {resp}"
-            logging.error(error_message)
-            raise Exception(error_message)
-
-    @classmethod
-    def list(
-        cls,
-        function: Optional[Function] = None,
-        query: Optional[Text] = "",
-        suppliers: Optional[Union[Supplier, List[Supplier]]] = None,
-        source_languages: Optional[Union[Language, List[Language]]] = None,
-        target_languages: Optional[Union[Language, List[Language]]] = None,
-        is_finetunable: Optional[bool] = None,
-        ownership: Optional[Tuple[OwnershipType, List[OwnershipType]]] = None,
-        sort_by: Optional[SortBy] = None,
-        sort_order: SortOrder = SortOrder.ASCENDING,
-        page_number: int = 0,
-        page_size: int = 20,
-        model_ids: Optional[List[Text]] = None,
-        api_key: Optional[Text] = None,
-    ) -> List[Model]:
-        """Gets the first k given models based on the provided task and language filters
-
-        Args:
-            function (Function): function filter.
-            source_languages (Optional[Union[Language, List[Language]]], optional): language filter of input data. Defaults to None.
-            target_languages (Optional[Union[Language, List[Language]]], optional): language filter of output data. Defaults to None.
-            is_finetunable (Optional[bool], optional): can be finetuned or not. Defaults to None.
-            ownership (Optional[Tuple[OwnershipType, List[OwnershipType]]], optional): Ownership filters (e.g. SUBSCRIBED, OWNER). Defaults to None.
-            sort_by (Optional[SortBy], optional): sort the retrived models by a specific attribute,
-            page_number (int, optional): page number. Defaults to 0.
-            page_size (int, optional): page size. Defaults to 20.
-            model_ids (Optional[List[Text]], optional): model ids to filter. Defaults to None.
-            api_key (Optional[Text], optional): Team API key. Defaults to None.
-
-        Returns:
-            List[Model]: List of models based on given filters
-        """
-        if model_ids is not None:
-            from aixplain.factories.model_factory.utils import get_model_from_ids
-
-            assert len(model_ids) > 0, "Please provide at least one model id"
-            assert (
-                function is None
-                and suppliers is None
-                and source_languages is None
-                and target_languages is None
-                and is_finetunable is None
-                and ownership is None
-                and sort_by is None
-            ), "Cannot filter by function, suppliers, source languages, target languages, is finetunable, ownership, sort by when using model ids"
-            assert (
-                len(model_ids) <= page_size
-            ), "Page size must be greater than the number of model ids"
-            models, total = get_model_from_ids(model_ids, api_key), len(model_ids)
-        else:
-            from aixplain.factories.model_factory.utils import get_assets_from_page
-
-            models, total = get_assets_from_page(
-                query,
-                page_number,
-                page_size,
-                function,
-                suppliers,
-                source_languages,
-                target_languages,
-                is_finetunable,
-                ownership,
-                sort_by,
-                sort_order,
-                api_key,
-            )
-        return {
-            "results": models,
-            "page_total": min(page_size, len(models)),
-            "page_number": page_number,
-            "total": total,
-        }
-
-    @classmethod
->>>>>>> dd5fb530
     def list_host_machines(cls, api_key: Optional[Text] = None) -> List[Dict]:
         """Lists available hosting machines for model.
 
