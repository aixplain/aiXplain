from typing import Optional, Union, List, Tuple, Text
from aixplain.factories.model_factory.utils import (
    get_model_from_ids, get_assets_from_page
)
from aixplain.enums import (
    Function, Language, OwnershipType, SortBy, SortOrder, Supplier
)
from aixplain.modules.model import Model


class ModelListMixin:
    """Mixin class providing model listing functionality.

    This mixin provides methods for retrieving lists of models with various
    filtering and sorting options.
    """
    @classmethod
    def list(
        cls,
        query: Optional[Text] = "",
        function: Optional[Function] = None,
        suppliers: Optional[Union[Supplier, List[Supplier]]] = None,
        source_languages: Optional[Union[Language, List[Language]]] = None,
        target_languages: Optional[Union[Language, List[Language]]] = None,
        is_finetunable: Optional[bool] = None,
        ownership: Optional[Tuple[OwnershipType, List[OwnershipType]]] = None,
        sort_by: Optional[SortBy] = None,
        sort_order: SortOrder = SortOrder.ASCENDING,
        page_number: int = 0,
        page_size: int = 20,
        model_ids: Optional[List[Text]] = None,
        api_key: Optional[Text] = None,
<<<<<<< HEAD
    ) -> dict:
        """List and filter available models with pagination support.

        This method provides comprehensive filtering capabilities for retrieving
        models. It supports two modes:
        1. Filtering by model IDs (exclusive of other filters)
        2. Filtering by various criteria (function, language, etc.)

        Args:
            query (Optional[Text], optional): Search query to filter models.
                Defaults to "".
            function (Optional[Function], optional): Filter by model function/task.
                Defaults to None.
            suppliers (Optional[Union[Supplier, List[Supplier]]], optional): Filter by
                supplier(s). Defaults to None.
            source_languages (Optional[Union[Language, List[Language]]], optional):
                Filter by input language(s). Defaults to None.
            target_languages (Optional[Union[Language, List[Language]]], optional):
                Filter by output language(s). Defaults to None.
            is_finetunable (Optional[bool], optional): Filter by fine-tuning capability.
                Defaults to None.
            ownership (Optional[Tuple[OwnershipType, List[OwnershipType]]], optional):
                Filter by ownership type (e.g., SUBSCRIBED, OWNER). Defaults to None.
            sort_by (Optional[SortBy], optional): Attribute to sort results by.
                Defaults to None.
            sort_order (SortOrder, optional): Sort direction (ascending/descending).
                Defaults to SortOrder.ASCENDING.
            page_number (int, optional): Page number for pagination. Defaults to 0.
            page_size (int, optional): Number of results per page. Defaults to 20.
            model_ids (Optional[List[Text]], optional): List of specific model IDs to retrieve.
                If provided, other filters are ignored. Defaults to None.
            api_key (Optional[Text], optional): API key for authentication.
                Defaults to None, using the configured TEAM_API_KEY.
=======
        **kwargs
    ) -> List[Model]:
        """Gets the first k given models based on the provided task and 
        language filters

        Args:
            query (Optional[Text], optional): query filter. Defaults to "".
            function (Function): function filter.
            source_languages (Optional[Union[Language, List[Language]]], 
                optional): language filter of input data. Defaults to None.
            target_languages (Optional[Union[Language, List[Language]]], 
                optional): language filter of output data. Defaults to None.
            is_finetunable (Optional[bool], optional): can be finetuned or 
                not. Defaults to None.
            ownership (Optional[Tuple[OwnershipType, List[OwnershipType]]], 
                optional): Ownership filters (e.g. SUBSCRIBED, OWNER). 
                Defaults to None.
            sort_by (Optional[SortBy], optional): sort the retrived models by 
                a specific attribute,
            page_number (int, optional): page number. Defaults to 0.
            page_size (int, optional): page size. Defaults to 20.
            model_ids (Optional[List[Text]], optional): model ids to filter. 
                Defaults to None.
            api_key (Optional[Text], optional): Team API key. Defaults to None.
>>>>>>> 7e34f190

        Returns:
            dict: Dictionary containing:
                - results (List[Model]): List of models matching the criteria
                - page_total (int): Number of models in current page
                - page_number (int): Current page number
                - total (int): Total number of models matching the criteria

        Raises:
            AssertionError: If model_ids is provided with other filters, or if
                page_size is less than the number of requested model_ids.
        """
        api_key = kwargs.get("api_key", None) if api_key is None else api_key
        if model_ids is not None:
            assert len(model_ids) > 0, "Please provide at least one model id"
            assert (
                function is None
                and suppliers is None
                and source_languages is None
                and target_languages is None
                and is_finetunable is None
                and ownership is None
                and sort_by is None
            ), (
                "Cannot filter by function, suppliers, source languages, "
                "target languages, is finetunable, ownership, sort by when "
                "using model ids"
            )
            assert (
                len(model_ids) <= page_size
            ), "Page size must be greater than the number of model ids"
            models, total = get_model_from_ids(model_ids, api_key), len(model_ids)
        else:
            models, total = get_assets_from_page(
                query,
                page_number,
                page_size,
                function,
                suppliers,
                source_languages,
                target_languages,
                is_finetunable,
                ownership,
                sort_by,
                sort_order,
                api_key,
            )
        return {
            "results": models,
            "page_total": min(page_size, len(models)),
            "page_number": page_number,
            "total": total,
        }<|MERGE_RESOLUTION|>--- conflicted
+++ resolved
@@ -30,8 +30,8 @@
         page_size: int = 20,
         model_ids: Optional[List[Text]] = None,
         api_key: Optional[Text] = None,
-<<<<<<< HEAD
-    ) -> dict:
+        **kwargs
+    ) -> List[Model]:
         """List and filter available models with pagination support.
 
         This method provides comprehensive filtering capabilities for retrieving
@@ -64,32 +64,6 @@
                 If provided, other filters are ignored. Defaults to None.
             api_key (Optional[Text], optional): API key for authentication.
                 Defaults to None, using the configured TEAM_API_KEY.
-=======
-        **kwargs
-    ) -> List[Model]:
-        """Gets the first k given models based on the provided task and 
-        language filters
-
-        Args:
-            query (Optional[Text], optional): query filter. Defaults to "".
-            function (Function): function filter.
-            source_languages (Optional[Union[Language, List[Language]]], 
-                optional): language filter of input data. Defaults to None.
-            target_languages (Optional[Union[Language, List[Language]]], 
-                optional): language filter of output data. Defaults to None.
-            is_finetunable (Optional[bool], optional): can be finetuned or 
-                not. Defaults to None.
-            ownership (Optional[Tuple[OwnershipType, List[OwnershipType]]], 
-                optional): Ownership filters (e.g. SUBSCRIBED, OWNER). 
-                Defaults to None.
-            sort_by (Optional[SortBy], optional): sort the retrived models by 
-                a specific attribute,
-            page_number (int, optional): page number. Defaults to 0.
-            page_size (int, optional): page size. Defaults to 20.
-            model_ids (Optional[List[Text]], optional): model ids to filter. 
-                Defaults to None.
-            api_key (Optional[Text], optional): Team API key. Defaults to None.
->>>>>>> 7e34f190
 
         Returns:
             dict: Dictionary containing:
