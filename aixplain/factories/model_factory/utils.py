import json
import logging
from aixplain.modules.model import Model
from aixplain.modules.model.llm_model import LLM
from aixplain.modules.model.index_model import IndexModel
from aixplain.modules.model.integration import Integration
from aixplain.modules.model.connection import ConnectionTool
from aixplain.modules.model.utility_model import UtilityModel
from aixplain.modules.model.utility_model import UtilityModelInput
from aixplain.enums import DataType, Function, FunctionType, Language, OwnershipType, Supplier, SortBy, SortOrder, AssetStatus
from aixplain.utils import config
from aixplain.utils.request_utils import _request_with_retry
from datetime import datetime
from typing import Dict, Union, List, Optional, Tuple
from urllib.parse import urljoin
import requests


def create_model_from_response(response: Dict) -> Model:
    """Converts response Json to 'Model' object

    Args:
        response (Dict): Json from API

    Returns:
        Model: Coverted 'Model' object
    """
    if "api_key" not in response:
        response["api_key"] = config.TEAM_API_KEY

    parameters = {}
    if "params" in response:
        for param in response["params"]:
            if "language" in param["name"]:
                parameters[param["name"]] = [w["value"] for w in param["values"]]
            else:
                values = [w["value"] for w in param["defaultValues"]]
                if len(values) > 0:
                    parameters[param["name"]] = values

    additional_kwargs = {}
    attributes = response.get("attributes", None)
    if attributes:
        embedding_model = next((item["code"] for item in attributes if item["name"] == "embeddingmodel"), None)
        if embedding_model:
            additional_kwargs["embedding_model"] = embedding_model
        embedding_size = next((item["value"] for item in attributes if item["name"] == "embeddingSize"), None)
        if embedding_size:
            additional_kwargs["embedding_size"] = embedding_size

    function_id = response["function"]["id"]
    function = Function(function_id)
    function_type = FunctionType(response.get("functionType", "ai"))
    function_input_params, function_output_params = function.get_input_output_params()
    model_params = {param["name"]: param for param in response["params"]}

    code = response.get("code", "")

    inputs, temperature = [], None
    input_params, output_params = function_input_params, function_output_params

    ModelClass = Model

    if function == Function.TEXT_GENERATION:
        ModelClass = LLM
        f = [p for p in response.get("params", []) if p["name"] == "temperature"]
        if len(f) > 0 and len(f[0].get("defaultValues", [])) > 0:
            temperature = float(f[0]["defaultValues"][0]["value"])
    elif function == Function.SEARCH:
        ModelClass = IndexModel
    elif function_type == FunctionType.INTEGRATION:
        ModelClass = Integration
    elif function_type == FunctionType.CONNECTION:
        ModelClass = ConnectionTool
    elif function == Function.UTILITIES:
        ModelClass = UtilityModel
        inputs = [
            UtilityModelInput(name=param["name"], description=param.get("description", ""), type=DataType(param["dataType"]))
            for param in response["params"]
        ]
        input_params = model_params
        if not code:
            if "version" in response and response["version"]:
                version_link = response["version"]["id"]
                if version_link:
                    try:
                        version_content = requests.get(version_link).text
                        code = version_content
                    except Exception:
                        code = ""
            else:
                raise Exception("Utility Model Error: Code not found")

    status = AssetStatus(response.get("status", AssetStatus.DRAFT.value))

    created_at = None
    if "createdAt" in response and response["createdAt"]:
        created_at = datetime.fromisoformat(response["createdAt"].replace("Z", "+00:00"))

    return ModelClass(
        response["id"],
        response["name"],
        description=response.get("description", ""),
        code=code if code else "",
        supplier=response["supplier"],
        api_key=response["api_key"],
        cost=response["pricing"],
        function=function,
        created_at=created_at,
        parameters=parameters,
        input_params=input_params,
        output_params=output_params,
        model_params=model_params,
        is_subscribed=True if "subscription" in response else False,
        version=response["version"]["id"],
        inputs=inputs,
        temperature=temperature,
        supports_streaming=response.get("supportsStreaming", False),
        status=status,
<<<<<<< HEAD
        function_type=function_type,
=======
>>>>>>> dd5fb530
        **additional_kwargs,
    )


def get_assets_from_page(
    query,
    page_number: int,
    page_size: int,
    function: Function,
    suppliers: Union[Supplier, List[Supplier]],
    source_languages: Union[Language, List[Language]],
    target_languages: Union[Language, List[Language]],
    is_finetunable: bool = None,
    ownership: Optional[Tuple[OwnershipType, List[OwnershipType]]] = None,
    sort_by: Optional[SortBy] = None,
    sort_order: SortOrder = SortOrder.ASCENDING,
    api_key: Optional[str] = None,
) -> List[Model]:
    try:
        url = urljoin(config.BACKEND_URL, "sdk/models/paginate")
        filter_params = {"q": query, "pageNumber": page_number, "pageSize": page_size}
        if is_finetunable is not None:
            filter_params["isFineTunable"] = is_finetunable
        if function is not None:
            filter_params["functions"] = [function.value]
        if suppliers is not None:
            if isinstance(suppliers, Supplier) is True:
                suppliers = [suppliers]
            filter_params["suppliers"] = [supplier.value["id"] for supplier in suppliers]
        if ownership is not None:
            if isinstance(ownership, OwnershipType) is True:
                ownership = [ownership]
            filter_params["ownership"] = [ownership_.value for ownership_ in ownership]

        lang_filter_params = []
        if source_languages is not None:
            if isinstance(source_languages, Language):
                source_languages = [source_languages]
            if function == Function.TRANSLATION:
                lang_filter_params.append({"code": "sourcelanguage", "value": source_languages[0].value["language"]})
            else:
                lang_filter_params.append({"code": "language", "value": source_languages[0].value["language"]})
                if source_languages[0].value["dialect"] != "":
                    lang_filter_params.append({"code": "dialect", "value": source_languages[0].value["dialect"]})
        if target_languages is not None:
            if isinstance(target_languages, Language):
                target_languages = [target_languages]
            if function == Function.TRANSLATION:
                code = "targetlanguage"
                lang_filter_params.append({"code": code, "value": target_languages[0].value["language"]})
        if sort_by is not None:
            filter_params["sort"] = [{"dir": sort_order.value, "field": sort_by.value}]
        if len(lang_filter_params) != 0:
            filter_params["ioFilter"] = lang_filter_params
        headers = {"Authorization": f"Token {config.TEAM_API_KEY}", "Content-Type": "application/json"}

        logging.info(f"Start service for POST Models Paginate - {url} - {headers} - {json.dumps(filter_params)}")
        r = _request_with_retry("post", url, headers=headers, json=filter_params)
        resp = r.json()

    except Exception as e:
        error_message = f"Listing Models: Error in getting Models on Page {page_number}: {e}"
        logging.error(error_message, exc_info=True)
        return []
    if 200 <= r.status_code < 300:
        logging.info(f"Listing Models: Status of getting Models on Page {page_number}: {r.status_code}")
        all_models = resp["items"]
        from aixplain.factories.model_factory.utils import create_model_from_response

        model_list = []
        for model_info_json in all_models:
            model_info_json["api_key"] = config.TEAM_API_KEY
            if api_key is not None:
                model_info_json["api_key"] = api_key
            model_list.append(create_model_from_response(model_info_json))
        return model_list, resp["total"]
    else:
        error_message = f"Listing Models Error: Failed to retrieve models. Status Code: {r.status_code}. Error: {resp}"
        logging.error(error_message)
        raise Exception(error_message)


def get_model_from_ids(model_ids: List[str], api_key: Optional[str] = None) -> List[Model]:
    from aixplain.factories.model_factory.utils import create_model_from_response

    resp = None
    try:
        url = urljoin(config.BACKEND_URL, f"sdk/models?ids={','.join(model_ids)}")
        api_key = config.TEAM_API_KEY if api_key is None else api_key
        headers = {"Authorization": f"Token {api_key}", "Content-Type": "application/json"}
        logging.info(f"Start service for GET Model  - {url} - {headers}")
        r = _request_with_retry("get", url, headers=headers)
        resp = r.json()

    except Exception:
        if resp is not None and "statusCode" in resp:
            status_code = resp["statusCode"]
            message = resp["message"]
            message = f"Model Creation: Status {status_code} - {message}"
        else:
            message = "Model Creation: Unspecified Error"
        logging.error(message)
        raise Exception(f"{message}")
    if 200 <= r.status_code < 300:
        models = []
        for item in resp["items"]:
            item["api_key"] = config.TEAM_API_KEY
            if api_key is not None:
                item["api_key"] = api_key
            models.append(create_model_from_response(item))
        return models
    else:
        error_message = f"Model GET Error: Failed to retrieve models {model_ids}. Status Code: {r.status_code}. Error: {resp}"
        logging.error(error_message)
        raise Exception(error_message)<|MERGE_RESOLUTION|>--- conflicted
+++ resolved
@@ -117,10 +117,8 @@
         temperature=temperature,
         supports_streaming=response.get("supportsStreaming", False),
         status=status,
-<<<<<<< HEAD
         function_type=function_type,
-=======
->>>>>>> dd5fb530
+
         **additional_kwargs,
     )
 
