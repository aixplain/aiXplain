__author__ = "lucaspavanelli"

<<<<<<< HEAD
from aixplain.modules.agent import Agent
=======
import logging
>>>>>>> 1acce590
import aixplain.utils.config as config
from aixplain.enums.asset_status import AssetStatus
from aixplain.modules.team_agent import TeamAgent
from typing import Dict, Text, List
from urllib.parse import urljoin

GPT_4o_ID = "6646261c6eb563165658bbb1"


def build_team_agent(payload: Dict, agents: List[Agent] = None, api_key: Text = config.TEAM_API_KEY) -> TeamAgent:
    """Instantiate a new team agent in the platform."""
    from aixplain.factories.agent_factory import AgentFactory

<<<<<<< HEAD
    payload_agent_list = agents
    if payload_agent_list is None:
        agents_dict = payload["agents"]
        payload_agent_list = []
        for i, agent in enumerate(agents_dict):
            agent = AgentFactory.get(agent["assetId"])
            payload_agent_list.append(agent)
=======
    agents_dict = payload["agents"]
    agents = []
    for i, agent in enumerate(agents_dict):
        try:
            agents.append(AgentFactory.get(agent["assetId"]))
        except Exception:
            logging.warning(
                f"Agent {agent['assetId']} not found. Make sure it exists or you have access to it. "
                "If you think this is an error, please contact the administrators."
            )
            continue
>>>>>>> 1acce590

    team_agent = TeamAgent(
        id=payload.get("id", ""),
        name=payload.get("name", ""),
        agents=payload_agent_list,
        description=payload.get("description", ""),
        supplier=payload.get("teamId", None),
        version=payload.get("version", None),
        cost=payload.get("cost", None),
        llm_id=payload.get("llmId", GPT_4o_ID),
        use_mentalist=True if payload.get("plannerId", None) is not None else False,
        use_inspector=True if payload.get("inspectorId", None) is not None else False,
        api_key=api_key,
        status=AssetStatus(payload["status"]),
    )
    team_agent.url = urljoin(config.BACKEND_URL, f"sdk/agent-communities/{team_agent.id}/run")

    # fill up dependencies
    all_tasks = {}
    for agent in team_agent.agents:
        for task in agent.tasks:
            all_tasks[task.name] = task

    for idx, agent in enumerate(team_agent.agents):
        for i, task in enumerate(agent.tasks):
            for j, dependency in enumerate(task.dependencies or []):
                if isinstance(dependency, Text):
                    task_dependency = all_tasks.get(dependency, None)
                    if task_dependency:
                        team_agent.agents[idx].tasks[i].dependencies[j] = task_dependency
                    else:
                        raise Exception(f"Team Agent Creation Error: Task dependency not found - {dependency}")
    return team_agent<|MERGE_RESOLUTION|>--- conflicted
+++ resolved
@@ -1,12 +1,9 @@
 __author__ = "lucaspavanelli"
 
-<<<<<<< HEAD
-from aixplain.modules.agent import Agent
-=======
 import logging
->>>>>>> 1acce590
 import aixplain.utils.config as config
 from aixplain.enums.asset_status import AssetStatus
+from aixplain.modules.agent import Agent
 from aixplain.modules.team_agent import TeamAgent
 from typing import Dict, Text, List
 from urllib.parse import urljoin
@@ -18,32 +15,24 @@
     """Instantiate a new team agent in the platform."""
     from aixplain.factories.agent_factory import AgentFactory
 
-<<<<<<< HEAD
-    payload_agent_list = agents
-    if payload_agent_list is None:
-        agents_dict = payload["agents"]
-        payload_agent_list = []
+    agents_dict = payload["agents"]
+    payload_agents = agents
+    if payload_agents is None:
+        payload_agents = []
         for i, agent in enumerate(agents_dict):
-            agent = AgentFactory.get(agent["assetId"])
-            payload_agent_list.append(agent)
-=======
-    agents_dict = payload["agents"]
-    agents = []
-    for i, agent in enumerate(agents_dict):
-        try:
-            agents.append(AgentFactory.get(agent["assetId"]))
-        except Exception:
-            logging.warning(
-                f"Agent {agent['assetId']} not found. Make sure it exists or you have access to it. "
-                "If you think this is an error, please contact the administrators."
-            )
-            continue
->>>>>>> 1acce590
+            try:
+                payload_agents.append(AgentFactory.get(agent["assetId"]))
+            except Exception:
+                logging.warning(
+                    f"Agent {agent['assetId']} not found. Make sure it exists or you have access to it. "
+                    "If you think this is an error, please contact the administrators."
+                )
+                continue
 
     team_agent = TeamAgent(
         id=payload.get("id", ""),
         name=payload.get("name", ""),
-        agents=payload_agent_list,
+        agents=payload_agents,
         description=payload.get("description", ""),
         supplier=payload.get("teamId", None),
         version=payload.get("version", None),
