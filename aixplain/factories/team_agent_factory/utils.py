__author__ = "lucaspavanelli"

import logging
<<<<<<< HEAD
import aixplain.utils.config as config
from aixplain.enums.asset_status import AssetStatus
from aixplain.modules.agent import Agent
from aixplain.modules.team_agent import TeamAgent
from typing import Dict, Text, List
from urllib.parse import urljoin
=======
from typing import Dict, Text, List
from urllib.parse import urljoin

import aixplain.utils.config as config
from aixplain.enums.asset_status import AssetStatus
from aixplain.modules.agent import Agent
from aixplain.modules.team_agent import TeamAgent, InspectorTarget

>>>>>>> b9121578

GPT_4o_ID = "6646261c6eb563165658bbb1"


def build_team_agent(payload: Dict, agents: List[Agent] = None, api_key: Text = config.TEAM_API_KEY) -> TeamAgent:
    """Instantiate a new team agent in the platform."""
    from aixplain.factories.agent_factory import AgentFactory

    agents_dict = payload["agents"]
    payload_agents = agents
    if payload_agents is None:
        payload_agents = []
        for i, agent in enumerate(agents_dict):
            try:
                payload_agents.append(AgentFactory.get(agent["assetId"]))
            except Exception:
                logging.warning(
                    f"Agent {agent['assetId']} not found. Make sure it exists or you have access to it. "
                    "If you think this is an error, please contact the administrators."
                )
                continue
<<<<<<< HEAD
=======

    inspector_targets = [InspectorTarget(target.lower()) for target in payload.get("inspectorTargets", [])]
>>>>>>> b9121578

    team_agent = TeamAgent(
        id=payload.get("id", ""),
        name=payload.get("name", ""),
        agents=payload_agents,
        description=payload.get("description", ""),
        supplier=payload.get("teamId", None),
        version=payload.get("version", None),
        cost=payload.get("cost", None),
        llm_id=payload.get("llmId", GPT_4o_ID),
        use_mentalist=True if payload.get("plannerId", None) is not None else False,
        use_inspector=True if payload.get("inspectorId", None) is not None else False,
<<<<<<< HEAD
=======
        max_inspectors=payload.get("maxInspectors", 1),
        inspector_targets=inspector_targets,
>>>>>>> b9121578
        api_key=api_key,
        status=AssetStatus(payload["status"]),
    )
    team_agent.url = urljoin(config.BACKEND_URL, f"sdk/agent-communities/{team_agent.id}/run")

    # fill up dependencies
    all_tasks = {}
    for agent in team_agent.agents:
        for task in agent.tasks:
            all_tasks[task.name] = task

    for idx, agent in enumerate(team_agent.agents):
        for i, task in enumerate(agent.tasks):
            for j, dependency in enumerate(task.dependencies or []):
                if isinstance(dependency, Text):
                    task_dependency = all_tasks.get(dependency, None)
                    if task_dependency:
                        team_agent.agents[idx].tasks[i].dependencies[j] = task_dependency
                    else:
                        raise Exception(f"Team Agent Creation Error: Task dependency not found - {dependency}")
    return team_agent<|MERGE_RESOLUTION|>--- conflicted
+++ resolved
@@ -1,14 +1,6 @@
 __author__ = "lucaspavanelli"
 
 import logging
-<<<<<<< HEAD
-import aixplain.utils.config as config
-from aixplain.enums.asset_status import AssetStatus
-from aixplain.modules.agent import Agent
-from aixplain.modules.team_agent import TeamAgent
-from typing import Dict, Text, List
-from urllib.parse import urljoin
-=======
 from typing import Dict, Text, List
 from urllib.parse import urljoin
 
@@ -17,7 +9,6 @@
 from aixplain.modules.agent import Agent
 from aixplain.modules.team_agent import TeamAgent, InspectorTarget
 
->>>>>>> b9121578
 
 GPT_4o_ID = "6646261c6eb563165658bbb1"
 
@@ -39,11 +30,8 @@
                     "If you think this is an error, please contact the administrators."
                 )
                 continue
-<<<<<<< HEAD
-=======
 
     inspector_targets = [InspectorTarget(target.lower()) for target in payload.get("inspectorTargets", [])]
->>>>>>> b9121578
 
     team_agent = TeamAgent(
         id=payload.get("id", ""),
@@ -56,11 +44,8 @@
         llm_id=payload.get("llmId", GPT_4o_ID),
         use_mentalist=True if payload.get("plannerId", None) is not None else False,
         use_inspector=True if payload.get("inspectorId", None) is not None else False,
-<<<<<<< HEAD
-=======
         max_inspectors=payload.get("maxInspectors", 1),
         inspector_targets=inspector_targets,
->>>>>>> b9121578
         api_key=api_key,
         status=AssetStatus(payload["status"]),
     )
