__author__ = "lucaspavanelli"

"""
Copyright 2024 The aiXplain SDK authors

Licensed under the Apache License, Version 2.0 (the "License");
you may not use this file except in compliance with the License.
You may obtain a copy of the License at

     http://www.apache.org/licenses/LICENSE-2.0

Unless required by applicable law or agreed to in writing, software
distributed under the License is distributed on an "AS IS" BASIS,
WITHOUT WARRANTIES OR CONDITIONS OF ANY KIND, either express or implied.
See the License for the specific language governing permissions and
limitations under the License.

Author: Thiago Castro Ferreira and Lucas Pavanelli
Date: August 15th 2024
Description:
    TeamAgent Factory Class
"""

import json
import logging

from aixplain.enums.supplier import Supplier
from aixplain.modules.agent import Agent
from aixplain.modules.team_agent import TeamAgent
from aixplain.utils import config
from aixplain.factories.team_agent_factory.utils import build_team_agent
from aixplain.utils.file_utils import _request_with_retry
from typing import Dict, List, Optional, Text, Union
from urllib.parse import urljoin


class TeamAgentFactory:
    @classmethod
    def create(
        cls,
        name: Text,
        agents: List[Union[Text, Agent]],
        llm_id: Text = "669a63646eb56306647e1091",
        description: Text = "",
        api_key: Text = config.TEAM_API_KEY,
        supplier: Union[Dict, Text, Supplier, int] = "aiXplain",
        version: Optional[Text] = None,
        use_mentalist: bool = True,
        use_inspector: bool = True,
        use_mentalist_and_inspector: bool = False,  # TODO: remove this
    ) -> TeamAgent:
        """Create a new team agent in the platform."""
        assert len(agents) > 0, "TeamAgent Onboarding Error: At least one agent must be provided."
        agent_list = []
        for agent in agents:
            if isinstance(agent, Text) is True:
                try:
                    from aixplain.factories.agent_factory import AgentFactory

                    agent_obj = AgentFactory.get(agent)
                except Exception:
                    raise Exception(f"TeamAgent Onboarding Error: Agent {agent} does not exist.")
            else:
                from aixplain.modules.agent import Agent

                agent_obj = agent

                assert isinstance(agent, Agent), "TeamAgent Onboarding Error: Agents must be instances of Agent class"
<<<<<<< HEAD

        mentalist_and_inspector_llm_id = None
        if use_inspector or use_mentalist_and_inspector:
            mentalist_and_inspector_llm_id = llm_id
=======
            agent_list.append(agent_obj)

        if use_inspector and not use_mentalist:
            raise Exception("TeamAgent Onboarding Error: To use the Inspector agent, you must enable Mentalist.")

        if use_mentalist_and_inspector:
            mentalist_llm_id = llm_id
            inspector_llm_id = llm_id
        else:
            mentalist_llm_id = llm_id if use_mentalist else None
            inspector_llm_id = llm_id if use_inspector else None
>>>>>>> 1d487ce3

        team_agent = None
        url = urljoin(config.BACKEND_URL, "sdk/agent-communities")
        headers = {"x-api-key": api_key}

        if isinstance(supplier, dict):
            supplier = supplier["code"]
        elif isinstance(supplier, Supplier):
            supplier = supplier.value["code"]

        agent_payload_list = []
        for idx, agent in enumerate(agents):
            agent_payload_list.append({"assetId": agent.id, "number": idx, "type": "AGENT", "label": "AGENT"})

        payload = {
            "name": name,
            "agents": agent_payload_list,
            "links": [],
            "description": description,
            "llmId": llm_id,
            "supervisorId": llm_id,
            "plannerId": mentalist_llm_id,
            "inspectorId": inspector_llm_id,
            "supplier": supplier,
            "version": version,
            "status": "draft",
        }

        team_agent = build_team_agent(payload=payload, agents=agent_list, api_key=api_key)
        team_agent.validate(raise_exception=True)
        response = "Unspecified error"
        try:
            logging.debug(f"Start service for POST Create TeamAgent  - {url} - {headers} - {json.dumps(payload)}")
            r = _request_with_retry("post", url, headers=headers, json=payload)
            response = r.json()
        except Exception as e:
            raise Exception(e)

        if 200 <= r.status_code < 300:
            team_agent = build_team_agent(payload=response, agents=agent_list, api_key=api_key)
        else:
            error_msg = f"{response}"
            if "message" in response:
                msg = response["message"]
                if response["message"] == "err.name_already_exists":
                    msg = "TeamAgent name already exists."
                elif response["message"] == "err.asset_is_not_available":
                    msg = "Some tools are not available."
                error_msg = f"TeamAgent Onboarding Error (HTTP {r.status_code}): {msg}"
            logging.exception(error_msg)
            raise Exception(error_msg)
        return team_agent

    @classmethod
    def list(cls) -> Dict:
        """List all agents available in the platform."""
        url = urljoin(config.BACKEND_URL, "sdk/agent-communities")
        headers = {"x-api-key": config.TEAM_API_KEY, "Content-Type": "application/json"}

        resp = {}
        payload = {}
        logging.info(f"Start service for GET List Agents - {url} - {headers} - {json.dumps(payload)}")
        try:
            r = _request_with_retry("get", url, headers=headers)
            resp = r.json()
        except Exception:
            raise Exception("Team Agent Listing Error: Please contact the administrators.")

        if 200 <= r.status_code < 300:
            agents, page_total, total = [], 0, 0
            results = resp
            page_total = len(results)
            total = len(results)
            logging.info(f"Response for GET List Agents - Page Total: {page_total} / Total: {total}")
            for agent in results:
                agents.append(build_team_agent(agent))
            return {"results": agents, "page_total": page_total, "page_number": 0, "total": total}
        else:
            error_msg = "Agent Listing Error: Please contact the administrators."
            if isinstance(resp, dict) and "message" in resp:
                msg = resp["message"]
                error_msg = f"Agent Listing Error (HTTP {r.status_code}): {msg}"
            logging.exception(error_msg)
            raise Exception(error_msg)

    @classmethod
    def get(cls, agent_id: Text, api_key: Optional[Text] = None) -> TeamAgent:
        """Get agent by id."""
        url = urljoin(config.BACKEND_URL, f"sdk/agent-communities/{agent_id}")
        api_key = api_key if api_key is not None else config.TEAM_API_KEY
        headers = {"x-api-key": api_key, "Content-Type": "application/json"}
        logging.info(f"Start service for GET Team Agent  - {url} - {headers}")
        try:
            r = _request_with_retry("get", url, headers=headers)
            resp = r.json()
        except Exception:
            raise Exception("Team Agent Get Error: Please contact the administrators.")

        if 200 <= r.status_code < 300:
            return build_team_agent(resp)
        else:
            msg = "Please contact the administrators."
            if "message" in resp:
                msg = resp["message"]
            error_msg = f"Team Agent Get Error (HTTP {r.status_code}): {msg}"
            raise Exception(error_msg)<|MERGE_RESOLUTION|>--- conflicted
+++ resolved
@@ -66,12 +66,6 @@
                 agent_obj = agent
 
                 assert isinstance(agent, Agent), "TeamAgent Onboarding Error: Agents must be instances of Agent class"
-<<<<<<< HEAD
-
-        mentalist_and_inspector_llm_id = None
-        if use_inspector or use_mentalist_and_inspector:
-            mentalist_and_inspector_llm_id = llm_id
-=======
             agent_list.append(agent_obj)
 
         if use_inspector and not use_mentalist:
@@ -83,7 +77,6 @@
         else:
             mentalist_llm_id = llm_id if use_mentalist else None
             inspector_llm_id = llm_id if use_inspector else None
->>>>>>> 1d487ce3
 
         team_agent = None
         url = urljoin(config.BACKEND_URL, "sdk/agent-communities")
