--- conflicted
+++ resolved
@@ -105,13 +105,8 @@
             "status": "draft",
         }
 
-<<<<<<< HEAD
         team_agent = build_team_agent(payload=payload, agents=agent_list, api_key=api_key)
-        team_agent.validate()
-=======
-        team_agent = build_team_agent(payload=payload, api_key=api_key)
         team_agent.validate(raise_exception=True)
->>>>>>> 1acce590
         response = "Unspecified error"
         try:
             logging.debug(f"Start service for POST Create TeamAgent  - {url} - {headers} - {json.dumps(payload)}")
