__author__ = "lucaspavanelli"

"""
Copyright 2024 The aiXplain SDK authors

Licensed under the Apache License, Version 2.0 (the "License");
you may not use this file except in compliance with the License.
You may obtain a copy of the License at

     http://www.apache.org/licenses/LICENSE-2.0

Unless required by applicable law or agreed to in writing, software
distributed under the License is distributed on an "AS IS" BASIS,
WITHOUT WARRANTIES OR CONDITIONS OF ANY KIND, either express or implied.
See the License for the specific language governing permissions and
limitations under the License.

Author: Thiago Castro Ferreira and Lucas Pavanelli
Date: August 15th 2024
Description:
    TeamAgent Factory Class
"""

import json
import logging
from typing import Dict, List, Optional, Text, Union
from urllib.parse import urljoin

from aixplain.enums.supplier import Supplier
from aixplain.modules.agent import Agent
from aixplain.modules.team_agent import TeamAgent, InspectorTarget
from aixplain.modules.team_agent.inspector import Inspector
from aixplain.utils import config
from aixplain.factories.team_agent_factory.utils import build_team_agent
from aixplain.utils.request_utils import _request_with_retry
from aixplain.modules.model.llm_model import LLM
from aixplain.utils.llm_utils import get_llm_instance
from pydantic import BaseModel
from aixplain.modules.agent.output_format import OutputFormat


class TeamAgentFactory:
    @classmethod
    def create(
        cls,
        name: Text,
        agents: List[Union[Text, Agent]],
        llm_id: Text = "669a63646eb56306647e1091",
        llm: Optional[Union[LLM, Text]] = None,
        supervisor_llm: Optional[Union[LLM, Text]] = None,
        mentalist_llm: Optional[Union[LLM, Text]] = None,
        description: Text = "",
        api_key: Text = config.TEAM_API_KEY,
        supplier: Union[Dict, Text, Supplier, int] = "aiXplain",
        version: Optional[Text] = None,
        use_mentalist: bool = True,
        inspectors: List[Inspector] = [],
        inspector_targets: List[Union[InspectorTarget, Text]] = [InspectorTarget.STEPS],
        instructions: Optional[Text] = None,
        output_format: Optional[OutputFormat] = None,
        expected_output: Optional[Union[BaseModel, Text, dict]] = None,
        **kwargs,
    ) -> TeamAgent:
        """Create a new team agent in the platform.

        Args:
            name: The name of the team agent.
            agents: A list of agents to be added to the team.
            llm_id: The ID of the LLM to be used for the team agent.
            llm (Optional[Union[LLM, Text]], optional): The LLM to be used for the team agent.
            supervisor_llm (Optional[Union[LLM, Text]], optional): Main supervisor LLM. Defaults to None.
            mentalist_llm (Optional[Union[LLM, Text]], optional): LLM for planning. Defaults to None.
            description: The description of the team agent to be displayed in the aiXplain platform.
            api_key: The API key to be used for the team agent.
            supplier: The supplier of the team agent.
            version: The version of the team agent.
            use_mentalist: Whether to use the mentalist agent.
            inspectors: A list of inspectors to be added to the team.
            inspector_targets: Which stages to be inspected during an execution of the team agent. (steps, output)
            use_mentalist_and_inspector: Whether to use the mentalist and inspector agents. (legacy)
            instructions: The instructions to guide the team agent (i.e. appended in the prompt of the team agent).
            output_format: The output format to be used for the team agent.
            expected_output: The expected output to be used for the team agent.
        Returns:
            A new team agent instance.
        """
        # legacy params
        if "use_mentalist_and_inspector" in kwargs:
            logging.warning(
                "TeamAgent Onboarding Warning: use_mentalist_and_inspector is no longer supported. Use use_mentalist and inspectors instead."
            )
        if "use_inspector" in kwargs:
            logging.warning("TeamAgent Onboarding Warning: use_inspector is no longer supported. Use inspectors instead.")
        if "num_inspectors" in kwargs:
            logging.warning("TeamAgent Onboarding Warning: num_inspectors is no longer supported. Use inspectors instead.")

        assert len(agents) > 0, "TeamAgent Onboarding Error: At least one agent must be provided."

        if output_format == OutputFormat.JSON:
            assert expected_output is not None and (
                issubclass(expected_output, BaseModel) or isinstance(expected_output, dict)
            ), "'expected_output' must be a Pydantic BaseModel or a JSON object when 'output_format' is JSON."

        agent_list = []
        for agent in agents:
            if isinstance(agent, Text) is True:
                try:
                    from aixplain.factories.agent_factory import AgentFactory

                    agent_obj = AgentFactory.get(agent)
                except Exception:
                    raise Exception(f"TeamAgent Onboarding Error: Agent {agent} does not exist.")
            else:
                from aixplain.modules.agent import Agent

                agent_obj = agent

                assert isinstance(agent, Agent), "TeamAgent Onboarding Error: Agents must be instances of Agent class"
            agent_list.append(agent_obj)

        if inspectors:
            try:
                # convert to enum if string and check its validity
                inspector_targets = [InspectorTarget(target) for target in inspector_targets]
            except ValueError:
                raise ValueError(
                    f"TeamAgent Onboarding Error: Invalid inspector target. Valid targets are: {list(InspectorTarget)}"
                )

            if not use_mentalist:
                raise Exception("TeamAgent Onboarding Error: To use the Inspector agent, you must enable Mentalist.")
        else:
            inspector_targets = []

        def _get_llm_safely(llm_id: str, llm_type: str) -> LLM:
            """Helper to safely get an LLM instance with consistent error handling."""
            try:
                return get_llm_instance(llm_id, api_key=api_key)
            except Exception:
                raise Exception(f"TeamAgent Onboarding Error: LLM {llm_id} does not exist for {llm_type}. To resolve this, set the following LLM parameters to a valid LLM object or LLM ID: llm, supervisor_llm, mentalist_llm.")

        def _setup_llm_and_tool(llm_param: Optional[Union[LLM, Text]], 
                              default_id: Text, 
                              llm_type: str, 
                              description: str,
                              tools: List[Dict]) -> LLM:
            """Helper to set up an LLM and add its tool configuration."""
            llm_instance = None
            # Set up LLM
            if llm_param is None:
                llm_instance = _get_llm_safely(default_id, llm_type)
            else:
                llm_instance = _get_llm_safely(llm_param, llm_type) if isinstance(llm_param, str) else llm_param
            
            # Add tool configuration
            if llm_instance is not None:
                tools.append({
                    "type": "llm",
                    "description": description,
                    "parameters": llm_instance.get_parameters().to_list() if llm_instance.get_parameters() else None,
                })
            return llm_instance, tools

        # Set up LLMs and their tools
        tools = []
        llm, tools = _setup_llm_and_tool(llm, llm_id, "Main LLM", "main", tools)
        supervisor_llm, tools = _setup_llm_and_tool(supervisor_llm, llm_id, "Supervisor LLM", "supervisor", tools)
        mentalist_llm, tools = _setup_llm_and_tool(mentalist_llm, llm_id, "Mentalist LLM", "mentalist", tools) if use_mentalist else None

        team_agent = None
        url = urljoin(config.BACKEND_URL, "sdk/agent-communities")
        headers = {"x-api-key": api_key}

        if isinstance(supplier, dict):
            supplier = supplier["code"]
        elif isinstance(supplier, Supplier):
            supplier = supplier.value["code"]

        agent_payload_list = []
        for idx, agent in enumerate(agents):
            agent_payload_list.append({"assetId": agent.id, "number": idx, "type": "AGENT", "label": "AGENT"})

        payload = {
            "name": name,
            "agents": agent_payload_list,
            "links": [],
            "description": description,
            "llmId": llm.id,
            "supervisorId": supervisor_llm.id,
            "plannerId": mentalist_llm.id if use_mentalist else None,
            "inspectors": inspectors,
            "inspectorTargets": inspector_targets,
            "supplier": supplier,
            "version": version,
            "status": "draft",
            "tools": tools,
            "role": instructions,
        }

<<<<<<< HEAD
        # Add LLM tools to the payload
        if llm is not None:
            llm = get_llm_instance(llm, api_key=api_key) if isinstance(llm, str) else llm
            payload["tools"].append(
                {
                    "type": "llm",
                    "description": "main",
                    "parameters": llm.get_parameters().to_list() if llm.get_parameters() else None,
                }
            )
        if expected_output:
            payload["expectedOutput"] = expected_output
        if output_format:
            if isinstance(output_format, OutputFormat):
                output_format = output_format.value
            payload["outputFormat"] = output_format
        if supervisor_llm is not None:
            supervisor_llm = (
                get_llm_instance(supervisor_llm, api_key=api_key) if isinstance(supervisor_llm, str) else supervisor_llm
            )
            payload["tools"].append(
                {
                    "type": "llm",
                    "description": "supervisor",
                    "parameters": supervisor_llm.get_parameters().to_list() if supervisor_llm.get_parameters() else None,
                }
            )

        if mentalist_llm is not None:
            mentalist_llm = (
                get_llm_instance(mentalist_llm, api_key=api_key) if isinstance(mentalist_llm, str) else mentalist_llm
            )
            payload["tools"].append(
                {
                    "type": "llm",
                    "description": "mentalist",
                    "parameters": mentalist_llm.get_parameters().to_list() if mentalist_llm.get_parameters() else None,
                }
            )

=======
>>>>>>> 31802bec
        # Store the LLM objects directly in the payload for build_team_agent
        internal_payload = payload.copy()
        if llm is not None:
            internal_payload["llm"] = llm
        if supervisor_llm is not None:
            internal_payload["supervisor_llm"] = supervisor_llm
        if mentalist_llm is not None:
            internal_payload["mentalist_llm"] = mentalist_llm

        team_agent = build_team_agent(payload=internal_payload, agents=agent_list, api_key=api_key)
        team_agent.validate(raise_exception=True)
        response = "Unspecified error"
        try:
            payload["inspectors"] = [
                inspector.model_dump(by_alias=True) for inspector in inspectors
            ]  # convert Inspector object to dict
            logging.debug(f"Start service for POST Create TeamAgent  - {url} - {headers} - {json.dumps(payload)}")
            r = _request_with_retry("post", url, headers=headers, json=payload)
            response = r.json()
        except Exception as e:
            raise Exception(e)

        if 200 <= r.status_code < 300:
            # Preserve the LLM objects
            if "llm" in internal_payload:
                response["llm"] = internal_payload["llm"]
            if "supervisor_llm" in internal_payload:
                response["supervisor_llm"] = internal_payload["supervisor_llm"]
            if "mentalist_llm" in internal_payload:
                response["mentalist_llm"] = internal_payload["mentalist_llm"]

            team_agent = build_team_agent(payload=response, agents=agent_list, api_key=api_key)
        else:
            error_msg = f"{response}"
            if "message" in response:
                msg = response["message"]
                if response["message"] == "err.name_already_exists":
                    msg = "TeamAgent name already exists."
                elif response["message"] == "err.asset_is_not_available":
                    msg = "Some tools are not available."
                error_msg = f"TeamAgent Onboarding Error (HTTP {r.status_code}): {msg}"
            logging.exception(error_msg)
            raise Exception(error_msg)
        return team_agent

    @classmethod
    def create_from_dict(cls, dict: Dict) -> TeamAgent:
        """Create a team agent from a dictionary."""
        team_agent = TeamAgent.from_dict(dict)
        team_agent.validate(raise_exception=True)
        team_agent.url = urljoin(config.BACKEND_URL, f"sdk/agent-communities/{team_agent.id}/run")
        return team_agent

    @classmethod
    def list(cls) -> Dict:
        """List all agents available in the platform."""
        url = urljoin(config.BACKEND_URL, "sdk/agent-communities")
        headers = {"x-api-key": config.TEAM_API_KEY, "Content-Type": "application/json"}

        resp = {}
        payload = {}
        logging.info(f"Start service for GET List Agents - {url} - {headers} - {json.dumps(payload)}")
        try:
            r = _request_with_retry("get", url, headers=headers)
            resp = r.json()
        except Exception:
            raise Exception("Team Agent Listing Error: Please contact the administrators.")

        if 200 <= r.status_code < 300:
            agents, page_total, total = [], 0, 0
            results = resp
            page_total = len(results)
            total = len(results)
            logging.info(f"Response for GET List Agents - Page Total: {page_total} / Total: {total}")
            for agent in results:
                agents.append(build_team_agent(agent))
            return {"results": agents, "page_total": page_total, "page_number": 0, "total": total}
        else:
            error_msg = "Agent Listing Error: Please contact the administrators."
            if isinstance(resp, dict) and "message" in resp:
                msg = resp["message"]
                error_msg = f"Agent Listing Error (HTTP {r.status_code}): {msg}"
            logging.exception(error_msg)
            raise Exception(error_msg)

    @classmethod
    def get(cls, agent_id: Text, api_key: Optional[Text] = None) -> TeamAgent:
        """Get agent by id."""
        url = urljoin(config.BACKEND_URL, f"sdk/agent-communities/{agent_id}")
        api_key = api_key if api_key is not None else config.TEAM_API_KEY
        headers = {"x-api-key": api_key, "Content-Type": "application/json"}
        logging.info(f"Start service for GET Team Agent  - {url} - {headers}")
        try:
            r = _request_with_retry("get", url, headers=headers)
            resp = r.json()
        except Exception:
            raise Exception("Team Agent Get Error: Please contact the administrators.")

        if 200 <= r.status_code < 300:
            return build_team_agent(resp)
        else:
            msg = "Please contact the administrators."
            if "message" in resp:
                msg = resp["message"]
            error_msg = f"Team Agent Get Error (HTTP {r.status_code}): {msg}"
            raise Exception(error_msg)<|MERGE_RESOLUTION|>--- conflicted
+++ resolved
@@ -196,50 +196,6 @@
             "tools": tools,
             "role": instructions,
         }
-
-<<<<<<< HEAD
-        # Add LLM tools to the payload
-        if llm is not None:
-            llm = get_llm_instance(llm, api_key=api_key) if isinstance(llm, str) else llm
-            payload["tools"].append(
-                {
-                    "type": "llm",
-                    "description": "main",
-                    "parameters": llm.get_parameters().to_list() if llm.get_parameters() else None,
-                }
-            )
-        if expected_output:
-            payload["expectedOutput"] = expected_output
-        if output_format:
-            if isinstance(output_format, OutputFormat):
-                output_format = output_format.value
-            payload["outputFormat"] = output_format
-        if supervisor_llm is not None:
-            supervisor_llm = (
-                get_llm_instance(supervisor_llm, api_key=api_key) if isinstance(supervisor_llm, str) else supervisor_llm
-            )
-            payload["tools"].append(
-                {
-                    "type": "llm",
-                    "description": "supervisor",
-                    "parameters": supervisor_llm.get_parameters().to_list() if supervisor_llm.get_parameters() else None,
-                }
-            )
-
-        if mentalist_llm is not None:
-            mentalist_llm = (
-                get_llm_instance(mentalist_llm, api_key=api_key) if isinstance(mentalist_llm, str) else mentalist_llm
-            )
-            payload["tools"].append(
-                {
-                    "type": "llm",
-                    "description": "mentalist",
-                    "parameters": mentalist_llm.get_parameters().to_list() if mentalist_llm.get_parameters() else None,
-                }
-            )
-
-=======
->>>>>>> 31802bec
         # Store the LLM objects directly in the payload for build_team_agent
         internal_payload = payload.copy()
         if llm is not None:
