--- conflicted
+++ resolved
@@ -193,13 +193,9 @@
             "supplier": supplier,
             "version": version,
             "status": "draft",
-<<<<<<< HEAD
             "tools": [],
             "instructions": instructions,
-=======
             "tools": tools,
-            "role": instructions,
->>>>>>> cfdc1836
         }
         # Store the LLM objects directly in the payload for build_team_agent
         internal_payload = payload.copy()
