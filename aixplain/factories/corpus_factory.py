__author__ = "shreyassharma"

"""
Copyright 2022 The aiXplain SDK authors

Licensed under the Apache License, Version 2.0 (the "License");
you may not use this file except in compliance with the License.
You may obtain a copy of the License at

     http://www.apache.org/licenses/LICENSE-2.0

Unless required by applicable law or agreed to in writing, software
distributed under the License is distributed on an "AS IS" BASIS,
WITHOUT WARRANTIES OR CONDITIONS OF ANY KIND, either express or implied.
See the License for the specific language governing permissions and
limitations under the License.

Author: Duraikrishna Selvaraju, Thiago Castro Ferreira, Shreyas Sharma and Lucas Pavanelli
Date: March 27th 2023
Description:
    Corpus Factory Class
"""

import aixplain.processes.data_onboarding.onboard_functions as onboard_functions
import json
import logging
import shutil

from aixplain.factories.asset_factory import AssetFactory
from aixplain.factories.data_factory import DataFactory
from aixplain.modules.corpus import Corpus
from aixplain.modules.data import Data
from aixplain.modules.metadata import MetaData
from aixplain.enums.data_subtype import DataSubtype
from aixplain.enums.data_type import DataType
from aixplain.enums.error_handler import ErrorHandler
from aixplain.enums.function import Function
from aixplain.enums.language import Language
from aixplain.enums.license import License
from aixplain.enums.privacy import Privacy
from aixplain.utils.request_utils import _request_with_retry
from aixplain.utils import config
from pathlib import Path
from tqdm import tqdm
from typing import Any, Dict, List, Optional, Text, Union
from urllib.parse import urljoin
from warnings import warn


class CorpusFactory(AssetFactory):
    """Factory class for creating and managing corpora in the aiXplain platform.

    This class provides functionality for creating, retrieving, and managing
    corpora, which are collections of data assets used for training and
    evaluating AI models.

    Attributes:
        backend_url (str): Base URL for the aiXplain backend API.
    """
    backend_url = config.BACKEND_URL

    @classmethod
    def __from_response(cls, response: Dict) -> Corpus:
        """Convert API response into a Corpus object.

        This method creates a Corpus object from an API response, handling the
        conversion of languages, data types, functions, and other attributes.

        Args:
            response (Dict): API response containing:
                - id: Corpus identifier
                - name: Corpus name
                - description: Corpus description
                - data: List of data asset configurations
                - suggestedFunction: List of function identifiers
                - license: License configuration
                - status: Onboarding status
                - segmentsCount: Number of segments

        Returns:
            Corpus: Instantiated corpus object with all components loaded.
        """
        data = []
        for d in response["data"]:
            languages = []
            if "languages" in d["metadata"]:
                languages = []
                for lng in d["metadata"]["languages"]:
                    if "dialect" not in lng:
                        lng["dialect"] = ""
                    languages.append(Language(lng))
            data.append(
                Data(
                    id=d["id"],
                    name=d["name"],
                    dtype=DataType(d["dataType"]),
                    dsubtype=DataSubtype(d["dataSubtype"]),
                    privacy=Privacy.PRIVATE,
                    languages=languages,
                    onboard_status=d["status"],
                )
            )
        functions = [Function(f) for f in response["suggestedFunction"]]

        try:
            license = License(response["license"]["typeId"])
        except Exception:
            license = None

        try:
            length = int(response["segmentsCount"])
        except Exception:
            length = None

        corpus = Corpus(
            id=response["id"],
            name=response["name"],
            description=response["description"],
            functions=functions,
            license=license,
            data=data,
            onboard_status=response["status"],
            length=length,
        )
        return corpus

    @classmethod
<<<<<<< HEAD
    def get(cls, corpus_id: Text) -> Corpus:
        """Retrieve a corpus by its ID.

        This method fetches a corpus and all its associated data assets from
        the platform.

        Args:
            corpus_id (Text): Unique identifier of the corpus to retrieve.
=======
    def get(cls, corpus_id: Text, api_key: str = None) -> Corpus:
        """Create a 'Corpus' object from corpus id

        Args:
            corpus_id (Text): Corpus ID of required corpus.
            api_key (str, optional): Team API key. Defaults to None.
>>>>>>> 7e34f190

        Returns:
            Corpus: Retrieved corpus object with all data assets loaded.

        Raises:
            Exception: If:
                - Corpus ID is invalid
                - Authentication fails
                - Service is unavailable
        """
        try:
            url = urljoin(cls.backend_url, f"sdk/corpora/{corpus_id}/overview")
            api_key = api_key or config.TEAM_API_KEY
            headers = {"Authorization": f"Token {api_key}", "Content-Type": "application/json"}
            logging.info(f"Start service for GET Corpus  - {url} - {headers}")
            r = _request_with_retry("get", url, headers=headers)
            resp = r.json()
        except Exception as e:
            error_message = f"Error retrieving Corpus {corpus_id}: {str(e)}"
            logging.error(error_message, exc_info=True)
            raise Exception(error_message)
        if 200 <= r.status_code < 300:
            logging.info(f"Corpus {corpus_id} retrieved successfully.")
            return cls.__from_response(resp)
        else:
            error_message = f"Corpus GET Error: Status {r.status_code} - {resp}"
            logging.error(error_message)
            raise Exception(error_message)

    @classmethod
    def create_asset_from_id(cls, corpus_id: Text) -> Corpus:
        warn(
            'This method will be deprecated in the next versions of the SDK. Use "get" instead.',
            DeprecationWarning,
            stacklevel=2,
        )
        return cls.get(corpus_id)

    @classmethod
    def list(
        cls,
        query: Optional[Text] = None,
        function: Optional[Function] = None,
        language: Optional[Union[Language, List[Language]]] = None,
        data_type: Optional[DataType] = None,
        license: Optional[License] = None,
        page_number: int = 0,
        page_size: int = 20,
    ) -> Dict:
        """List and filter corpora with pagination support.

        This method provides comprehensive filtering and pagination capabilities
        for retrieving corpora from the aiXplain platform.

        Args:
            query (Optional[Text], optional): Search query to filter corpora by name
                or description. Defaults to None.
            function (Optional[Function], optional): Filter by AI function type.
                Defaults to None.
            language (Optional[Union[Language, List[Language]]], optional): Filter by
                language(s). Can be single language or list. Defaults to None.
            data_type (Optional[DataType], optional): Filter by data type.
                Defaults to None.
            license (Optional[License], optional): Filter by license type.
                Defaults to None.
            page_number (int, optional): Zero-based page number. Defaults to 0.
            page_size (int, optional): Number of items per page (1-100).
                Defaults to 20.

        Returns:
            Dict: Response containing:
                - results (List[Corpus]): List of corpus objects
                - page_total (int): Total items in current page
                - page_number (int): Current page number
                - total (int): Total number of items across all pages

        Raises:
            Exception: If:
                - page_size is not between 1 and 100
                - Request fails
                - Service is unavailable
            AssertionError: If page_size is invalid.
        """
        url = urljoin(cls.backend_url, "sdk/corpora/paginate")

        headers = {"Authorization": f"Token {config.TEAM_API_KEY}", "Content-Type": "application/json"}

        assert 0 < page_size <= 100, "Corpus List Error: Page size must be greater than 0 and not exceed 100."
        payload = {"pageSize": page_size, "pageNumber": page_number, "sort": [{"field": "createdAt", "dir": -1}]}

        if query is not None:
            payload["q"] = str(query)

        if function is not None:
            payload["function"] = function.value

        if license is not None:
            payload["license"] = license.value

        if data_type is not None:
            payload["dataType"] = data_type.value

        if language is not None:
            if isinstance(language, Language):
                language = [language]
            payload["language"] = [lng.value["language"] for lng in language]

        try:
            logging.info(f"Start service for POST List Corpus - {url} - {headers} - {json.dumps(payload)}")
            r = _request_with_retry("post", url, headers=headers, json=payload)
            resp = r.json()

        except Exception as e:
            error_message = f"Error listing corpora: {str(e)}"
            logging.error(error_message, exc_info=True)
            raise Exception(error_message)

        if 200 <= r.status_code < 300:
            corpora, page_total, total = [], 0, 0
            if "results" in resp:
                results = resp["results"]
                page_total = resp["pageTotal"]
                total = resp["total"]
                logging.info(f"Response for POST List Corpus - Page Total: {page_total} / Total: {total}")
                for corpus in results:
                    corpus_ = cls.__from_response(corpus)
                    # add languages
                    languages = []
                    for lng in corpus["languages"]:
                        if "dialect" not in lng:
                            lng["dialect"] = ""
                        languages.append(Language(lng))
                    corpus_.kwargs["languages"] = languages
                    corpora.append(corpus_)
            return {"results": corpora, "page_total": page_total, "page_number": page_number, "total": total}
        else:
            error_message = f"Corpus List Error: Status {r.status_code} - {resp}"
            logging.error(error_message)
            raise Exception(error_message)

    @classmethod
    def get_assets_from_page(
        cls, page_number: int = 1, task: Optional[Function] = None, language: Optional[Text] = None
    ) -> List[Corpus]:
        """Retrieve a paginated list of corpora with optional filters.

        Note:
            This method is deprecated. Use list() instead.

        Args:
            page_number (int, optional): One-based page number. Defaults to 1.
            task (Optional[Function], optional): Filter by AI task/function.
                Defaults to None.
            language (Optional[Text], optional): Filter by language code.
                Defaults to None.

        Returns:
            List[Corpus]: List of corpus objects matching the filters.

        Deprecated:
            Use list() method instead for more comprehensive filtering and
            pagination capabilities.
        """
        warn(
            'This method will be deprecated in the next versions of the SDK. Use "list" instead.',
            DeprecationWarning,
            stacklevel=2,
        )
        if language is not None:
            language = [language]
        return cls.list(function=task, page_number=page_number, languages=language)

    @classmethod
    def create(
        cls,
        name: Text,
        description: Text,
        license: License,
        content_path: Union[Union[Text, Path], List[Union[Text, Path]]],
        schema: List[Union[Dict, MetaData]],
        ref_data: List[Any] = [],
        tags: List[Text] = [],
        functions: List[Function] = [],
        privacy: Privacy = Privacy.PRIVATE,
        error_handler: ErrorHandler = ErrorHandler.SKIP,
        api_key: Optional[Text] = None,
    ) -> Dict:
        """Create a new corpus from data files.

        This method asynchronously uploads and processes data files to create a new
        corpus in the user's dashboard. The data files are processed according to
        the provided schema and combined with any referenced existing data.

        Args:
            name (Text): Name for the new corpus.
            description (Text): Description of the corpus's contents and purpose.
            license (License): License type for the corpus.
            content_path (Union[Union[Text, Path], List[Union[Text, Path]]]): Path(s)
                to CSV files containing the data. Can be single path or list.
            schema (List[Union[Dict, MetaData]]): Metadata configurations defining
                how to process the data files.
            ref_data (List[Any], optional): References to existing data assets to
                include in the corpus. Can be Data objects or IDs. Defaults to [].
            tags (List[Text], optional): Tags describing the corpus content.
                Defaults to [].
            functions (List[Function], optional): AI functions this corpus is
                suitable for. Defaults to [].
            privacy (Privacy, optional): Visibility setting for the corpus.
                Defaults to Privacy.PRIVATE.
            error_handler (ErrorHandler, optional): Strategy for handling data
                processing errors. Defaults to ErrorHandler.SKIP.
            api_key (Optional[Text], optional): API key for authentication.
                Defaults to None, using the configured TEAM_API_KEY.

        Returns:
            Dict: Response containing:
                - status: Current processing status
                - asset_id: ID of the created corpus

        Raises:
            Exception: If:
                - No schema or reference data provided
                - Referenced data asset doesn't exist
                - Reserved column names are used
                - Data rows are misaligned
                - Processing or upload fails
        """
        folder, return_dict = None, {}
        # check team key
        try:
            assert (
                len(schema) > 0 or len(ref_data) > 0
            ), "Data Asset Onboarding Error: You must specify a data to onboard a corpus."

            content_paths = content_path
            if isinstance(content_path, list) is False:
                content_paths = [content_path]

            for i, metadata in enumerate(schema):
                if isinstance(metadata, dict):
                    schema[i] = MetaData(**metadata)

            if len(ref_data) > 0:
                if isinstance(ref_data[0], Data):
                    ref_data = [w.id for w in ref_data]
                # check whether the referred data exist. Otherwise, raise an exception
                for i, data_id in enumerate(ref_data):
                    if onboard_functions.is_data(data_id) is False:
                        message = f"Data Asset Onboarding Error: Referenced Data {data_id} does not exist."
                        logging.exception(message)
                        raise Exception(message)
                    ref_data[i] = DataFactory.get(data_id=data_id)

            # check whether reserved names are used as data/column names
            for metadata in schema:
                for forbidden_name in onboard_functions.FORBIDDEN_COLUMN_NAMES:
                    if forbidden_name in [metadata.name, metadata.data_column]:
                        message = f"Data Asset Onboarding Error: {forbidden_name} is reserved name and must not be used as the name of a data or a column."
                        logging.error(message)
                        raise Exception(message)

            # get file extension paths to process
            paths = onboard_functions.get_paths(content_paths)

            # process data and create files
            folder = Path(name)
            folder.mkdir(exist_ok=True)

            dataset = []
            for i in tqdm(range(len(schema)), desc=" Corpus onboarding progress", position=0):
                metadata = schema[i]
                if metadata.privacy is None:
                    metadata.privacy = privacy

                files, data_column_idx, start_column_idx, end_column_idx, nrows = onboard_functions.process_data_files(
                    data_asset_name=name, metadata=metadata, paths=paths, folder=name
                )

                dataset.append(
                    Data(
                        id="",
                        name=metadata.name,
                        dtype=metadata.dtype,
                        dsubtype=metadata.dsubtype,
                        privacy=metadata.privacy,
                        onboard_status="onboarding",
                        data_column=data_column_idx,
                        start_column=start_column_idx,
                        end_column=end_column_idx,
                        files=files,
                        languages=metadata.languages,
                        length=nrows,
                    )
                )

            # check alignment
            sizes = [d.length for d in dataset] + [d.length for d in ref_data]
            assert (
                len(set(sizes)) == 1
            ), f"Data Asset Onboarding Error: All data must have the same number of rows. Lengths: {str(set(sizes))}"

            corpus = Corpus(
                id="",
                name=name,
                description=description,
                data=dataset,
                functions=functions,
                tags=tags,
                license=license,
                privacy=privacy,
                onboard_status="onboarding",
            )

            corpus_payload = onboard_functions.build_payload_corpus(corpus, [ref.id for ref in ref_data], error_handler)

            response = onboard_functions.create_data_asset(payload=corpus_payload, api_key=api_key)
            if response["success"] is True:
                return_dict = {"status": response["status"], "asset_id": response["asset_id"]}
            else:
                raise Exception(response["error"])
            shutil.rmtree(folder)
        except Exception as e:
            if folder is not None:
                shutil.rmtree(folder)
            raise Exception(e)
        return return_dict<|MERGE_RESOLUTION|>--- conflicted
+++ resolved
@@ -125,23 +125,12 @@
         return corpus
 
     @classmethod
-<<<<<<< HEAD
-    def get(cls, corpus_id: Text) -> Corpus:
-        """Retrieve a corpus by its ID.
-
-        This method fetches a corpus and all its associated data assets from
-        the platform.
-
-        Args:
-            corpus_id (Text): Unique identifier of the corpus to retrieve.
-=======
     def get(cls, corpus_id: Text, api_key: str = None) -> Corpus:
         """Create a 'Corpus' object from corpus id
 
         Args:
             corpus_id (Text): Corpus ID of required corpus.
             api_key (str, optional): Team API key. Defaults to None.
->>>>>>> 7e34f190
 
         Returns:
             Corpus: Retrieved corpus object with all data assets loaded.
