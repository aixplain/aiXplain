--- conflicted
+++ resolved
@@ -312,10 +312,7 @@
         dataset_onboarding_validation(
             input_schema,
             output_schema,
-<<<<<<< HEAD
             function,
-=======
->>>>>>> 20c9102c
             content_path,
             split_labels,
             split_rate,
