--- conflicted
+++ resolved
@@ -174,8 +174,7 @@
         return dataset
 
     @classmethod
-<<<<<<< HEAD
-    def get(cls, dataset_id: Text) -> Dataset:
+    def get(cls, dataset_id: Text, api_key: str = None) -> Dataset:
         """Retrieve a dataset by its ID.
 
         This method fetches a dataset and all its associated data assets from
@@ -183,14 +182,7 @@
 
         Args:
             dataset_id (Text): Unique identifier of the dataset to retrieve.
-=======
-    def get(cls, dataset_id: Text, api_key: str = None) -> Dataset:
-        """Create a 'Dataset' object from dataset id
-
-        Args:
-            dataset_id (Text): Dataset ID of required dataset.
             api_key (str, optional): Team API key. Defaults to None.
->>>>>>> 7e34f190
 
         Returns:
             Dataset: Retrieved dataset object with all components loaded.
