--- conflicted
+++ resolved
@@ -362,11 +362,7 @@
                 function_id = function_dict["id"]
         if function_id is None:
             raise Exception("Invalid function name")
-<<<<<<< HEAD
         create_url = urljoin(config.BACKEND_URL, f"sdk/models/onboard")
-=======
-        create_url = urljoin(config.BACKEND_URL, "sdk/models/register")
->>>>>>> a48ccfd6
         logging.debug(f"URL: {create_url}")
         if api_key:
             headers = {"x-api-key": f"{api_key}", "Content-Type": "application/json"}
@@ -450,13 +446,7 @@
         return response
 
     @classmethod
-<<<<<<< HEAD
     def deploy_huggingface_model(cls, name: Text, hf_repo_id: Text, revision: Optional[Text] = "", hf_token: Optional[Text] = "", api_key: Optional[Text] = None) -> Dict:
-=======
-    def deploy_huggingface_model(
-        cls, name: Text, hf_repo_id: Text, hf_token: Optional[Text] = "", api_key: Optional[Text] = None
-    ) -> Dict:
->>>>>>> a48ccfd6
         """Onboards and deploys a Hugging Face large language model.
 
         Args:
@@ -483,16 +473,12 @@
                 "sourceLanguage": "en",
             },
             "source": "huggingface",
-<<<<<<< HEAD
             "onboardingParams": {
                 "hf_supplier": supplier,
                 "hf_model_name": model_name,
                 "hf_token": hf_token,
                 "revision": revision
             }
-=======
-            "onboardingParams": {"hf_model_name": model_name, "hf_supplier": supplier, "hf_token": hf_token},
->>>>>>> a48ccfd6
         }
         response = _request_with_retry("post", deploy_url, headers=headers, json=body)
         logging.debug(response.text)
