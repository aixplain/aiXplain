__author__ = "aiXplain"

"""
Copyright 2022 The aiXplain SDK authors

Licensed under the Apache License, Version 2.0 (the "License");
you may not use this file except in compliance with the License.
You may obtain a copy of the License at

     http://www.apache.org/licenses/LICENSE-2.0

Unless required by applicable law or agreed to in writing, software
distributed under the License is distributed on an "AS IS" BASIS,
WITHOUT WARRANTIES OR CONDITIONS OF ANY KIND, either express or implied.
See the License for the specific language governing permissions and
limitations under the License.

Author: Duraikrishna Selvaraju, Thiago Castro Ferreira, Shreyas Sharma and Lucas Pavanelli
Date: September 1st 2022
Description:
    Model Factory Class
"""
from typing import Dict, List, Optional, Text, Tuple, Union
import json
import logging
from aixplain.modules.model import Model
from aixplain.enums import Function, Language, OwnershipType, Supplier, SortBy, SortOrder
from aixplain.utils import config
from aixplain.utils.file_utils import _request_with_retry
from urllib.parse import urljoin
from warnings import warn


class ModelFactory:
    """A static class for creating and exploring Model Objects.

    Attributes:
        backend_url (str): The URL for the backend.
    """

    aixplain_key = config.AIXPLAIN_API_KEY
    backend_url = config.BACKEND_URL

    @classmethod
    def _create_model_from_response(cls, response: Dict) -> Model:
        """Converts response Json to 'Model' object

        Args:
            response (Dict): Json from API

        Returns:
            Model: Coverted 'Model' object
        """
        if "api_key" not in response:
            response["api_key"] = config.TEAM_API_KEY

        parameters = {}
        if "params" in response:
            for param in response["params"]:
                if "language" in param["name"]:
                    parameters[param["name"]] = [w["value"] for w in param["values"]]

        return Model(
            response["id"],
            response["name"],
            supplier=response["supplier"],
            api_key=response["api_key"],
            pricing=response["pricing"],
            function=Function(response["function"]["id"]),
            parameters=parameters,
            is_subscribed=True if "subscription" in response else False,
            version=response["version"]["id"],
        )

    @classmethod
    def get(cls, model_id: Text, api_key: Optional[Text] = None) -> Model:
        """Create a 'Model' object from model id

        Args:
            model_id (Text): Model ID of required model.
            api_key (Optional[Text], optional): Model API key. Defaults to None.

        Returns:
            Model: Created 'Model' object
        """
        resp = None
        try:
            url = urljoin(cls.backend_url, f"sdk/models/{model_id}")
            if cls.aixplain_key != "":
                headers = {"x-aixplain-key": f"{cls.aixplain_key}", "Content-Type": "application/json"}
            else:
                headers = {"Authorization": f"Token {config.TEAM_API_KEY}", "Content-Type": "application/json"}
            logging.info(f"Start service for GET Model  - {url} - {headers}")
            r = _request_with_retry("get", url, headers=headers)
            resp = r.json()
            # set api key
            resp["api_key"] = config.TEAM_API_KEY
            if api_key is not None:
                resp["api_key"] = api_key
            model = cls._create_model_from_response(resp)
            logging.info(f"Model Creation: Model {model_id} instantiated.")
            return model
        except Exception as e:
            if resp is not None and "statusCode" in resp:
                status_code = resp["statusCode"]
                message = resp["message"]
                message = f"Model Creation: Status {status_code} - {message}"
            else:
                message = "Model Creation: Unspecified Error"
            logging.error(message)
            raise Exception(f"{message}")

    @classmethod
    def create_asset_from_id(cls, model_id: Text) -> Model:
        warn(
            'This method will be deprecated in the next versions of the SDK. Use "get" instead.',
            DeprecationWarning,
            stacklevel=2,
        )
        return cls.get(model_id)

    @classmethod
    def _get_assets_from_page(
        cls,
        query,
        page_number: int,
        page_size: int,
        function: Function,
        suppliers: Union[Supplier, List[Supplier]],
        source_languages: Union[Language, List[Language]],
        target_languages: Union[Language, List[Language]],
        is_finetunable: bool = None,
        ownership: Optional[Tuple[OwnershipType, List[OwnershipType]]] = None,
        sort_by: Optional[SortBy] = None,
        sort_order: SortOrder = SortOrder.ASCENDING,
    ) -> List[Model]:
        try:
            url = urljoin(cls.backend_url, f"sdk/models/paginate")
            filter_params = {"q": query, "pageNumber": page_number, "pageSize": page_size}
            if is_finetunable is not None:
                filter_params["isFineTunable"] = is_finetunable
            if function is not None:
                filter_params["functions"] = [function.value]
            if suppliers is not None:
                if isinstance(suppliers, Supplier) is True:
                    suppliers = [suppliers]
                filter_params["suppliers"] = [supplier.value["id"] for supplier in suppliers]
            if ownership is not None:
                if isinstance(ownership, OwnershipType) is True:
                    ownership = [ownership]
                filter_params["ownership"] = [ownership_.value for ownership_ in ownership]

            lang_filter_params = []
            if source_languages is not None:
                if isinstance(source_languages, Language):
                    source_languages = [source_languages]
                if function == Function.TRANSLATION:
                    lang_filter_params.append({"code": "sourcelanguage", "value": source_languages[0].value["language"]})
                else:
                    lang_filter_params.append({"code": "language", "value": source_languages[0].value["language"]})
                    if source_languages[0].value["dialect"] != "":
                        lang_filter_params.append({"code": "dialect", "value": source_languages[0].value["dialect"]})
            if target_languages is not None:
                if isinstance(target_languages, Language):
                    target_languages = [target_languages]
                if function == Function.TRANSLATION:
                    code = "targetlanguage"
                    lang_filter_params.append({"code": code, "value": target_languages[0].value["language"]})
            if sort_by is not None:
                filter_params["sort"] = [{"dir": sort_order.value, "field": sort_by.value}]
            if len(lang_filter_params) != 0:
                filter_params["ioFilter"] = lang_filter_params
            if cls.aixplain_key != "":
                headers = {"x-aixplain-key": f"{cls.aixplain_key}", "Content-Type": "application/json"}
            else:
                headers = {"Authorization": f"Token {config.TEAM_API_KEY}", "Content-Type": "application/json"}

            logging.info(f"Start service for POST Models Paginate - {url} - {headers} - {json.dumps(filter_params)}")
            r = _request_with_retry("post", url, headers=headers, json=filter_params)
            resp = r.json()
            logging.info(f"Listing Models: Status of getting Models on Page {page_number}: {r.status_code}")
            all_models = resp["items"]
            model_list = [cls._create_model_from_response(model_info_json) for model_info_json in all_models]
            return model_list, resp["total"]
        except Exception as e:
            error_message = f"Listing Models: Error in getting Models on Page {page_number}: {e}"
            logging.error(error_message, exc_info=True)
            return []

    @classmethod
    def list(
        cls,
        query: Optional[Text] = "",
        function: Optional[Function] = None,
        suppliers: Optional[Union[Supplier, List[Supplier]]] = None,
        source_languages: Optional[Union[Language, List[Language]]] = None,
        target_languages: Optional[Union[Language, List[Language]]] = None,
        is_finetunable: Optional[bool] = None,
        ownership: Optional[Tuple[OwnershipType, List[OwnershipType]]] = None,
        sort_by: Optional[SortBy] = None,
        sort_order: SortOrder = SortOrder.ASCENDING,
        page_number: int = 0,
        page_size: int = 20,
    ) -> List[Model]:
        """Gets the first k given models based on the provided task and language filters

        Args:
            function (Optional[Function], optional): function filter. Defaults to None.
            source_languages (Optional[Union[Language, List[Language]]], optional): language filter of input data. Defaults to None.
            target_languages (Optional[Union[Language, List[Language]]], optional): language filter of output data. Defaults to None.
            is_finetunable (Optional[bool], optional): can be finetuned or not. Defaults to None.
            ownership (Optional[Tuple[OwnershipType, List[OwnershipType]]], optional): Ownership filters (e.g. SUBSCRIBED, OWNER). Defaults to None.
            sort_by (Optional[SortBy], optional): sort the retrived models by a specific attribute,
            page_number (int, optional): page number. Defaults to 0.
            page_size (int, optional): page size. Defaults to 20.

        Returns:
            List[Model]: List of models based on given filters
        """
        try:
            models, total = cls._get_assets_from_page(
                query,
                page_number,
                page_size,
                function,
                suppliers,
                source_languages,
                target_languages,
                is_finetunable,
                ownership,
                sort_by,
                sort_order,
            )
            return {
                "results": models,
                "page_total": min(page_size, len(models)),
                "page_number": page_number,
                "total": total,
            }
        except Exception as e:
            error_message = f"Listing Models: Error in Listing Models : {e}"
            logging.error(error_message, exc_info=True)
            raise Exception(error_message)

    @classmethod
    def list_host_machines(cls, api_key: Optional[Text] = None) -> List[Dict]:
        """Lists available hosting machines for model.

        Args:
            api_key (Text, optional): Team API key. Defaults to None.

        Returns:
            List[Dict]: List of dictionaries containing information about
            each hosting machine.
        """
        machines_url = urljoin(config.BACKEND_URL, f"sdk/hosting-machines")
        logging.debug(f"URL: {machines_url}")
        if api_key:
            headers = {"x-api-key": f"{api_key}", "Content-Type": "application/json"}
        else:
            headers = {"x-api-key": f"{config.TEAM_API_KEY}", "Content-Type": "application/json"}
        response = _request_with_retry("get", machines_url, headers=headers)
        response_dicts = json.loads(response.text)
        for dictionary in response_dicts:
            del dictionary["id"]
        return response_dicts
    
    @classmethod
    def list_gpus(cls, api_key: Optional[Text] = None) -> List[List[Text]]:
        """List GPU names on which you can host your language model.

        Args:
            api_key (Text, optional): Team API key. Defaults to None.

        Returns:
            List[List[Text]]: List of all available GPUs and their prices.
        """
        gpu_url = urljoin(config.BACKEND_URL, "sdk/model-onboarding/gpus")
        if api_key:
            headers = {"Authorization": f"Token {api_key}", "Content-Type": "application/json"}
        else:
            headers = {"Authorization": f"Token {config.TEAM_API_KEY}", "Content-Type": "application/json"}
        response = _request_with_retry("get", gpu_url, headers=headers)
        response_list = json.loads(response.text)
        return response_list

    @classmethod
    def list_functions(cls, verbose: Optional[bool] = False, api_key: Optional[Text] = None) -> List[Dict]:
        """Lists supported model functions on platform.

        Args:
            verbose (Boolean, optional): Set to True if a detailed response
                is desired; is otherwise False by default.
            api_key (Text, optional): Team API key. Defaults to None.

        Returns:
            List[Dict]: List of dictionaries containing information about
            each supported function.
        """
        functions_url = urljoin(config.BACKEND_URL, f"sdk/functions")
        logging.debug(f"URL: {functions_url}")
        if api_key:
            headers = {"x-api-key": f"{api_key}", "Content-Type": "application/json"}
        else:
            headers = {"x-api-key": f"{config.TEAM_API_KEY}", "Content-Type": "application/json"}
        response = _request_with_retry("get", functions_url, headers=headers)
        response_dict = json.loads(response.text)
        if verbose:
            return response_dict
        del response_dict["results"]
        function_list = response_dict["items"]
        for function_dict in function_list:
            del function_dict["output"]
            del function_dict["params"]
            del function_dict["id"]
        return response_dict

    # Will add "always_on" and "is_async" when we support them.
    # def create_asset_repo(cls, name: Text, hosting_machine: Text, version: Text,
    #                       description: Text, function: Text, is_async: bool,
    #                       source_language: Text, api_key: Optional[Text] = None) -> Dict:
    @classmethod
    def create_asset_repo(
        cls,
        name: Text,
        description: Text,
        function: Text,
        source_language: Text,
        input_modality: Text,
        output_modality: Text,
        documentation_url: Optional[Text] = "",
        api_key: Optional[Text] = None
    ) -> Dict:
        """Creates an image repository for this model and registers it in the
        platform backend.

        Args:
            name (Text): Model name
            hosting_machine (Text): Hosting machine ID obtained via list_host_machines
            always_on (bool): Whether the model should always be on
            version (Text): Model version
            description (Text): Model description
            function (Text): Model function name obtained via LIST_HOST_MACHINES
            is_async (bool): Whether the model is asynchronous or not (False in first release)
            source_language (Text): 2-character 639-1 code or 3-character 639-3 language code.
            api_key (Text, optional): Team API key. Defaults to None.

        Returns:
            Dict: Backend response
        """
        # Reconcile function name to be function ID in the backend
        function_list = cls.list_functions(True, config.TEAM_API_KEY)["items"]
        function_id = None
        for function_dict in function_list:
            if function_dict["name"] == function:
                function_id = function_dict["id"]
        if function_id is None:
            raise Exception("Invalid function name")
        create_url = urljoin(config.BACKEND_URL, f"sdk/models/onboard")
        logging.debug(f"URL: {create_url}")
        if api_key:
            headers = {"x-api-key": f"{api_key}", "Content-Type": "application/json"}
        else:
            headers = {"x-api-key": f"{config.TEAM_API_KEY}", "Content-Type": "application/json"}

        payload = {
            "model": {
                "name": name,
                "description": description,
                "connectionType": [
                    "synchronous"
                ],
                "function": function_id,
                "modalities": [
                    f"{input_modality}-{output_modality}"
                ],
                "documentationUrl": documentation_url,
                "sourceLanguage": source_language
            },
            "source": "aixplain-ecr",
            "onboardingParams": {
            }
        }
        logging.debug(f"Body: {str(payload)}")
        response = _request_with_retry("post", create_url, headers=headers, json=payload)

        assert response.status_code == 201

        return response.json()

    @classmethod
    def asset_repo_login(cls, api_key: Optional[Text] = None) -> Dict:
        """Return login credentials for the image repository that corresponds with
        the given API_KEY.

        Args:
            api_key (Text, optional): Team API key. Defaults to None.

        Returns:
            Dict: Backend response
        """
        login_url = urljoin(config.BACKEND_URL, f"sdk/ecr/login")
        logging.debug(f"URL: {login_url}")
        if api_key:
            headers = {"Authorization": f"Token {api_key}", "Content-Type": "application/json"}
        else:
            headers = {"Authorization": f"Token {config.TEAM_API_KEY}", "Content-Type": "application/json"}
        response = _request_with_retry("post", login_url, headers=headers)
        print(f"Response: {response}")
        response_dict = json.loads(response.text)
        return response_dict

    @classmethod
    def onboard_model(cls, model_id: Text, image_tag: Text, image_hash: Text, host_machine: Optional[Text] = "", api_key: Optional[Text] = None) -> Dict:
        """Onboard a model after its image has been pushed to ECR.

        Args:
            model_id (Text): Model ID obtained from CREATE_ASSET_REPO.
            image_tag (Text): Image tag to be onboarded.
            image_hash (Text): Image digest.
            host_machine (Text, optional): Machine on which to host model.
            api_key (Text, optional): Team API key. Defaults to None.
        Returns:
            Dict: Backend response
        """
        onboard_url = urljoin(config.BACKEND_URL, f"sdk/models/{model_id}/onboarding")
        logging.debug(f"URL: {onboard_url}")
        if api_key:
            headers = {"x-api-key": f"{api_key}", "Content-Type": "application/json"}
        else:
            headers = {"x-api-key": f"{config.TEAM_API_KEY}", "Content-Type": "application/json"}
        payload = {"image": image_tag, "sha": image_hash, "hostMachine": host_machine}
        logging.debug(f"Body: {str(payload)}")
<<<<<<< HEAD
        response = _request_with_retry("post", onboard_url, headers=headers, json=payload)
        if response.status_code == 201:
            message = "Your onboarding request has been submitted to an aiXplain specialist for finalization. We will notify you when the process is completed."
            logging.info(message)
        else:
            message = "An error has occurred. Please make sure your model_id is valid and your host_machine, if set, is a valid option from the LIST_GPUS function."
        return response
    
    @classmethod
    def deploy_huggingface_model(cls, name: Text, hf_repo_id: Text, revision: Optional[Text] = "", hf_token: Optional[Text] = "", api_key: Optional[Text] = None) -> Dict:
=======
        response = _request_with_retry("post", onboard_url, headers=headers, data=payload)
        message = "Your onboarding request has been submitted to an aiXplain specialist for finalization. We will notify you when the process is completed."
        logging.info(message)
        return response
    
    @classmethod
    def deploy_huggingface_model(cls, name: Text, hf_repo_id: Text, hf_token: Optional[Text] = "", api_key: Optional[Text] = None) -> Dict:
>>>>>>> cb14b5a1
        """Onboards and deploys a Hugging Face large language model.

        Args:
            name (Text): The user's name for the model.
            hf_repo_id (Text): The Hugging Face repository ID for this model ({author}/{model name}).
            hf_token (Text, optional): Hugging Face access token. Defaults to None.
            api_key (Text, optional): Team API key. Defaults to None.
        Returns:
            Dict: Backend response
        """
        supplier, model_name = hf_repo_id.split("/")
        deploy_url = urljoin(config.BACKEND_URL, f"sdk/model-onboarding/onboard")
        if api_key:
            headers = {"Authorization": f"Token {api_key}", "Content-Type": "application/json"}
        else:
            headers = {"Authorization": f"Token {config.TEAM_API_KEY}", "Content-Type": "application/json"}
        body = {
            "model": {
                "name": name,
                "description": "A user-deployed Hugging Face model",
                "connectionType": ["synchronous"],
                "function": "text-generation",
                "documentationUrl": "aiXplain",
                "sourceLanguage": "en",
            },
            "source": "huggingface",
            "onboardingParams": {
<<<<<<< HEAD
                "hf_supplier": supplier,
                "hf_model_name": model_name,
                "hf_token": hf_token,
                "revision": revision
=======
                "hf_model_name": model_name,
                "hf_supplier": supplier,
                "hf_token": hf_token
>>>>>>> cb14b5a1
            }
        }
        response = _request_with_retry("post", deploy_url, headers=headers, json=body)
        logging.debug(response.text)
        response_dicts = json.loads(response.text)
        return response_dicts
    
    @classmethod
    def get_huggingface_model_status(cls, model_id: Text, api_key: Optional[Text] = None):
        """Gets the on-boarding status of a Hugging Face model with ID MODEL_ID. 

        Args:
            model_id (Text): The model's ID as returned by DEPLOY_HUGGINGFACE_MODEL
            api_key (Text, optional): Team API key. Defaults to None.
        Returns:
            Dict: Backend response
        """
        status_url = urljoin(config.BACKEND_URL, f"sdk/models/{model_id}")
        if api_key:
            headers = {"Authorization": f"Token {api_key}", "Content-Type": "application/json"}
        else:
            headers = {"Authorization": f"Token {config.TEAM_API_KEY}", "Content-Type": "application/json"}
        response = _request_with_retry("get", status_url, headers=headers)
        logging.debug(response.text)
        response_dicts = json.loads(response.text)
        ret_dict = {
            "status": response_dicts["status"],
            "name": response_dicts["name"],
            "id": response_dicts["id"],
            "pricing": response_dicts["pricing"]
        }
        return ret_dict<|MERGE_RESOLUTION|>--- conflicted
+++ resolved
@@ -431,7 +431,6 @@
             headers = {"x-api-key": f"{config.TEAM_API_KEY}", "Content-Type": "application/json"}
         payload = {"image": image_tag, "sha": image_hash, "hostMachine": host_machine}
         logging.debug(f"Body: {str(payload)}")
-<<<<<<< HEAD
         response = _request_with_retry("post", onboard_url, headers=headers, json=payload)
         if response.status_code == 201:
             message = "Your onboarding request has been submitted to an aiXplain specialist for finalization. We will notify you when the process is completed."
@@ -442,15 +441,6 @@
     
     @classmethod
     def deploy_huggingface_model(cls, name: Text, hf_repo_id: Text, revision: Optional[Text] = "", hf_token: Optional[Text] = "", api_key: Optional[Text] = None) -> Dict:
-=======
-        response = _request_with_retry("post", onboard_url, headers=headers, data=payload)
-        message = "Your onboarding request has been submitted to an aiXplain specialist for finalization. We will notify you when the process is completed."
-        logging.info(message)
-        return response
-    
-    @classmethod
-    def deploy_huggingface_model(cls, name: Text, hf_repo_id: Text, hf_token: Optional[Text] = "", api_key: Optional[Text] = None) -> Dict:
->>>>>>> cb14b5a1
         """Onboards and deploys a Hugging Face large language model.
 
         Args:
@@ -478,16 +468,10 @@
             },
             "source": "huggingface",
             "onboardingParams": {
-<<<<<<< HEAD
                 "hf_supplier": supplier,
                 "hf_model_name": model_name,
                 "hf_token": hf_token,
                 "revision": revision
-=======
-                "hf_model_name": model_name,
-                "hf_supplier": supplier,
-                "hf_token": hf_token
->>>>>>> cb14b5a1
             }
         }
         response = _request_with_retry("post", deploy_url, headers=headers, json=body)
