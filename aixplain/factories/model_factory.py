--- conflicted
+++ resolved
@@ -30,12 +30,8 @@
 from aixplain.utils.file_utils import _request_with_retry
 from urllib.parse import urljoin
 from warnings import warn
-<<<<<<< HEAD
-from datetime import datetime
-=======
+ENG-467-ai-xplain-sdk-update-finetune-functional-tests-to-cover-all-new-finetunable-models
 from aixplain.enums.function import FunctionInputOutput
-
->>>>>>> cb0d3139
 
 class ModelFactory:
     """A static class for creating and exploring Model Objects.
@@ -71,17 +67,14 @@
         if function == Function.TEXT_GENERATION:
             ModelClass = LLM
 
-<<<<<<< HEAD
         created_at = None
         if "createdAt" in response and response["createdAt"]:
             created_at = datetime.fromisoformat(response["createdAt"].replace("Z", "+00:00"))
-=======
         function_id = response["function"]["id"]
         function = Function(function_id)
         function_io = FunctionInputOutput.get(function_id, None)
         input_params = {param["code"]: param for param in function_io["spec"]["params"]}
         output_params = {param["code"]: param for param in function_io["spec"]["output"]}
->>>>>>> cb0d3139
 
         return ModelClass(
             response["id"],
