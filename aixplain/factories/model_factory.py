--- conflicted
+++ resolved
@@ -72,11 +72,7 @@
             supplier=response["supplier"],
             api_key=response["api_key"],
             cost=response["pricing"],
-<<<<<<< HEAD
-            function=function,
-=======
             function=Function(response["function"]["id"]),
->>>>>>> ff6e204d
             parameters=parameters,
             is_subscribed=True if "subscription" in response else False,
             version=response["version"]["id"],
@@ -450,13 +446,7 @@
         return response
 
     @classmethod
-<<<<<<< HEAD
     def deploy_huggingface_model(cls, name: Text, hf_repo_id: Text, revision: Optional[Text] = "", hf_token: Optional[Text] = "", api_key: Optional[Text] = None) -> Dict:
-=======
-    def deploy_huggingface_model(
-        cls, name: Text, hf_repo_id: Text, hf_token: Optional[Text] = "", api_key: Optional[Text] = None
-    ) -> Dict:
->>>>>>> ff6e204d
         """Onboards and deploys a Hugging Face large language model.
 
         Args:
@@ -483,16 +473,12 @@
                 "sourceLanguage": "en",
             },
             "source": "huggingface",
-<<<<<<< HEAD
             "onboardingParams": {
                 "hf_supplier": supplier,
                 "hf_model_name": model_name,
                 "hf_token": hf_token,
                 "revision": revision
             }
-=======
-            "onboardingParams": {"hf_model_name": model_name, "hf_supplier": supplier, "hf_token": hf_token},
->>>>>>> ff6e204d
         }
         response = _request_with_retry("post", deploy_url, headers=headers, json=body)
         logging.debug(response.text)
