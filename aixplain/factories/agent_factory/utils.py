--- conflicted
+++ resolved
@@ -18,57 +18,6 @@
 GPT_4o_ID = "6646261c6eb563165658bbb1"
 
 
-<<<<<<< HEAD
-def build_agent(payload: Dict, tools: List[Tool] = None, api_key: Text = config.TEAM_API_KEY) -> Agent:
-    """Instantiate a new agent in the platform."""
-    payload_tools = tools
-    if payload_tools is None:
-        tools_dict = payload["assets"]
-        payload_tools = []
-        for tool in tools_dict:
-            if tool["type"] == "model":
-                supplier = "aixplain"
-                for supplier_ in Supplier:
-                    if isinstance(tool["supplier"], str):
-                        if tool["supplier"] is not None and tool["supplier"].lower() in [
-                            supplier_.value["code"].lower(),
-                            supplier_.value["name"].lower(),
-                        ]:
-                            supplier = supplier_
-                            break
-                tool = ModelTool(
-                    function=Function(tool.get("function", None)),
-                    supplier=supplier,
-                    version=tool["version"],
-                    model=tool["assetId"],
-                    description=tool.get("description", ""),
-                    parameters=tool.get("parameters", None),
-                )
-            elif tool["type"] == "pipeline":
-                tool = PipelineTool(description=tool["description"], pipeline=tool["assetId"])
-            elif tool["type"] == "utility":
-                if tool.get("utilityCode", None) is not None:
-                    tool = CustomPythonCodeTool(description=tool["description"], code=tool["utilityCode"])
-                else:
-                    tool = PythonInterpreterTool()
-            elif tool["type"] == "sql":
-                parameters = {parameter["name"]: parameter["value"] for parameter in tool.get("parameters", [])}
-                database = parameters.get("database")
-                schema = parameters.get("schema")
-                tables = parameters.get("tables", None)
-                tables = tables.split(",") if tables is not None else None
-                enable_commit = parameters.get("enable_commit", False)
-                tool = SQLTool(
-                    description=tool["description"],
-                    database=database,
-                    schema=schema,
-                    tables=tables,
-                    enable_commit=enable_commit,
-                )
-            else:
-                raise Exception("Agent Creation Error: Tool type not supported.")
-            payload_tools.append(tool)
-=======
 def build_tool(tool: Dict):
     """Build a tool from a dictionary.
 
@@ -119,20 +68,21 @@
     return tool
 
 
-def build_agent(payload: Dict, api_key: Text = config.TEAM_API_KEY) -> Agent:
+def build_agent(payload: Dict, tools: List[Tool] = None, api_key: Text = config.TEAM_API_KEY) -> Agent:
     """Instantiate a new agent in the platform."""
     tools_dict = payload["assets"]
-    tools = []
-    for tool in tools_dict:
-        try:
-            tools.append(build_tool(tool))
-        except Exception as e:
-            logging.warning(
-                f"Tool {tool['assetId']} is not available. Make sure it exists or you have access to it. "
-                "If you think this is an error, please contact the administrators."
-            )
-            continue
->>>>>>> 1acce590
+    payload_tools = tools
+    if payload_tools is None:
+        payload_tools = []
+        for tool in tools_dict:
+            try:
+                payload_tools.append(build_tool(tool))
+            except Exception:
+                logging.warning(
+                    f"Tool {tool['assetId']} is not available. Make sure it exists or you have access to it. "
+                    "If you think this is an error, please contact the administrators."
+                )
+                continue
 
     agent = Agent(
         id=payload["id"] if "id" in payload else "",
