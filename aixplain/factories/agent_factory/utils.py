__author__ = "thiagocastroferreira"

import logging
import aixplain.utils.config as config
from aixplain.enums import Function, Supplier
from aixplain.enums.asset_status import AssetStatus
from aixplain.modules.agent import Agent
from aixplain.modules.agent.tool import Tool
from aixplain.modules.agent.agent_task import AgentTask
from aixplain.modules.agent.tool.model_tool import ModelTool
from aixplain.modules.agent.tool.pipeline_tool import PipelineTool
from aixplain.modules.agent.tool.python_interpreter_tool import PythonInterpreterTool
from aixplain.modules.agent.tool.custom_python_code_tool import CustomPythonCodeTool
from aixplain.modules.agent.tool.sql_tool import SQLTool
<<<<<<< HEAD
from typing import Dict, Text
=======
from typing import Dict, Text, List
>>>>>>> 3720f646
from urllib.parse import urljoin

GPT_4o_ID = "6646261c6eb563165658bbb1"


def build_tool(tool: Dict):
    """Build a tool from a dictionary.

    Args:
        tool (Dict): Tool dictionary.

    Returns:
        Tool: Tool object.
    """
    if tool["type"] == "model":
        supplier = "aixplain"
        for supplier_ in Supplier:
            if isinstance(tool["supplier"], str):
                if tool["supplier"] is not None and tool["supplier"].lower() in [
                    supplier_.value["code"].lower(),
                    supplier_.value["name"].lower(),
                ]:
                    supplier = supplier_
                    break
        tool = ModelTool(
            function=Function(tool.get("function", None)),
            supplier=supplier,
            version=tool["version"],
            model=tool["assetId"],
            description=tool.get("description", ""),
            parameters=tool.get("parameters", None),
        )
    elif tool["type"] == "pipeline":
        tool = PipelineTool(description=tool["description"], pipeline=tool["assetId"])
    elif tool["type"] == "utility":
        if tool.get("utilityCode", None) is not None:
            tool = CustomPythonCodeTool(description=tool["description"], code=tool["utilityCode"])
        else:
            tool = PythonInterpreterTool()
    elif tool["type"] == "sql":
        parameters = {parameter["name"]: parameter["value"] for parameter in tool.get("parameters", [])}
        database = parameters.get("database")
        schema = parameters.get("schema")
        tables = parameters.get("tables", None)
        tables = tables.split(",") if tables is not None else None
        enable_commit = parameters.get("enable_commit", False)
        tool = SQLTool(
            description=tool["description"], database=database, schema=schema, tables=tables, enable_commit=enable_commit
        )
    else:
        raise Exception("Agent Creation Error: Tool type not supported.")

    return tool


def build_agent(payload: Dict, tools: List[Tool] = None, api_key: Text = config.TEAM_API_KEY) -> Agent:
    """Instantiate a new agent in the platform."""
    tools_dict = payload["assets"]
<<<<<<< HEAD
    tools = []
    for tool in tools_dict:
        if tool["type"] == "model":
            supplier = "aixplain"
            for supplier_ in Supplier:
                if isinstance(tool["supplier"], str):
                    if tool["supplier"] is not None and tool["supplier"].lower() in [
                        supplier_.value["code"].lower(),
                        supplier_.value["name"].lower(),
                    ]:
                        supplier = supplier_
                        break
            tool = ModelTool(
                function=Function(tool.get("function", None)),
                supplier=supplier,
                version=tool["version"],
                model=tool["assetId"],
                description=tool.get("description", ""),
                parameters=tool.get("parameters", None),
            )
        elif tool["type"] == "pipeline":
            tool = PipelineTool(description=tool["description"], pipeline=tool["assetId"])
        elif tool["type"] == "utility":
            if tool.get("utilityCode", None) is not None:
                tool = CustomPythonCodeTool(description=tool["description"], code=tool["utilityCode"])
            else:
                tool = PythonInterpreterTool()
        elif tool["type"] == "sql":
            parameters = {parameter["name"]: parameter["value"] for parameter in tool.get("parameters", [])}
            database = parameters.get("database")
            schema = parameters.get("schema")
            tables = parameters.get("tables", None)
            tables = tables.split(",") if tables is not None else None
            enable_commit = parameters.get("enable_commit", False)
            tool = SQLTool(
                description=tool["description"], database=database, schema=schema, tables=tables, enable_commit=enable_commit
            )
        else:
            raise Exception("Agent Creation Error: Tool type not supported.")
        tools.append(tool)
=======
    payload_tools = tools
    if payload_tools is None:
        payload_tools = []
        for tool in tools_dict:
            try:
                payload_tools.append(build_tool(tool))
            except Exception:
                logging.warning(
                    f"Tool {tool['assetId']} is not available. Make sure it exists or you have access to it. "
                    "If you think this is an error, please contact the administrators."
                )
                continue
>>>>>>> 3720f646

    agent = Agent(
        id=payload["id"] if "id" in payload else "",
        name=payload.get("name", ""),
        tools=payload_tools,
        description=payload.get("description", ""),
        instructions=payload.get("role", ""),
        supplier=payload.get("teamId", None),
        version=payload.get("version", None),
        cost=payload.get("cost", None),
        llm_id=payload.get("llmId", GPT_4o_ID),
        api_key=api_key,
        status=AssetStatus(payload["status"]),
        tasks=[
            AgentTask(
                name=task["name"],
                description=task["description"],
                expected_output=task.get("expectedOutput", None),
                dependencies=task.get("dependencies", []),
            )
            for task in payload.get("tasks", [])
        ],
    )
    agent.url = urljoin(config.BACKEND_URL, f"sdk/agents/{agent.id}/run")
    return agent<|MERGE_RESOLUTION|>--- conflicted
+++ resolved
@@ -12,11 +12,7 @@
 from aixplain.modules.agent.tool.python_interpreter_tool import PythonInterpreterTool
 from aixplain.modules.agent.tool.custom_python_code_tool import CustomPythonCodeTool
 from aixplain.modules.agent.tool.sql_tool import SQLTool
-<<<<<<< HEAD
-from typing import Dict, Text
-=======
 from typing import Dict, Text, List
->>>>>>> 3720f646
 from urllib.parse import urljoin
 
 GPT_4o_ID = "6646261c6eb563165658bbb1"
@@ -75,48 +71,6 @@
 def build_agent(payload: Dict, tools: List[Tool] = None, api_key: Text = config.TEAM_API_KEY) -> Agent:
     """Instantiate a new agent in the platform."""
     tools_dict = payload["assets"]
-<<<<<<< HEAD
-    tools = []
-    for tool in tools_dict:
-        if tool["type"] == "model":
-            supplier = "aixplain"
-            for supplier_ in Supplier:
-                if isinstance(tool["supplier"], str):
-                    if tool["supplier"] is not None and tool["supplier"].lower() in [
-                        supplier_.value["code"].lower(),
-                        supplier_.value["name"].lower(),
-                    ]:
-                        supplier = supplier_
-                        break
-            tool = ModelTool(
-                function=Function(tool.get("function", None)),
-                supplier=supplier,
-                version=tool["version"],
-                model=tool["assetId"],
-                description=tool.get("description", ""),
-                parameters=tool.get("parameters", None),
-            )
-        elif tool["type"] == "pipeline":
-            tool = PipelineTool(description=tool["description"], pipeline=tool["assetId"])
-        elif tool["type"] == "utility":
-            if tool.get("utilityCode", None) is not None:
-                tool = CustomPythonCodeTool(description=tool["description"], code=tool["utilityCode"])
-            else:
-                tool = PythonInterpreterTool()
-        elif tool["type"] == "sql":
-            parameters = {parameter["name"]: parameter["value"] for parameter in tool.get("parameters", [])}
-            database = parameters.get("database")
-            schema = parameters.get("schema")
-            tables = parameters.get("tables", None)
-            tables = tables.split(",") if tables is not None else None
-            enable_commit = parameters.get("enable_commit", False)
-            tool = SQLTool(
-                description=tool["description"], database=database, schema=schema, tables=tables, enable_commit=enable_commit
-            )
-        else:
-            raise Exception("Agent Creation Error: Tool type not supported.")
-        tools.append(tool)
-=======
     payload_tools = tools
     if payload_tools is None:
         payload_tools = []
@@ -129,7 +83,6 @@
                     "If you think this is an error, please contact the administrators."
                 )
                 continue
->>>>>>> 3720f646
 
     agent = Agent(
         id=payload["id"] if "id" in payload else "",
