__author__ = "thiagocastroferreira"

import logging
import aixplain.utils.config as config
from aixplain.utils.llm_utils import get_llm_instance
from aixplain.enums import Function, Supplier
from aixplain.enums.asset_status import AssetStatus
from aixplain.modules.model.llm_model import LLM
from aixplain.modules.agent import Agent
from aixplain.modules.agent.tool import Tool
from aixplain.modules.agent.agent_task import AgentTask
from aixplain.modules.agent.tool.model_tool import ModelTool
from aixplain.modules.agent.tool.pipeline_tool import PipelineTool
from aixplain.modules.agent.tool.python_interpreter_tool import PythonInterpreterTool
from aixplain.modules.agent.tool.custom_python_code_tool import CustomPythonCodeTool
from aixplain.modules.agent.tool.sql_tool import SQLTool
from aixplain.modules.agent.output_format import OutputFormat
from aixplain.modules.model import Model
from aixplain.modules.model.connection import ConnectionTool
from typing import Dict, Text, List, Union
from urllib.parse import urljoin

GPT_4o_ID = "6646261c6eb563165658bbb1"


def build_tool_payload(tool: Union[Tool, Model]):
    """Build a tool payload from a tool or model object.

    Args:
        tool (Union[Tool, Model]): The tool or model object to build the payload from.

    Returns:
        Dict: The tool payload.
    """
    if isinstance(tool, Tool):
        return tool.to_dict()
    else:
        parameters = None
        if isinstance(tool, ConnectionTool):
            parameters = tool.get_parameters()
        elif hasattr(tool, "get_parameters") and tool.get_parameters() is not None:
            parameters = tool.get_parameters().to_list()
        return {
            "id": tool.id,
            "name": tool.name,
            "description": tool.description,
            "supplier": (tool.supplier.value["code"] if isinstance(tool.supplier, Supplier) else tool.supplier),
            "parameters": parameters,
            "function": (tool.function if hasattr(tool, "function") and tool.function is not None else None),
            "type": "model",
            "version": tool.version if hasattr(tool, "version") else None,
            "assetId": tool.id,
        }


def build_tool(tool: Dict):
    """Build a tool from a dictionary.

    Args:
        tool (Dict): Tool dictionary.

    Returns:
        Tool: Tool object.
    """
    if tool["type"] == "model":
        supplier = "aixplain"
        for supplier_ in Supplier:
            if isinstance(tool["supplier"], str):
                if tool["supplier"] is not None and tool["supplier"].lower() in [
                    supplier_.value["code"].lower(),
                    supplier_.value["name"].lower(),
                ]:
                    supplier = supplier_
                    break
        assert "function" in tool, "Function is required for model tools"
        function_name = tool.get("function")
        try:
            function = Function(function_name)
        except ValueError:
            valid_functions = [func.value for func in Function]
            raise ValueError(f"Function {function_name} is not a valid function. The valid functions are: {valid_functions}")
        tool = ModelTool(
            function=function,
            supplier=supplier,
            version=tool["version"],
            model=tool["assetId"],
            description=tool.get("description", ""),
            parameters=tool.get("parameters", None),
        )
    elif tool["type"] == "pipeline":
        tool = PipelineTool(description=tool["description"], pipeline=tool["assetId"])
    elif tool["type"] == "utility":
        if tool.get("utilityCode", None) is not None:
            tool = CustomPythonCodeTool(description=tool["description"], code=tool["utilityCode"])
        else:
            tool = PythonInterpreterTool()
    elif tool["type"] == "sql":
        name = tool.get("name", "SQLTool")
        parameters = {parameter["name"]: parameter["value"] for parameter in tool.get("parameters", [])}
        database = parameters.get("database")
        schema = parameters.get("schema")
        tables = parameters.get("tables", None)
        tables = tables.split(",") if tables is not None else None
        enable_commit = parameters.get("enable_commit", False)
        tool = SQLTool(
            name=name,
            description=tool["description"],
            database=database,
            schema=schema,
            tables=tables,
            enable_commit=enable_commit,
        )
    else:
        raise ValueError("Agent Creation Error: Tool type not supported.")

    return tool


def build_llm(payload: Dict, api_key: Text = config.TEAM_API_KEY) -> LLM:
    """Build a Large Language Model (LLM) instance from a dictionary configuration.

    This function attempts to create an LLM instance either from a cached LLM object
    in the payload or by creating a new instance using the provided configuration.

    Args:
        payload (Dict): Dictionary containing LLM configuration and possibly a cached
            LLM object.
        api_key (Text, optional): API key for authentication. Defaults to config.TEAM_API_KEY.

    Returns:
        LLM: Instantiated LLM object with configured parameters.
    """
    # Get LLM from tools if present
    llm = None
    # First check if we have the LLM object
    if "llm" in payload:
        llm = payload["llm"]
    # Otherwise create from the parameters
    elif "tools" in payload:
        for tool in payload["tools"]:
            if tool["type"] == "llm" and tool["description"] == "main":

                llm = get_llm_instance(payload["llmId"], api_key=api_key)
                # Set parameters from the tool
                if "parameters" in tool:
                    # Apply all parameters directly to the LLM properties
                    for param in tool["parameters"]:
                        param_name = param["name"]
                        param_value = param["value"]
                        # Apply any parameter that exists as an attribute on the LLM
                        if hasattr(llm, param_name):
                            setattr(llm, param_name, param_value)

                    # Also set model_params for completeness
                    # Convert parameters list to dictionary format expected by ModelParameters
                    params_dict = {}
                    for param in tool["parameters"]:
                        params_dict[param["name"]] = {
                            "required": False,
                            "value": param["value"],
                        }
                    # Create ModelParameters and set it on the LLM
                    from aixplain.modules.model.model_parameters import ModelParameters

                    llm.model_params = ModelParameters(params_dict)
                break
    return llm


def build_agent(payload: Dict, tools: List[Tool] = None, api_key: Text = config.TEAM_API_KEY) -> Agent:
    """Build an agent instance from a dictionary configuration.

    This function creates an agent with its associated tools, LLM, and tasks based
    on the provided configuration.

    Args:
        payload (Dict): Dictionary containing agent configuration including tools,
            LLM settings, and tasks.
        tools (List[Tool], optional): List of pre-configured tools to use. If None,
            tools will be built from the payload. Defaults to None.
        api_key (Text, optional): API key for authentication. Defaults to config.TEAM_API_KEY.

    Returns:
        Agent: Instantiated agent object with configured tools, LLM, and tasks.

    Raises:
        ValueError: If a tool type is not supported.
        AssertionError: If tool configuration is invalid.
    """
    tools_dict = payload["assets"]
    payload_tools = tools
    if payload_tools is None:
        payload_tools = []
        for tool in tools_dict:
            try:
                payload_tools.append(build_tool(tool))
            except (ValueError, AssertionError) as e:
                logging.warning(str(e))
                continue
            except Exception:
                logging.warning(
                    f"Tool {tool['assetId']} is not available. Make sure it exists or you have access to it. "
                    "If you think this is an error, please contact the administrators."
                )
                continue

    llm = build_llm(payload, api_key)

    agent = Agent(
        id=payload["id"] if "id" in payload else "",
        name=payload.get("name", ""),
        tools=payload_tools,
        description=payload.get("description", ""),
<<<<<<< HEAD
        instructions=payload.get("instructions"),
=======
        instructions=payload.get("role"),
>>>>>>> cfd25b1c
        supplier=payload.get("teamId", None),
        version=payload.get("version", None),
        cost=payload.get("cost", None),
        llm_id=payload.get("llmId", GPT_4o_ID),
        llm=llm,
        api_key=api_key,
        status=AssetStatus(payload["status"]),
        output_format=OutputFormat(payload.get("outputFormat", OutputFormat.TEXT)),
        expected_output=payload.get("expectedOutput", None),
        tasks=[
            AgentTask(
                name=task["name"],
                description=task["description"],
                expected_output=task.get("expectedOutput", None),
                dependencies=task.get("dependencies", []),
            )
            for task in payload.get("tasks", [])
        ],
    )
    agent.url = urljoin(config.BACKEND_URL, f"sdk/agents/{agent.id}/run")
    return agent<|MERGE_RESOLUTION|>--- conflicted
+++ resolved
@@ -211,11 +211,8 @@
         name=payload.get("name", ""),
         tools=payload_tools,
         description=payload.get("description", ""),
-<<<<<<< HEAD
         instructions=payload.get("instructions"),
-=======
-        instructions=payload.get("role"),
->>>>>>> cfd25b1c
+
         supplier=payload.get("teamId", None),
         version=payload.get("version", None),
         cost=payload.get("cost", None),
