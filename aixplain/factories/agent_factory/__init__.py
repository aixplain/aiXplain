--- conflicted
+++ resolved
@@ -48,8 +48,6 @@
 from aixplain.enums import DatabaseSourceType
 
 
-<<<<<<< HEAD
-=======
 def to_literal_text(x):
     """Convert value to literal text, escaping braces for string formatting.
 
@@ -61,7 +59,6 @@
     """
     s = json.dumps(x, ensure_ascii=False, indent=2) if isinstance(x, (dict, list)) else str(x)
     return s.replace("{", "{{").replace("}", "}}")
->>>>>>> 5ae1f352
 
 
 class AgentFactory:
@@ -108,11 +105,7 @@
             workflow_tasks (List[WorkflowTask], optional): list of tasks for the agent. Defaults to [].
             output_format (OutputFormat, optional): default output format for agent responses. Defaults to OutputFormat.TEXT.
             expected_output (Union[BaseModel, Text, dict], optional): expected output. Defaults to None.
-<<<<<<< HEAD
             **kwargs: Additional keyword arguments.
-=======
-
->>>>>>> 5ae1f352
         Returns:
             Agent: created Agent
         """
@@ -173,13 +166,8 @@
         payload = {
             "name": name,
             "assets": [build_tool_payload(tool) for tool in tools],
-<<<<<<< HEAD
             "description": description,
             "instructions": instructions if instructions is not None else description,
-=======
-            "description": to_literal_text(description),
-            "instructions": to_literal_text(instructions) if instructions is not None else description,
->>>>>>> 5ae1f352
             "supplier": supplier,
             "version": version,
             "llmId": llm_id,
