__author__ = "lucaspavanelli"

"""
Copyright 2024 The aiXplain SDK authors

Licensed under the Apache License, Version 2.0 (the "License");
you may not use this file except in compliance with the License.
You may obtain a copy of the License at

     http://www.apache.org/licenses/LICENSE-2.0

Unless required by applicable law or agreed to in writing, software
distributed under the License is distributed on an "AS IS" BASIS,
WITHOUT WARRANTIES OR CONDITIONS OF ANY KIND, either express or implied.
See the License for the specific language governing permissions and
limitations under the License.

Author: Thiago Castro Ferreira and Lucas Pavanelli
Date: May 16th 2024
Description:
    Agent Factory Class
"""

import json
import logging
import warnings

from aixplain.enums.function import Function
from aixplain.enums.supplier import Supplier
from aixplain.modules.agent import Agent, AgentTask, Tool
from aixplain.modules.agent.tool.model_tool import ModelTool
from aixplain.modules.agent.tool.pipeline_tool import PipelineTool
from aixplain.modules.agent.tool.python_interpreter_tool import PythonInterpreterTool
from aixplain.modules.agent.tool.custom_python_code_tool import CustomPythonCodeTool
from aixplain.modules.agent.tool.sql_tool import SQLTool
from aixplain.modules.model import Model
from aixplain.modules.pipeline import Pipeline
from aixplain.utils import config
from typing import Callable, Dict, List, Optional, Text, Union

from aixplain.utils.file_utils import _request_with_retry
from urllib.parse import urljoin


class AgentFactory:
    @classmethod
    def create(
        cls,
        name: Text,
        description: Text,
        instructions: Optional[Text] = None,
        llm_id: Text = "669a63646eb56306647e1091",
        tools: List[Union[Tool, Model]] = [],
        api_key: Text = config.TEAM_API_KEY,
        supplier: Union[Dict, Text, Supplier, int] = "aiXplain",
        version: Optional[Text] = None,
        tasks: List[AgentTask] = [],
    ) -> Agent:
        """Create a new agent in the platform.

        Warning:
            The 'instructions' parameter was recently added and serves the same purpose as 'description' did previously: set the role of the agent as a system prompt.
            The 'description' parameter is still required and should be used to set a short summary of the agent's purpose.
            For the next releases, the 'instructions' parameter will be required.

        Args:
            name (Text): name of the agent
            description (Text): description of the agent role.
            instructions (Text): role of the agent.
            llm_id (Text, optional): aiXplain ID of the large language model to be used as agent. Defaults to "669a63646eb56306647e1091" (GPT-4o mini).
            tools (List[Union[Tool, Model]], optional): list of tool for the agent. Defaults to [].
            api_key (Text, optional): team/user API key. Defaults to config.TEAM_API_KEY.
            supplier (Union[Dict, Text, Supplier, int], optional): owner of the agent. Defaults to "aiXplain".
            version (Optional[Text], optional): version of the agent. Defaults to None.
            tasks (List[AgentTask], optional): list of tasks for the agent. Defaults to [].
        Returns:
            Agent: created Agent
        """
        warnings.warn(
            "The 'instructions' parameter was recently added and serves the same purpose as 'description' did previously: set the role of the agent as a system prompt. "
            "The 'description' parameter is still required and should be used to set a short summary of the agent's purpose. "
            "For the next releases, the 'instructions' parameter will be required.",
            UserWarning,
        )
        from aixplain.factories.agent_factory.utils import build_agent

        agent = None
        url = urljoin(config.BACKEND_URL, "sdk/agents")
        headers = {"x-api-key": api_key}

        if isinstance(supplier, dict):
            supplier = supplier["code"]
        elif isinstance(supplier, Supplier):
            supplier = supplier.value["code"]

        payload = {
            "name": name,
            "assets": [
                tool.to_dict()
                if isinstance(tool, Tool)
                else {
                    "id": tool.id,
                    "name": tool.name,
                    "description": tool.description,
                    "supplier": tool.supplier.value["code"] if isinstance(tool.supplier, Supplier) else tool.supplier,
                    "parameters": tool.get_parameters().to_list()
                    if hasattr(tool, "get_parameters") and tool.get_parameters() is not None
                    else None,
                    "function": tool.function if hasattr(tool, "function") and tool.function is not None else None,
                    "type": "model",
                    "version": tool.version if hasattr(tool, "version") else None,
                    "assetId": tool.id,
                }
                for tool in tools
            ],
            "description": description,
            "role": instructions or description,
            "supplier": supplier,
            "version": version,
            "llmId": llm_id,
            "status": "draft",
            "tasks": [task.to_dict() for task in tasks],
        }
<<<<<<< HEAD
        agent = build_agent(payload=payload, tools=tools, api_key=api_key)
        agent.validate()
=======
        agent = build_agent(payload=payload, api_key=api_key)
        agent.validate(raise_exception=True)
>>>>>>> 1acce590
        response = "Unspecified error"
        try:
            logging.debug(f"Start service for POST Create Agent  - {url} - {headers} - {json.dumps(agent.to_dict())}")
            r = _request_with_retry("post", url, headers=headers, json=agent.to_dict())
            response = r.json()
        except Exception:
            raise Exception("Agent Onboarding Error: Please contact the administrators.")

        if 200 <= r.status_code < 300:
            agent = build_agent(payload=response, tools=tools, api_key=api_key)
        else:
            error_msg = f"Agent Onboarding Error: {response}"
            if "message" in response:
                msg = response["message"]
                if response["message"] == "err.name_already_exists":
                    msg = "Agent name already exists."
                elif response["message"] == "err.asset_is_not_available":
                    msg = "Some tools are not available."
                error_msg = f"Agent Onboarding Error (HTTP {r.status_code}): {msg}"
            logging.exception(error_msg)
            raise Exception(error_msg)
        return agent

    @classmethod
    def create_task(
        cls, name: Text, description: Text, expected_output: Text, dependencies: Optional[List[Text]] = None
    ) -> AgentTask:
        return AgentTask(name=name, description=description, expected_output=expected_output, dependencies=dependencies)

    @classmethod
    def create_model_tool(
        cls,
        model: Optional[Union[Model, Text]] = None,
        function: Optional[Union[Function, Text]] = None,
        supplier: Optional[Union[Supplier, Text]] = None,
        description: Text = "",
        parameters: Optional[Dict] = None,
    ) -> ModelTool:
        """Create a new model tool."""
        if function is not None and isinstance(function, str):
            function = Function(function)

        if supplier is not None:
            if isinstance(supplier, str):
                for supplier_ in Supplier:
                    if supplier.lower() in [supplier_.value["code"].lower(), supplier_.value["name"].lower()]:
                        supplier = supplier_
                        break
            assert isinstance(supplier, Supplier), f"Supplier {supplier} is not a valid supplier"
        return ModelTool(function=function, supplier=supplier, model=model, description=description, parameters=parameters)

    @classmethod
    def create_pipeline_tool(cls, description: Text, pipeline: Union[Pipeline, Text]) -> PipelineTool:
        """Create a new pipeline tool."""
        return PipelineTool(description=description, pipeline=pipeline)

    @classmethod
    def create_python_interpreter_tool(cls) -> PythonInterpreterTool:
        """Create a new python interpreter tool."""
        return PythonInterpreterTool()

    @classmethod
    def create_custom_python_code_tool(cls, code: Union[Text, Callable], description: Text = "") -> CustomPythonCodeTool:
        """Create a new custom python code tool."""
        return CustomPythonCodeTool(description=description, code=code)

    @classmethod
    def create_sql_tool(
        cls,
        description: Text,
        database: Text,
        schema: Optional[Text] = None,
        tables: Optional[List[Text]] = None,
        enable_commit: bool = False,
    ) -> SQLTool:
        """Create a new SQL tool

        Args:
            description (Text): description of the database tool
            database (Text): URL/local path of the SQLite database file
            schema (Optional[Text], optional): database schema description (optional)
            tables (Optional[List[Text]], optional): table names to work with (optional)
            enable_commit (bool, optional): enable to modify the database (optional)

        Returns:
            SQLTool: created SQLTool
        """
        return SQLTool(description=description, database=database, schema=schema, tables=tables, enable_commit=enable_commit)

    @classmethod
    def list(cls) -> Dict:
        """List all agents available in the platform."""
        from aixplain.factories.agent_factory.utils import build_agent

        url = urljoin(config.BACKEND_URL, "sdk/agents")
        headers = {"x-api-key": config.TEAM_API_KEY, "Content-Type": "application/json"}

        resp = {}
        payload = {}
        logging.info(f"Start service for GET List Agents - {url} - {headers} - {json.dumps(payload)}")
        try:
            r = _request_with_retry("get", url, headers=headers)
            resp = r.json()
        except Exception:
            raise Exception("Agent Listing Error: Please contact the administrators.")

        if 200 <= r.status_code < 300:
            agents, page_total, total = [], 0, 0
            results = resp
            page_total = len(results)
            total = len(results)
            logging.info(f"Response for GET List Agents - Page Total: {page_total} / Total: {total}")
            for agent in results:
                agents.append(build_agent(agent))
            return {"results": agents, "page_total": page_total, "page_number": 0, "total": total}
        else:
            error_msg = "Agent Listing Error: Please contact the administrators."
            if isinstance(resp, dict) and "message" in resp:
                msg = resp["message"]
                error_msg = f"Agent Listing Error (HTTP {r.status_code}): {msg}"
            logging.exception(error_msg)
            raise Exception(error_msg)

    @classmethod
    def get(cls, agent_id: Text, api_key: Optional[Text] = None) -> Agent:
        """Get agent by id."""
        from aixplain.factories.agent_factory.utils import build_agent

        url = urljoin(config.BACKEND_URL, f"sdk/agents/{agent_id}")

        api_key = api_key if api_key is not None else config.TEAM_API_KEY
        headers = {"x-api-key": api_key, "Content-Type": "application/json"}
        logging.info(f"Start service for GET Agent  - {url} - {headers}")
        r = _request_with_retry("get", url, headers=headers)
        resp = r.json()
        if 200 <= r.status_code < 300:
            return build_agent(resp)
        else:
            msg = "Please contact the administrators."
            if "message" in resp:
                msg = resp["message"]
            error_msg = f"Agent Get Error (HTTP {r.status_code}): {msg}"
            raise Exception(error_msg)<|MERGE_RESOLUTION|>--- conflicted
+++ resolved
@@ -121,13 +121,8 @@
             "status": "draft",
             "tasks": [task.to_dict() for task in tasks],
         }
-<<<<<<< HEAD
         agent = build_agent(payload=payload, tools=tools, api_key=api_key)
-        agent.validate()
-=======
-        agent = build_agent(payload=payload, api_key=api_key)
         agent.validate(raise_exception=True)
->>>>>>> 1acce590
         response = "Unspecified error"
         try:
             logging.debug(f"Start service for POST Create Agent  - {url} - {headers} - {json.dumps(agent.to_dict())}")
