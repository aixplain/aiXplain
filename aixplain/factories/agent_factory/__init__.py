__author__ = "lucaspavanelli"

"""
Copyright 2024 The aiXplain SDK authors

Licensed under the Apache License, Version 2.0 (the "License");
you may not use this file except in compliance with the License.
You may obtain a copy of the License at

     http://www.apache.org/licenses/LICENSE-2.0

Unless required by applicable law or agreed to in writing, software
distributed under the License is distributed on an "AS IS" BASIS,
WITHOUT WARRANTIES OR CONDITIONS OF ANY KIND, either express or implied.
See the License for the specific language governing permissions and
limitations under the License.

Author: Thiago Castro Ferreira and Lucas Pavanelli
Date: May 16th 2024
Description:
    Agent Factory Class
"""

import json
import logging
import warnings
import os

from aixplain.enums.function import Function
from aixplain.enums.supplier import Supplier
from aixplain.modules.agent import Agent, AgentTask, Tool
from aixplain.modules.agent.tool.model_tool import ModelTool
from aixplain.modules.agent.tool.pipeline_tool import PipelineTool
from aixplain.modules.agent.tool.python_interpreter_tool import PythonInterpreterTool
from aixplain.modules.agent.tool.custom_python_code_tool import CustomPythonCodeTool
from aixplain.modules.agent.tool.sql_tool import (
    SQLTool,
)
from aixplain.modules.model import Model
from aixplain.modules.pipeline import Pipeline
from aixplain.utils import config
from typing import Callable, Dict, List, Optional, Text, Union

from aixplain.utils.file_utils import _request_with_retry
from urllib.parse import urljoin
from aixplain.enums import DatabaseSourceType


class AgentFactory:
    @classmethod
    def create(
        cls,
        name: Text,
        description: Text,
        instructions: Optional[Text] = None,
        llm_id: Text = "669a63646eb56306647e1091",
        tools: List[Union[Tool, Model]] = [],
        api_key: Text = config.TEAM_API_KEY,
        supplier: Union[Dict, Text, Supplier, int] = "aiXplain",
        version: Optional[Text] = None,
        tasks: List[AgentTask] = [],
    ) -> Agent:
        """Create a new agent in the platform.

        Warning:
            The 'instructions' parameter was recently added and serves the same purpose as 'description' did previously: set the role of the agent as a system prompt.
            The 'description' parameter is still required and should be used to set a short summary of the agent's purpose.
            For the next releases, the 'instructions' parameter will be required.

        Args:
            name (Text): name of the agent
            description (Text): description of the agent role.
            instructions (Text): role of the agent.
            llm_id (Text, optional): aiXplain ID of the large language model to be used as agent. Defaults to "669a63646eb56306647e1091" (GPT-4o mini).
            tools (List[Union[Tool, Model]], optional): list of tool for the agent. Defaults to [].
            api_key (Text, optional): team/user API key. Defaults to config.TEAM_API_KEY.
            supplier (Union[Dict, Text, Supplier, int], optional): owner of the agent. Defaults to "aiXplain".
            version (Optional[Text], optional): version of the agent. Defaults to None.
            tasks (List[AgentTask], optional): list of tasks for the agent. Defaults to [].
        Returns:
            Agent: created Agent
        """
        warnings.warn(
            "The 'instructions' parameter was recently added and serves the same purpose as 'description' did previously: set the role of the agent as a system prompt. "
            "The 'description' parameter is still required and should be used to set a short summary of the agent's purpose. "
            "For the next releases, the 'instructions' parameter will be required.",
            UserWarning,
        )
        from aixplain.factories.agent_factory.utils import build_agent

        agent = None
        url = urljoin(config.BACKEND_URL, "sdk/agents")
        headers = {"x-api-key": api_key}

        if isinstance(supplier, dict):
            supplier = supplier["code"]
        elif isinstance(supplier, Supplier):
            supplier = supplier.value["code"]

        payload = {
            "name": name,
            "assets": [
                tool.to_dict()
                if isinstance(tool, Tool)
                else {
                    "id": tool.id,
                    "name": tool.name,
                    "description": tool.description,
                    "supplier": tool.supplier.value["code"] if isinstance(tool.supplier, Supplier) else tool.supplier,
                    "parameters": tool.get_parameters().to_list()
                    if hasattr(tool, "get_parameters") and tool.get_parameters() is not None
                    else None,
                    "function": tool.function if hasattr(tool, "function") and tool.function is not None else None,
                    "type": "model",
                    "version": tool.version if hasattr(tool, "version") else None,
                    "assetId": tool.id,
                }
                for tool in tools
            ],
            "description": description,
            "role": instructions or description,
            "supplier": supplier,
            "version": version,
            "llmId": llm_id,
            "status": "draft",
            "tasks": [task.to_dict() for task in tasks],
        }
        agent = build_agent(payload=payload, tools=tools, api_key=api_key)
        agent.validate(raise_exception=True)
        response = "Unspecified error"
        try:
            logging.debug(f"Start service for POST Create Agent  - {url} - {headers} - {json.dumps(agent.to_dict())}")
            r = _request_with_retry("post", url, headers=headers, json=agent.to_dict())
            response = r.json()
        except Exception:
            raise Exception("Agent Onboarding Error: Please contact the administrators.")

        if 200 <= r.status_code < 300:
            agent = build_agent(payload=response, tools=tools, api_key=api_key)
        else:
            error_msg = f"Agent Onboarding Error: {response}"
            if "message" in response:
                msg = response["message"]
                if response["message"] == "err.name_already_exists":
                    msg = "Agent name already exists."
                elif response["message"] == "err.asset_is_not_available":
                    msg = "Some tools are not available."
                error_msg = f"Agent Onboarding Error (HTTP {r.status_code}): {msg}"
            logging.exception(error_msg)
            raise Exception(error_msg)
        return agent

    @classmethod
    def create_task(
        cls, name: Text, description: Text, expected_output: Text, dependencies: Optional[List[Text]] = None
    ) -> AgentTask:
        return AgentTask(name=name, description=description, expected_output=expected_output, dependencies=dependencies)

    @classmethod
    def create_model_tool(
        cls,
        model: Optional[Union[Model, Text]] = None,
        function: Optional[Union[Function, Text]] = None,
        supplier: Optional[Union[Supplier, Text]] = None,
        description: Text = "",
        parameters: Optional[Dict] = None,
    ) -> ModelTool:
        """Create a new model tool."""
        if function is not None and isinstance(function, str):
            function = Function(function)

        if supplier is not None:
            if isinstance(supplier, str):
                for supplier_ in Supplier:
                    if supplier.lower() in [supplier_.value["code"].lower(), supplier_.value["name"].lower()]:
                        supplier = supplier_
                        break
            assert isinstance(supplier, Supplier), f"Supplier {supplier} is not a valid supplier"
        return ModelTool(function=function, supplier=supplier, model=model, description=description, parameters=parameters)

    @classmethod
    def create_pipeline_tool(cls, description: Text, pipeline: Union[Pipeline, Text]) -> PipelineTool:
        """Create a new pipeline tool."""
        return PipelineTool(description=description, pipeline=pipeline)

    @classmethod
    def create_python_interpreter_tool(cls) -> PythonInterpreterTool:
        """Create a new python interpreter tool."""
        return PythonInterpreterTool()

    @classmethod
    def create_custom_python_code_tool(cls, code: Union[Text, Callable], description: Text = "") -> CustomPythonCodeTool:
        """Create a new custom python code tool."""
        return CustomPythonCodeTool(description=description, code=code)

    @classmethod
    def create_sql_tool(
        cls,
        description: Text,
        source: str,
<<<<<<< HEAD
        source_type: Union[str, DatabaseSourceType],
=======
        source_type: str,
>>>>>>> a6317ea1
        schema: Optional[Text] = None,
        tables: Optional[List[Text]] = None,
        enable_commit: bool = False,
    ) -> SQLTool:
        """Create a new SQL tool

        Args:
            description (Text): description of the database tool
            source (Union[Text, Dict]): database source - can be a connection string or dictionary with connection details
<<<<<<< HEAD
            source_type (Union[str, DatabaseSourceType]): type of source (postgresql, sqlite, csv) or DatabaseSourceType enum
=======
            source_type (Text): type of source (postgresql, sqlite, csv)
>>>>>>> a6317ea1
            schema (Optional[Text], optional): database schema description
            tables (Optional[List[Text]], optional): table names to work with (optional)
            enable_commit (bool, optional): enable to modify the database (optional)
        Returns:
            SQLTool: created SQLTool

        Examples:
            # CSV - Simple
            sql_tool = AgentFactory.create_sql_tool(
                description="My CSV Tool",
                source="/path/to/data.csv",
                source_type="csv",
                tables=["data"]
            )

            # SQLite - Simple
            sql_tool = AgentFactory.create_sql_tool(
                description="My SQLite Tool",
                source="/path/to/database.sqlite",
                source_type="sqlite",
                tables=["users", "products"]
            )
        """
        from aixplain.modules.agent.tool.sql_tool import (
            SQLToolError,
            create_database_from_csv,
            get_table_schema,
            get_table_names_from_schema,
        )
<<<<<<< HEAD
=======
        from aixplain.enums import DatabaseSourceType
>>>>>>> a6317ea1

        if not source:
            raise SQLToolError("Source must be provided")
        if not source_type:
            raise SQLToolError("Source type must be provided")

        # Validate source type
<<<<<<< HEAD
        if isinstance(source_type, str):
            try:
                source_type = DatabaseSourceType.from_string(source_type)
            except ValueError as e:
                raise SQLToolError(str(e))
        elif isinstance(source_type, DatabaseSourceType):
            # Already the correct type, no conversion needed
            pass
        else:
            raise SQLToolError(f"Source type must be either a string or DatabaseSourceType enum, got {type(source_type)}")
=======
        try:
            source_type = DatabaseSourceType.from_string(source_type)
        except ValueError as e:
            raise SQLToolError(str(e))
>>>>>>> a6317ea1

        database_path = None  # Final database path to pass to SQLTool

        # Handle CSV source type
        if source_type == DatabaseSourceType.CSV:
<<<<<<< HEAD

=======
>>>>>>> a6317ea1
            if not os.path.exists(source):
                raise SQLToolError(f"CSV file '{source}' does not exist")
            if not source.endswith(".csv"):
                raise SQLToolError(f"File '{source}' is not a CSV file")
<<<<<<< HEAD
            if tables and len(tables) > 1:
                raise SQLToolError("CSV source type only supports one table")
=======
>>>>>>> a6317ea1

            # Create database name from CSV filename or use custom table name
            base_name = os.path.splitext(os.path.basename(source))[0]
            db_path = os.path.join(os.path.dirname(source), f"{base_name}.db")
<<<<<<< HEAD
            table_name = tables[0] if tables else None

            try:
                # Create database from CSV
                schema = create_database_from_csv(source, db_path, table_name)
=======

            try:
                # Create database from CSV
                schema = create_database_from_csv(source, db_path)
>>>>>>> a6317ea1
                database_path = db_path

                # Get table names if not provided
                if not tables:
                    tables = get_table_names_from_schema(schema)

            except Exception as e:
                if os.path.exists(db_path):
                    try:
                        os.remove(db_path)
                    except Exception as cleanup_error:
                        warnings.warn(f"Failed to remove temporary database file '{db_path}': {str(cleanup_error)}")
                raise SQLToolError(f"Failed to create database from CSV: {str(e)}")

        # Handle SQLite source type
        elif source_type == DatabaseSourceType.SQLITE:
            if not os.path.exists(source):
                raise SQLToolError(f"Database '{source}' does not exist")
            if not source.endswith(".db") and not source.endswith(".sqlite"):
                raise SQLToolError(f"Database '{source}' must have .db or .sqlite extension")

            database_path = source

            # Infer schema from database if not provided
            if not schema:
                try:
                    schema = get_table_schema(database_path)
                except Exception as e:
                    raise SQLToolError(f"Failed to get database schema: {str(e)}")

            # Get table names if not provided
            if not tables:
                try:
                    tables = get_table_names_from_schema(schema)
                except Exception as e:
                    raise SQLToolError(f"Failed to get table names: {str(e)}")

        elif source_type == DatabaseSourceType.POSTGRESQL:
            raise SQLToolError("PostgreSQL is not supported yet")

        # Create and return SQLTool
        return SQLTool(
            description=description,
            database=database_path,
            schema=schema,
            tables=tables,
            enable_commit=enable_commit,
        )

    @classmethod
    def list(cls) -> Dict:
        """List all agents available in the platform."""
        from aixplain.factories.agent_factory.utils import build_agent

        url = urljoin(config.BACKEND_URL, "sdk/agents")
        headers = {"x-api-key": config.TEAM_API_KEY, "Content-Type": "application/json"}

        resp = {}
        payload = {}
        logging.info(f"Start service for GET List Agents - {url} - {headers} - {json.dumps(payload)}")
        try:
            r = _request_with_retry("get", url, headers=headers)
            resp = r.json()
        except Exception:
            raise Exception("Agent Listing Error: Please contact the administrators.")

        if 200 <= r.status_code < 300:
            agents, page_total, total = [], 0, 0
            results = resp
            page_total = len(results)
            total = len(results)
            logging.info(f"Response for GET List Agents - Page Total: {page_total} / Total: {total}")
            for agent in results:
                agents.append(build_agent(agent))
            return {"results": agents, "page_total": page_total, "page_number": 0, "total": total}
        else:
            error_msg = "Agent Listing Error: Please contact the administrators."
            if isinstance(resp, dict) and "message" in resp:
                msg = resp["message"]
                error_msg = f"Agent Listing Error (HTTP {r.status_code}): {msg}"
            logging.exception(error_msg)
            raise Exception(error_msg)

    @classmethod
    def get(cls, agent_id: Text, api_key: Optional[Text] = None) -> Agent:
        """Get agent by id."""
        from aixplain.factories.agent_factory.utils import build_agent

        url = urljoin(config.BACKEND_URL, f"sdk/agents/{agent_id}")

        api_key = api_key if api_key is not None else config.TEAM_API_KEY
        headers = {"x-api-key": api_key, "Content-Type": "application/json"}
        logging.info(f"Start service for GET Agent  - {url} - {headers}")
        r = _request_with_retry("get", url, headers=headers)
        resp = r.json()
        if 200 <= r.status_code < 300:
            return build_agent(resp)
        else:
            msg = "Please contact the administrators."
            if "message" in resp:
                msg = resp["message"]
            error_msg = f"Agent Get Error (HTTP {r.status_code}): {msg}"
            raise Exception(error_msg)<|MERGE_RESOLUTION|>--- conflicted
+++ resolved
@@ -198,11 +198,7 @@
         cls,
         description: Text,
         source: str,
-<<<<<<< HEAD
         source_type: Union[str, DatabaseSourceType],
-=======
-        source_type: str,
->>>>>>> a6317ea1
         schema: Optional[Text] = None,
         tables: Optional[List[Text]] = None,
         enable_commit: bool = False,
@@ -212,11 +208,7 @@
         Args:
             description (Text): description of the database tool
             source (Union[Text, Dict]): database source - can be a connection string or dictionary with connection details
-<<<<<<< HEAD
             source_type (Union[str, DatabaseSourceType]): type of source (postgresql, sqlite, csv) or DatabaseSourceType enum
-=======
-            source_type (Text): type of source (postgresql, sqlite, csv)
->>>>>>> a6317ea1
             schema (Optional[Text], optional): database schema description
             tables (Optional[List[Text]], optional): table names to work with (optional)
             enable_commit (bool, optional): enable to modify the database (optional)
@@ -246,10 +238,6 @@
             get_table_schema,
             get_table_names_from_schema,
         )
-<<<<<<< HEAD
-=======
-        from aixplain.enums import DatabaseSourceType
->>>>>>> a6317ea1
 
         if not source:
             raise SQLToolError("Source must be provided")
@@ -257,7 +245,6 @@
             raise SQLToolError("Source type must be provided")
 
         # Validate source type
-<<<<<<< HEAD
         if isinstance(source_type, str):
             try:
                 source_type = DatabaseSourceType.from_string(source_type)
@@ -268,46 +255,26 @@
             pass
         else:
             raise SQLToolError(f"Source type must be either a string or DatabaseSourceType enum, got {type(source_type)}")
-=======
-        try:
-            source_type = DatabaseSourceType.from_string(source_type)
-        except ValueError as e:
-            raise SQLToolError(str(e))
->>>>>>> a6317ea1
 
         database_path = None  # Final database path to pass to SQLTool
 
         # Handle CSV source type
         if source_type == DatabaseSourceType.CSV:
-<<<<<<< HEAD
-
-=======
->>>>>>> a6317ea1
             if not os.path.exists(source):
                 raise SQLToolError(f"CSV file '{source}' does not exist")
             if not source.endswith(".csv"):
                 raise SQLToolError(f"File '{source}' is not a CSV file")
-<<<<<<< HEAD
             if tables and len(tables) > 1:
                 raise SQLToolError("CSV source type only supports one table")
-=======
->>>>>>> a6317ea1
 
             # Create database name from CSV filename or use custom table name
             base_name = os.path.splitext(os.path.basename(source))[0]
             db_path = os.path.join(os.path.dirname(source), f"{base_name}.db")
-<<<<<<< HEAD
             table_name = tables[0] if tables else None
 
             try:
                 # Create database from CSV
                 schema = create_database_from_csv(source, db_path, table_name)
-=======
-
-            try:
-                # Create database from CSV
-                schema = create_database_from_csv(source, db_path)
->>>>>>> a6317ea1
                 database_path = db_path
 
                 # Get table names if not provided
