__author__ = "lucaspavanelli"

"""
Copyright 2024 The aiXplain SDK authors

Licensed under the Apache License, Version 2.0 (the "License");
you may not use this file except in compliance with the License.
You may obtain a copy of the License at

     http://www.apache.org/licenses/LICENSE-2.0

Unless required by applicable law or agreed to in writing, software
distributed under the License is distributed on an "AS IS" BASIS,
WITHOUT WARRANTIES OR CONDITIONS OF ANY KIND, either express or implied.
See the License for the specific language governing permissions and
limitations under the License.

Author: Thiago Castro Ferreira and Lucas Pavanelli
Date: May 16th 2024
Description:
    Agent Factory Class
"""

import json
import logging
import warnings

from aixplain.enums.function import Function
from aixplain.enums.supplier import Supplier
from aixplain.modules.agent import Agent, AgentTask, Tool
from aixplain.modules.agent.tool.model_tool import ModelTool
from aixplain.modules.agent.tool.pipeline_tool import PipelineTool
from aixplain.modules.agent.tool.python_interpreter_tool import PythonInterpreterTool
from aixplain.modules.agent.tool.custom_python_code_tool import CustomPythonCodeTool
from aixplain.modules.model import Model
from aixplain.modules.pipeline import Pipeline
from aixplain.utils import config
from typing import Callable, Dict, List, Optional, Text, Union

from aixplain.utils.file_utils import _request_with_retry
from urllib.parse import urljoin


class AgentFactory:
    @classmethod
    def create(
        cls,
        name: Text,
        description: Text,
        instructions: Optional[Text] = None,
        llm_id: Text = "669a63646eb56306647e1091",
        tools: List[Union[Tool, Model]] = [],
        api_key: Text = config.TEAM_API_KEY,
        supplier: Union[Dict, Text, Supplier, int] = "aiXplain",
        version: Optional[Text] = None,
        tasks: List[AgentTask] = [],
    ) -> Agent:
        """Create a new agent in the platform.

        Warning:
            The 'instructions' parameter was recently added and serves the same purpose as 'description' did previously: set the role of the agent as a system prompt.
            The 'description' parameter is still required and should be used to set a short summary of the agent's purpose.
            For the next releases, the 'instructions' parameter will be required.

        Args:
            name (Text): name of the agent
            description (Text): description of the agent role.
<<<<<<< HEAD
            instructions (Text): instructions for the agent.
=======
            instructions (Text): role of the agent.
>>>>>>> 168f2f53
            llm_id (Text, optional): aiXplain ID of the large language model to be used as agent. Defaults to "669a63646eb56306647e1091" (GPT-4o mini).
            tools (List[Union[Tool, Model]], optional): list of tool for the agent. Defaults to [].
            api_key (Text, optional): team/user API key. Defaults to config.TEAM_API_KEY.
            supplier (Union[Dict, Text, Supplier, int], optional): owner of the agent. Defaults to "aiXplain".
            version (Optional[Text], optional): version of the agent. Defaults to None.
            tasks (List[AgentTask], optional): list of tasks for the agent. Defaults to [].
        Returns:
            Agent: created Agent
        """
        warnings.warn(
            "The 'instructions' parameter was recently added and serves the same purpose as 'description' did previously: set the role of the agent as a system prompt. "
            "The 'description' parameter is still required and should be used to set a short summary of the agent's purpose. "
            "For the next releases, the 'instructions' parameter will be required.",
            UserWarning,
        )
        from aixplain.factories.agent_factory.utils import build_agent

        agent = None
        url = urljoin(config.BACKEND_URL, "sdk/agents")
        headers = {"x-api-key": api_key}

        if isinstance(supplier, dict):
            supplier = supplier["code"]
        elif isinstance(supplier, Supplier):
            supplier = supplier.value["code"]

        payload = {
            "name": name,
            "assets": [
                tool.to_dict()
                if isinstance(tool, Tool)
                else {
                    "id": tool.id,
                    "name": tool.name,
                    "description": tool.description,
                    "supplier": tool.supplier.value["code"] if isinstance(tool.supplier, Supplier) else tool.supplier,
                    "parameters": tool.get_parameters().to_list()
                    if hasattr(tool, "get_parameters") and tool.get_parameters() is not None
                    else None,
                    "function": tool.function if hasattr(tool, "function") and tool.function is not None else None,
                    "type": "model",
                    "version": tool.version if hasattr(tool, "version") else None,
                    "assetId": tool.id,
                }
                for tool in tools
            ],
            "description": description,
            "role": instructions or description,
            "supplier": supplier,
            "version": version,
            "llmId": llm_id,
            "status": "draft",
            "tasks": [task.to_dict() for task in tasks],
        }
        agent = build_agent(payload=payload, api_key=api_key)
        agent.validate()
        response = "Unspecified error"
        try:
            logging.debug(f"Start service for POST Create Agent  - {url} - {headers} - {json.dumps(agent.to_dict())}")
            r = _request_with_retry("post", url, headers=headers, json=agent.to_dict())
            response = r.json()
        except Exception:
            raise Exception("Agent Onboarding Error: Please contact the administrators.")

        if 200 <= r.status_code < 300:
            agent = build_agent(payload=response, api_key=api_key)
        else:
            error_msg = f"Agent Onboarding Error: {response}"
            if "message" in response:
                msg = response["message"]
                if response["message"] == "err.name_already_exists":
                    msg = "Agent name already exists."
                elif response["message"] == "err.asset_is_not_available":
                    msg = "Some tools are not available."
                error_msg = f"Agent Onboarding Error (HTTP {r.status_code}): {msg}"
            logging.exception(error_msg)
            raise Exception(error_msg)
        return agent

    @classmethod
    def create_task(
        cls, name: Text, description: Text, expected_output: Text, dependencies: Optional[List[Text]] = None
    ) -> AgentTask:
        return AgentTask(name=name, description=description, expected_output=expected_output, dependencies=dependencies)

    @classmethod
    def create_model_tool(
        cls,
        model: Optional[Union[Model, Text]] = None,
        function: Optional[Union[Function, Text]] = None,
        supplier: Optional[Union[Supplier, Text]] = None,
        description: Text = "",
        parameters: Optional[Dict] = None,
    ) -> ModelTool:
        """Create a new model tool."""
        if function is not None and isinstance(function, str):
            function = Function(function)

        if supplier is not None:
            if isinstance(supplier, str):
                for supplier_ in Supplier:
                    if supplier.lower() in [supplier_.value["code"].lower(), supplier_.value["name"].lower()]:
                        supplier = supplier_
                        break
            assert isinstance(supplier, Supplier), f"Supplier {supplier} is not a valid supplier"
        return ModelTool(function=function, supplier=supplier, model=model, description=description, parameters=parameters)

    @classmethod
    def create_pipeline_tool(cls, description: Text, pipeline: Union[Pipeline, Text]) -> PipelineTool:
        """Create a new pipeline tool."""
        return PipelineTool(description=description, pipeline=pipeline)

    @classmethod
    def create_python_interpreter_tool(cls) -> PythonInterpreterTool:
        """Create a new python interpreter tool."""
        return PythonInterpreterTool()

    @classmethod
    def create_custom_python_code_tool(cls, code: Union[Text, Callable], description: Text = "") -> CustomPythonCodeTool:
        """Create a new custom python code tool."""
        return CustomPythonCodeTool(description=description, code=code)

    @classmethod
    def list(cls) -> Dict:
        """List all agents available in the platform."""
        from aixplain.factories.agent_factory.utils import build_agent

        url = urljoin(config.BACKEND_URL, "sdk/agents")
        headers = {"x-api-key": config.TEAM_API_KEY, "Content-Type": "application/json"}

        resp = {}
        payload = {}
        logging.info(f"Start service for GET List Agents - {url} - {headers} - {json.dumps(payload)}")
        try:
            r = _request_with_retry("get", url, headers=headers)
            resp = r.json()
        except Exception:
            raise Exception("Agent Listing Error: Please contact the administrators.")

        if 200 <= r.status_code < 300:
            agents, page_total, total = [], 0, 0
            results = resp
            page_total = len(results)
            total = len(results)
            logging.info(f"Response for GET List Agents - Page Total: {page_total} / Total: {total}")
            for agent in results:
                agents.append(build_agent(agent))
            return {"results": agents, "page_total": page_total, "page_number": 0, "total": total}
        else:
            error_msg = "Agent Listing Error: Please contact the administrators."
            if isinstance(resp, dict) and "message" in resp:
                msg = resp["message"]
                error_msg = f"Agent Listing Error (HTTP {r.status_code}): {msg}"
            logging.exception(error_msg)
            raise Exception(error_msg)

    @classmethod
    def get(cls, agent_id: Text, api_key: Optional[Text] = None) -> Agent:
        """Get agent by id."""
        from aixplain.factories.agent_factory.utils import build_agent

        url = urljoin(config.BACKEND_URL, f"sdk/agents/{agent_id}")

        api_key = api_key if api_key is not None else config.TEAM_API_KEY
        headers = {"x-api-key": api_key, "Content-Type": "application/json"}
        logging.info(f"Start service for GET Agent  - {url} - {headers}")
        r = _request_with_retry("get", url, headers=headers)
        resp = r.json()
        if 200 <= r.status_code < 300:
            return build_agent(resp)
        else:
            msg = "Please contact the administrators."
            if "message" in resp:
                msg = resp["message"]
            error_msg = f"Agent Get Error (HTTP {r.status_code}): {msg}"
            raise Exception(error_msg)<|MERGE_RESOLUTION|>--- conflicted
+++ resolved
@@ -65,11 +65,7 @@
         Args:
             name (Text): name of the agent
             description (Text): description of the agent role.
-<<<<<<< HEAD
-            instructions (Text): instructions for the agent.
-=======
             instructions (Text): role of the agent.
->>>>>>> 168f2f53
             llm_id (Text, optional): aiXplain ID of the large language model to be used as agent. Defaults to "669a63646eb56306647e1091" (GPT-4o mini).
             tools (List[Union[Tool, Model]], optional): list of tool for the agent. Defaults to [].
             api_key (Text, optional): team/user API key. Defaults to config.TEAM_API_KEY.
