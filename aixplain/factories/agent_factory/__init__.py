--- conflicted
+++ resolved
@@ -104,12 +104,7 @@
             "Note: In upcoming releases, `llm` will become a required parameter.",
             UserWarning,
         )
-<<<<<<< HEAD
         from aixplain.factories.agent_factory.utils import build_agent, build_tool_payload
-=======
-
-        from aixplain.factories.agent_factory.utils import build_agent
->>>>>>> cdaaa81a
 
         agent = None
         url = urljoin(config.BACKEND_URL, "sdk/agents")
