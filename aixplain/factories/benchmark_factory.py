__author__ = "shreyassharma"

"""
Copyright 2022 The aiXplain SDK authors

Licensed under the Apache License, Version 2.0 (the "License");
you may not use this file except in compliance with the License.
You may obtain a copy of the License at

     http://www.apache.org/licenses/LICENSE-2.0

Unless required by applicable law or agreed to in writing, software
distributed under the License is distributed on an "AS IS" BASIS,
WITHOUT WARRANTIES OR CONDITIONS OF ANY KIND, either express or implied.
See the License for the specific language governing permissions and
limitations under the License.

Author: Duraikrishna Selvaraju, Thiago Castro Ferreira, Shreyas Sharma and Lucas Pavanelli
Date: December 2nd 2022
Description:
    Benchmark Factory Class
"""

import logging
from typing import Dict, List, Text, Any, Tuple
import json
from aixplain.enums.supplier import Supplier
from aixplain.modules import Dataset, Metric, Model
from aixplain.modules.benchmark_job import BenchmarkJob
from aixplain.modules.benchmark import Benchmark
from aixplain.factories.metric_factory import MetricFactory
from aixplain.factories.dataset_factory import DatasetFactory
from aixplain.factories.model_factory import ModelFactory
from aixplain.utils import config
from aixplain.utils.request_utils import _request_with_retry
from urllib.parse import urljoin


class BenchmarkFactory:
    """Factory class for creating and managing benchmarks in the aiXplain platform.

    This class provides functionality for creating benchmarks, managing benchmark jobs,
    retrieving results, and configuring normalization options. Benchmarks can be used
    to evaluate and compare multiple models using specified datasets and metrics.

    Attributes:
        backend_url (str): Base URL for the aiXplain backend API.
    """

    backend_url = config.BACKEND_URL

    @classmethod
    def _create_benchmark_job_from_response(cls, response: Dict) -> BenchmarkJob:
        """Convert API response into a BenchmarkJob object.

        Args:
            response (Dict): API response containing:
                - jobId: Unique job identifier
                - status: Current job status
                - benchmark: Dictionary containing benchmark information

        Returns:
            BenchmarkJob: Instantiated benchmark job object.
        """
        return BenchmarkJob(response["jobId"], response["status"], response["benchmark"]["id"])

    @classmethod
    def _get_benchmark_jobs_from_benchmark_id(cls, benchmark_id: Text) -> List[BenchmarkJob]:
        """Retrieve all jobs associated with a benchmark.

        Args:
            benchmark_id (Text): Unique identifier of the benchmark.

        Returns:
            List[BenchmarkJob]: List of benchmark job objects associated with
                the specified benchmark.
        """
        url = urljoin(cls.backend_url, f"sdk/benchmarks/{benchmark_id}/jobs")

        headers = {
            "Authorization": f"Token {config.TEAM_API_KEY}",
            "Content-Type": "application/json",
        }
        r = _request_with_retry("get", url, headers=headers)
        resp = r.json()
        job_list = [cls._create_benchmark_job_from_response(job_info) for job_info in resp]
        return job_list

    @classmethod
    def _create_benchmark_from_response(cls, response: Dict) -> Benchmark:
        """Convert API response into a Benchmark object.

        This method creates a Benchmark object by fetching and instantiating all
        associated models, datasets, metrics, and jobs.

        Args:
            response (Dict): API response containing:
                - id: Benchmark identifier
                - name: Benchmark name
                - model: List of model configurations
                - datasets: List of dataset IDs
                - metrics: List of metric configurations

        Returns:
            Benchmark: Instantiated benchmark object with all components loaded.
        """
        model_list = [ModelFactory().get(model_info["id"]) for model_info in response["model"]]
        dataset_list = [DatasetFactory().get(dataset_id) for dataset_id in response["datasets"]]
        metric_list = [MetricFactory().get(metric_info["id"]) for metric_info in response["metrics"]]
        job_list = cls._get_benchmark_jobs_from_benchmark_id(response["id"])
        return Benchmark(
            response["id"],
            response["name"],
            dataset_list,
            model_list,
            metric_list,
            job_list,
        )

    @classmethod
    def get(cls, benchmark_id: str) -> Benchmark:
        """Retrieve a benchmark by its ID.

        This method fetches a benchmark and all its associated components
        (models, datasets, metrics, jobs) from the platform.

        Args:
            benchmark_id (str): Unique identifier of the benchmark to retrieve.

        Returns:
            Benchmark: Retrieved benchmark object with all components loaded.

        Raises:
            Exception: If:
                - Benchmark ID is invalid
                - Authentication fails
                - Service is unavailable
        """
        resp = None
        try:
            url = urljoin(cls.backend_url, f"sdk/benchmarks/{benchmark_id}")
            headers = {
                "Authorization": f"Token {config.TEAM_API_KEY}",
                "Content-Type": "application/json",
            }
            logging.info(f"Start service for GET Benchmark  - {url} - {headers}")
            r = _request_with_retry("get", url, headers=headers)
            resp = r.json()

        except Exception as e:
            status_code = 400
            if resp is not None and "statusCode" in resp:
                status_code = resp["statusCode"]
                message = resp["message"]
                message = f"Benchmark Creation: Status {status_code} - {message}"
            else:
                message = "Benchmark Creation: Unspecified Error"
            logging.error(f"Benchmark Creation Failed: {e}")
            raise Exception(f"Status {status_code}: {message}")
        if 200 <= r.status_code < 300:
            benchmark = cls._create_benchmark_from_response(resp)
            logging.info(f"Benchmark {benchmark_id} retrieved successfully.")
            return benchmark
        else:
            error_message = f"Benchmark GET Error: Status {r.status_code} - {resp}"
            logging.error(error_message)
            raise Exception(error_message)

    @classmethod
    def get_job(cls, job_id: Text) -> BenchmarkJob:
        """Retrieve a benchmark job by its ID.

        Args:
            job_id (Text): Unique identifier of the benchmark job to retrieve.

        Returns:
            BenchmarkJob: Retrieved benchmark job object with its current status.

        Raises:
            Exception: If the job ID is invalid or the request fails.
        """
        url = urljoin(cls.backend_url, f"sdk/benchmarks/jobs/{job_id}")
        headers = {
            "Authorization": f"Token {config.TEAM_API_KEY}",
            "Content-Type": "application/json",
        }
        r = _request_with_retry("get", url, headers=headers)
        resp = r.json()
        benchmarkJob = cls._create_benchmark_job_from_response(resp)
        return benchmarkJob

    @classmethod
    def _validate_create_benchmark_payload(cls, payload):
        if len(payload["datasets"]) != 1:
            raise Exception("Please use exactly one dataset")
        if len(payload["metrics"]) == 0:
            raise Exception("Please use at least one metric")
        if len(payload["model"]) == 0 and payload.get("models", None) is None:
            raise Exception("Please use at least one model")
<<<<<<< HEAD
            raise Exception("Please use at least one metric")
        if len(payload["model"]) == 0 and payload.get("models", None) is None:
            raise Exception("Please use at least one model")
=======
>>>>>>> cfd25b1c
        clean_metrics_info = {}
        for metric_info in payload["metrics"]:
            metric_id = metric_info["id"]
            if metric_id not in clean_metrics_info:
                clean_metrics_info[metric_id] = metric_info["configurations"]
            else:
                clean_metrics_info[metric_id] += metric_info["configurations"]
            clean_metrics_info[metric_id] = list(set(clean_metrics_info[metric_id]))
            if len(clean_metrics_info[metric_id]) == 0:
                clean_metrics_info[metric_id] = [[]]
        payload["metrics"] = [
            {"id": metric_id, "configurations": metric_config} for metric_id, metric_config in clean_metrics_info.items()
        ]
        return payload
    
    @classmethod
    def _reformat_model_list(cls, model_list: List[Model]) -> Tuple[List[Any], List[Any]]:
        """Reformat the model list to be used in the create benchmark API

        Args:
            model_list (List[Model]): List of models to be used in the benchmark

        Returns:
            Tuple[List[Any], List[Any]]: Reformatted model lists

        """
        model_list_without_parms, model_list_with_parms = [], []
        for model in model_list:
            if "displayName" in model.additional_info:
                model_list_with_parms.append({"id": model.id, "displayName": model.additional_info["displayName"], "configurations": json.dumps(model.additional_info["configuration"])})
            else:
                model_list_without_parms.append(model.id)
        if len(model_list_with_parms) > 0:
            if len(model_list_without_parms) > 0:
                raise Exception("Please provide addditional info for all models or for none of the models")
        else:
            model_list_with_parms = None
        return model_list_without_parms, model_list_with_parms


    @classmethod
    def _reformat_model_list(cls, model_list: List[Model]) -> Tuple[List[Any], List[Any]]:
        """Reformat a list of models for the benchmark creation API.

        This method separates models into two lists based on whether they have
        additional configuration information.

        Args:
            model_list (List[Model]): List of models to be used in the benchmark.

        Returns:
            Tuple[List[Any], List[Any]]: A tuple containing:
                - List of model IDs for models without additional parameters
                - List of model configurations for models with parameters, or None
                  if no models have parameters

        Raises:
            Exception: If some models have additional info and others don't.
        """
        model_list_without_parms, model_list_with_parms = [], []
        for model in model_list:
            if "displayName" in model.additional_info:
                model_list_with_parms.append(
                    {
                        "id": model.id,
                        "displayName": model.additional_info["displayName"],
                        "configurations": json.dumps(model.additional_info["configuration"]),
                    }
                )
            else:
                model_list_without_parms.append(model.id)
        if len(model_list_with_parms) > 0:
            if len(model_list_without_parms) > 0:
                raise Exception("Please provide additional info for all models or for none of the models")
        else:
            model_list_with_parms = None
        return model_list_without_parms, model_list_with_parms

    @classmethod
    def create(
        cls,
        name: str,
        dataset_list: List[Dataset],
        model_list: List[Model],
        metric_list: List[Metric],
    ) -> Benchmark:
        """Create a new benchmark configuration.

        This method creates a new benchmark that can be used to evaluate and compare
        multiple models using specified datasets and metrics. Note that this only
        creates the benchmark configuration - you need to run it separately using
        start_benchmark_job.

        Args:
            name (str): Unique name for the benchmark.
            dataset_list (List[Dataset]): List of datasets to use for evaluation.
                Currently only supports a single dataset.
            model_list (List[Model]): List of models to evaluate. All models must
                either have additional configuration info or none should have it.
            metric_list (List[Metric]): List of metrics to use for evaluation.
                Must provide at least one metric.

        Returns:
            Benchmark: Created benchmark object ready for execution.

        Raises:
            Exception: If:
                - No dataset is provided or multiple datasets are provided
                - No metrics are provided
                - No models are provided
                - Model configuration is inconsistent
                - Request fails or returns an error
        """
        payload = {}
        try:
            url = urljoin(cls.backend_url, "sdk/benchmarks")
<<<<<<< HEAD
            headers = {
                "Authorization": f"Token {config.TEAM_API_KEY}",
                "Content-Type": "application/json",
            }
            model_list_without_parms, model_list_with_parms = cls._reformat_model_list(model_list)
=======
            headers = {"Authorization": f"Token {config.TEAM_API_KEY}", "Content-Type": "application/json"}
>>>>>>> cfd25b1c
            model_list_without_parms, model_list_with_parms = cls._reformat_model_list(model_list)
            payload = {
                "name": name,
                "datasets": [dataset.id for dataset in dataset_list],
                "metrics": [{"id": metric.id, "configurations": metric.normalization_options} for metric in metric_list],
                "model": model_list_without_parms,
<<<<<<< HEAD
                "model": model_list_without_parms,
=======
>>>>>>> cfd25b1c
                "shapScores": [],
                "humanEvaluationReport": False,
                "automodeTraining": False,
            }
            if model_list_with_parms is not None:
                payload["models"] = model_list_with_parms
<<<<<<< HEAD
            if model_list_with_parms is not None:
                payload["models"] = model_list_with_parms
=======
>>>>>>> cfd25b1c
            clean_payload = cls._validate_create_benchmark_payload(payload)
            payload = json.dumps(clean_payload)
            r = _request_with_retry("post", url, headers=headers, data=payload)
            resp = r.json()

        except Exception as e:
            error_message = f"Creating Benchmark Job: Error in Creating Benchmark with payload {payload} : {e}"
            logging.error(error_message, exc_info=True)
            raise Exception(error_message)

        if 200 <= r.status_code < 300:
            logging.info(f"Benchmark {name} created successfully.")
            return cls.get(resp["id"])
        else:
            error_message = f"Benchmark Creation Error: Status {r.status_code} - {resp}"
            logging.error(error_message)
            raise Exception(error_message)

    @classmethod
    def list_normalization_options(cls, metric: Metric, model: Model) -> List[str]:
        """List supported normalization options for a metric-model pair.

        This method retrieves the list of normalization options that can be used
        when evaluating a specific model with a specific metric in a benchmark.

        Args:
            metric (Metric): Metric to get normalization options for.
            model (Model): Model to check compatibility with.

        Returns:
            List[str]: List of supported normalization option identifiers.

        Raises:
            Exception: If:
                - Metric or model is invalid
                - Request fails
                - Service is unavailable
        """
        try:
            url = urljoin(cls.backend_url, "sdk/benchmarks/normalization-options")
            headers = {
                "Authorization": f"Token {config.TEAM_API_KEY}",
                "Content-Type": "application/json",
            }
            payload = json.dumps({"metricId": metric.id, "modelIds": [model.id]})
            r = _request_with_retry("post", url, headers=headers, data=payload)
            resp = r.json()

        except Exception as e:
            error_message = f"Listing Normalization Options: Error in getting Normalization Options: {e}"
            logging.error(error_message, exc_info=True)
            raise Exception(error_message)

        if 200 <= r.status_code < 300:
            logging.info("Listing Normalization Options: ")
            normalization_options = [item["value"] for item in resp]
            return normalization_options
        else:
            error_message = f"Error listing normalization options: Status {r.status_code} - {resp}"
            logging.error(error_message)
            raise Exception(error_message)

    @classmethod
    def get_benchmark_job_scores(cls, job_id: Text) -> Any:
        """Retrieve and format benchmark job scores.

        This method fetches the scores from a benchmark job and formats them into
        a pandas DataFrame, with model names properly formatted to include supplier
        and version information.

        Args:
            job_id (Text): Unique identifier of the benchmark job.

        Returns:
            pandas.DataFrame: DataFrame containing benchmark scores with formatted
                model names.

        Raises:
            Exception: If the job ID is invalid or the request fails.
        """

        def __get_model_name(model_id):
            model = ModelFactory.get(model_id)
            supplier = str(model.supplier)
            try:
                if isinstance(supplier, Supplier):
                    name = f"{supplier.name}"
                else:
                    name = f"{eval(supplier)['name']}"
            except Exception as e:
                logging.error(f"{e}")
                name = f"{supplier}"
            if model.version is not None:
                name = f"{name}({model.version})"
            return name

        benchmarkJob = cls.get_job(job_id)
        scores_df = benchmarkJob.get_scores()
        scores_df["Model"] = scores_df["Model"].apply(lambda x: __get_model_name(x))
        return scores_df<|MERGE_RESOLUTION|>--- conflicted
+++ resolved
@@ -197,12 +197,6 @@
             raise Exception("Please use at least one metric")
         if len(payload["model"]) == 0 and payload.get("models", None) is None:
             raise Exception("Please use at least one model")
-<<<<<<< HEAD
-            raise Exception("Please use at least one metric")
-        if len(payload["model"]) == 0 and payload.get("models", None) is None:
-            raise Exception("Please use at least one model")
-=======
->>>>>>> cfd25b1c
         clean_metrics_info = {}
         for metric_info in payload["metrics"]:
             metric_id = metric_info["id"]
@@ -217,31 +211,6 @@
             {"id": metric_id, "configurations": metric_config} for metric_id, metric_config in clean_metrics_info.items()
         ]
         return payload
-    
-    @classmethod
-    def _reformat_model_list(cls, model_list: List[Model]) -> Tuple[List[Any], List[Any]]:
-        """Reformat the model list to be used in the create benchmark API
-
-        Args:
-            model_list (List[Model]): List of models to be used in the benchmark
-
-        Returns:
-            Tuple[List[Any], List[Any]]: Reformatted model lists
-
-        """
-        model_list_without_parms, model_list_with_parms = [], []
-        for model in model_list:
-            if "displayName" in model.additional_info:
-                model_list_with_parms.append({"id": model.id, "displayName": model.additional_info["displayName"], "configurations": json.dumps(model.additional_info["configuration"])})
-            else:
-                model_list_without_parms.append(model.id)
-        if len(model_list_with_parms) > 0:
-            if len(model_list_without_parms) > 0:
-                raise Exception("Please provide addditional info for all models or for none of the models")
-        else:
-            model_list_with_parms = None
-        return model_list_without_parms, model_list_with_parms
-
 
     @classmethod
     def _reformat_model_list(cls, model_list: List[Model]) -> Tuple[List[Any], List[Any]]:
@@ -319,36 +288,26 @@
         payload = {}
         try:
             url = urljoin(cls.backend_url, "sdk/benchmarks")
-<<<<<<< HEAD
             headers = {
                 "Authorization": f"Token {config.TEAM_API_KEY}",
                 "Content-Type": "application/json",
             }
             model_list_without_parms, model_list_with_parms = cls._reformat_model_list(model_list)
-=======
-            headers = {"Authorization": f"Token {config.TEAM_API_KEY}", "Content-Type": "application/json"}
->>>>>>> cfd25b1c
             model_list_without_parms, model_list_with_parms = cls._reformat_model_list(model_list)
             payload = {
                 "name": name,
                 "datasets": [dataset.id for dataset in dataset_list],
                 "metrics": [{"id": metric.id, "configurations": metric.normalization_options} for metric in metric_list],
                 "model": model_list_without_parms,
-<<<<<<< HEAD
                 "model": model_list_without_parms,
-=======
->>>>>>> cfd25b1c
                 "shapScores": [],
                 "humanEvaluationReport": False,
                 "automodeTraining": False,
             }
             if model_list_with_parms is not None:
                 payload["models"] = model_list_with_parms
-<<<<<<< HEAD
             if model_list_with_parms is not None:
                 payload["models"] = model_list_with_parms
-=======
->>>>>>> cfd25b1c
             clean_payload = cls._validate_create_benchmark_payload(payload)
             payload = json.dumps(clean_payload)
             r = _request_with_retry("post", url, headers=headers, data=payload)
