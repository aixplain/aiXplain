__author__ = "shreyassharma"

"""
Copyright 2022 The aiXplain SDK authors

Licensed under the Apache License, Version 2.0 (the "License");
you may not use this file except in compliance with the License.
You may obtain a copy of the License at

     http://www.apache.org/licenses/LICENSE-2.0

Unless required by applicable law or agreed to in writing, software
distributed under the License is distributed on an "AS IS" BASIS,
WITHOUT WARRANTIES OR CONDITIONS OF ANY KIND, either express or implied.
See the License for the specific language governing permissions and
limitations under the License.

Author: Duraikrishna Selvaraju, Thiago Castro Ferreira, Shreyas Sharma and Lucas Pavanelli
Date: December 2nd 2022
Description:
    Benchmark Factory Class
"""

import logging
from typing import Dict, List, Text, Any, Tuple
import json
from aixplain.enums.supplier import Supplier
from aixplain.modules import Dataset, Metric, Model
from aixplain.modules.benchmark_job import BenchmarkJob
from aixplain.modules.benchmark import Benchmark
from aixplain.factories.metric_factory import MetricFactory
from aixplain.factories.dataset_factory import DatasetFactory
from aixplain.factories.model_factory import ModelFactory
from aixplain.utils import config
from aixplain.utils.request_utils import _request_with_retry
from urllib.parse import urljoin


class BenchmarkFactory:
    """Factory class for creating and managing benchmarks in the aiXplain platform.

    This class provides functionality for creating benchmarks, managing benchmark jobs,
    retrieving results, and configuring normalization options. Benchmarks can be used
    to evaluate and compare multiple models using specified datasets and metrics.

    Attributes:
        backend_url (str): Base URL for the aiXplain backend API.
    """

    backend_url = config.BACKEND_URL

    @classmethod
    def _create_benchmark_job_from_response(cls, response: Dict) -> BenchmarkJob:
        """Convert API response into a BenchmarkJob object.

        Args:
            response (Dict): API response containing:
                - jobId: Unique job identifier
                - status: Current job status
                - benchmark: Dictionary containing benchmark information

        Returns:
            BenchmarkJob: Instantiated benchmark job object.
        """
        return BenchmarkJob(response["jobId"], response["status"], response["benchmark"]["id"])

    @classmethod
    def _get_benchmark_jobs_from_benchmark_id(cls, benchmark_id: Text) -> List[BenchmarkJob]:
        """Retrieve all jobs associated with a benchmark.

        Args:
            benchmark_id (Text): Unique identifier of the benchmark.

        Returns:
            List[BenchmarkJob]: List of benchmark job objects associated with
                the specified benchmark.
        """
        url = urljoin(cls.backend_url, f"sdk/benchmarks/{benchmark_id}/jobs")

        headers = {
            "Authorization": f"Token {config.TEAM_API_KEY}",
            "Content-Type": "application/json",
        }
        r = _request_with_retry("get", url, headers=headers)
        resp = r.json()
        job_list = [cls._create_benchmark_job_from_response(job_info) for job_info in resp]
        return job_list

    @classmethod
    def _create_benchmark_from_response(cls, response: Dict) -> Benchmark:
        """Convert API response into a Benchmark object.

        This method creates a Benchmark object by fetching and instantiating all
        associated models, datasets, metrics, and jobs.

        Args:
            response (Dict): API response containing:
                - id: Benchmark identifier
                - name: Benchmark name
                - model: List of model configurations
                - datasets: List of dataset IDs
                - metrics: List of metric configurations

        Returns:
            Benchmark: Instantiated benchmark object with all components loaded.
        """
        model_list = [ModelFactory().get(model_info["id"]) for model_info in response["model"]]
        dataset_list = [DatasetFactory().get(dataset_id) for dataset_id in response["datasets"]]
        metric_list = [MetricFactory().get(metric_info["id"]) for metric_info in response["metrics"]]
        job_list = cls._get_benchmark_jobs_from_benchmark_id(response["id"])
        return Benchmark(
            response["id"],
            response["name"],
            dataset_list,
            model_list,
            metric_list,
            job_list,
        )

    @classmethod
    def get(cls, benchmark_id: str) -> Benchmark:
        """Retrieve a benchmark by its ID.

        This method fetches a benchmark and all its associated components
        (models, datasets, metrics, jobs) from the platform.

        Args:
            benchmark_id (str): Unique identifier of the benchmark to retrieve.

        Returns:
            Benchmark: Retrieved benchmark object with all components loaded.

        Raises:
            Exception: If:
                - Benchmark ID is invalid
                - Authentication fails
                - Service is unavailable
        """
        resp = None
        try:
            url = urljoin(cls.backend_url, f"sdk/benchmarks/{benchmark_id}")
            headers = {
                "Authorization": f"Token {config.TEAM_API_KEY}",
                "Content-Type": "application/json",
            }
            logging.info(f"Start service for GET Benchmark  - {url} - {headers}")
            r = _request_with_retry("get", url, headers=headers)
            resp = r.json()

        except Exception as e:
            status_code = 400
            if resp is not None and "statusCode" in resp:
                status_code = resp["statusCode"]
                message = resp["message"]
                message = f"Benchmark Creation: Status {status_code} - {message}"
            else:
                message = "Benchmark Creation: Unspecified Error"
            logging.error(f"Benchmark Creation Failed: {e}")
            raise Exception(f"Status {status_code}: {message}")
        if 200 <= r.status_code < 300:
            benchmark = cls._create_benchmark_from_response(resp)
            logging.info(f"Benchmark {benchmark_id} retrieved successfully.")
            return benchmark
        else:
            error_message = f"Benchmark GET Error: Status {r.status_code} - {resp}"
            logging.error(error_message)
            raise Exception(error_message)

    @classmethod
    def get_job(cls, job_id: Text) -> BenchmarkJob:
        """Retrieve a benchmark job by its ID.

        Args:
            job_id (Text): Unique identifier of the benchmark job to retrieve.

        Returns:
            BenchmarkJob: Retrieved benchmark job object with its current status.

        Raises:
            Exception: If the job ID is invalid or the request fails.
        """
        url = urljoin(cls.backend_url, f"sdk/benchmarks/jobs/{job_id}")
        headers = {
            "Authorization": f"Token {config.TEAM_API_KEY}",
            "Content-Type": "application/json",
        }
        r = _request_with_retry("get", url, headers=headers)
        resp = r.json()
        benchmarkJob = cls._create_benchmark_job_from_response(resp)
        return benchmarkJob

    @classmethod
    def _validate_create_benchmark_payload(cls, payload):
        if len(payload["datasets"]) != 1:
            raise Exception("Please use exactly one dataset")
        if len(payload["metrics"]) == 0:
            raise Exception("Please use at least one metric")
        if len(payload["model"]) == 0 and payload.get("models", None) is None:
            raise Exception("Please use at least one model")
            raise Exception("Please use at least one metric")
        if len(payload["model"]) == 0 and payload.get("models", None) is None:
            raise Exception("Please use at least one model")
        clean_metrics_info = {}
        for metric_info in payload["metrics"]:
            metric_id = metric_info["id"]
            if metric_id not in clean_metrics_info:
                clean_metrics_info[metric_id] = metric_info["configurations"]
            else:
                clean_metrics_info[metric_id] += metric_info["configurations"]
            clean_metrics_info[metric_id] = list(set(clean_metrics_info[metric_id]))
            if len(clean_metrics_info[metric_id]) == 0:
                clean_metrics_info[metric_id] = [[]]
        payload["metrics"] = [
            {"id": metric_id, "configurations": metric_config} for metric_id, metric_config in clean_metrics_info.items()
        ]
        return payload

    @classmethod
    def _reformat_model_list(cls, model_list: List[Model]) -> Tuple[List[Any], List[Any]]:
        """Reformat a list of models for the benchmark creation API.

        This method separates models into two lists based on whether they have
        additional configuration information.

        Args:
            model_list (List[Model]): List of models to be used in the benchmark.

        Returns:
            Tuple[List[Any], List[Any]]: A tuple containing:
                - List of model IDs for models without additional parameters
                - List of model configurations for models with parameters, or None
                  if no models have parameters

        Raises:
            Exception: If some models have additional info and others don't.
        """
        model_list_without_parms, model_list_with_parms = [], []
        for model in model_list:
            if "displayName" in model.additional_info:
                model_list_with_parms.append(
                    {
                        "id": model.id,
                        "displayName": model.additional_info["displayName"],
                        "configurations": json.dumps(model.additional_info["configuration"]),
                    }
                )
            else:
                model_list_without_parms.append(model.id)
        if len(model_list_with_parms) > 0:
            if len(model_list_without_parms) > 0:
                raise Exception("Please provide additional info for all models or for none of the models")
        else:
            model_list_with_parms = None
        return model_list_without_parms, model_list_with_parms

    @classmethod
    def create(
        cls,
        name: str,
        dataset_list: List[Dataset],
        model_list: List[Model],
        metric_list: List[Metric],
    ) -> Benchmark:
        """Create a new benchmark configuration.

        This method creates a new benchmark that can be used to evaluate and compare
        multiple models using specified datasets and metrics. Note that this only
        creates the benchmark configuration - you need to run it separately using
        start_benchmark_job.

        Args:
            name (str): Unique name for the benchmark.
            dataset_list (List[Dataset]): List of datasets to use for evaluation.
                Currently only supports a single dataset.
            model_list (List[Model]): List of models to evaluate. All models must
                either have additional configuration info or none should have it.
            metric_list (List[Metric]): List of metrics to use for evaluation.
                Must provide at least one metric.

        Returns:
            Benchmark: Created benchmark object ready for execution.

        Raises:
            Exception: If:
                - No dataset is provided or multiple datasets are provided
                - No metrics are provided
                - No models are provided
                - Model configuration is inconsistent
                - Request fails or returns an error
        """
        payload = {}
        try:
            url = urljoin(cls.backend_url, "sdk/benchmarks")
            headers = {
                "Authorization": f"Token {config.TEAM_API_KEY}",
                "Content-Type": "application/json",
            }
<<<<<<< HEAD
=======
            model_list_without_parms, model_list_with_parms = cls._reformat_model_list(model_list)
>>>>>>> 3eda2e48
            model_list_without_parms, model_list_with_parms = cls._reformat_model_list(model_list)
            payload = {
                "name": name,
                "datasets": [dataset.id for dataset in dataset_list],
                "metrics": [{"id": metric.id, "configurations": metric.normalization_options} for metric in metric_list],
                "model": model_list_without_parms,
                "model": model_list_without_parms,
                "shapScores": [],
                "humanEvaluationReport": False,
                "automodeTraining": False,
            }
            if model_list_with_parms is not None:
                payload["models"] = model_list_with_parms
            if model_list_with_parms is not None:
                payload["models"] = model_list_with_parms
            clean_payload = cls._validate_create_benchmark_payload(payload)
            payload = json.dumps(clean_payload)
            r = _request_with_retry("post", url, headers=headers, data=payload)
            resp = r.json()

        except Exception as e:
            error_message = f"Creating Benchmark Job: Error in Creating Benchmark with payload {payload} : {e}"
            logging.error(error_message, exc_info=True)
            raise Exception(error_message)

        if 200 <= r.status_code < 300:
            logging.info(f"Benchmark {name} created successfully.")
            return cls.get(resp["id"])
        else:
            error_message = f"Benchmark Creation Error: Status {r.status_code} - {resp}"
            logging.error(error_message)
            raise Exception(error_message)

    @classmethod
    def list_normalization_options(cls, metric: Metric, model: Model) -> List[str]:
        """List supported normalization options for a metric-model pair.

        This method retrieves the list of normalization options that can be used
        when evaluating a specific model with a specific metric in a benchmark.

        Args:
            metric (Metric): Metric to get normalization options for.
            model (Model): Model to check compatibility with.

        Returns:
            List[str]: List of supported normalization option identifiers.

        Raises:
            Exception: If:
                - Metric or model is invalid
                - Request fails
                - Service is unavailable
        """
        try:
            url = urljoin(cls.backend_url, "sdk/benchmarks/normalization-options")
            headers = {
                "Authorization": f"Token {config.TEAM_API_KEY}",
                "Content-Type": "application/json",
            }
            payload = json.dumps({"metricId": metric.id, "modelIds": [model.id]})
            r = _request_with_retry("post", url, headers=headers, data=payload)
            resp = r.json()

        except Exception as e:
            error_message = f"Listing Normalization Options: Error in getting Normalization Options: {e}"
            logging.error(error_message, exc_info=True)
            raise Exception(error_message)

        if 200 <= r.status_code < 300:
            logging.info("Listing Normalization Options: ")
            normalization_options = [item["value"] for item in resp]
            return normalization_options
        else:
            error_message = f"Error listing normalization options: Status {r.status_code} - {resp}"
            logging.error(error_message)
            raise Exception(error_message)

    @classmethod
    def get_benchmark_job_scores(cls, job_id: Text) -> Any:
        """Retrieve and format benchmark job scores.

        This method fetches the scores from a benchmark job and formats them into
        a pandas DataFrame, with model names properly formatted to include supplier
        and version information.

        Args:
            job_id (Text): Unique identifier of the benchmark job.

        Returns:
            pandas.DataFrame: DataFrame containing benchmark scores with formatted
                model names.

        Raises:
            Exception: If the job ID is invalid or the request fails.
        """

        def __get_model_name(model_id):
            model = ModelFactory.get(model_id)
            supplier = str(model.supplier)
            try:
                if isinstance(supplier, Supplier):
                    name = f"{supplier.name}"
                else:
                    name = f"{eval(supplier)['name']}"
            except Exception as e:
                logging.error(f"{e}")
                name = f"{supplier}"
            if model.version is not None:
                name = f"{name}({model.version})"
            return name

        benchmarkJob = cls.get_job(job_id)
        scores_df = benchmarkJob.get_scores()
        scores_df["Model"] = scores_df["Model"].apply(lambda x: __get_model_name(x))
        return scores_df<|MERGE_RESOLUTION|>--- conflicted
+++ resolved
@@ -295,10 +295,6 @@
                 "Authorization": f"Token {config.TEAM_API_KEY}",
                 "Content-Type": "application/json",
             }
-<<<<<<< HEAD
-=======
-            model_list_without_parms, model_list_with_parms = cls._reformat_model_list(model_list)
->>>>>>> 3eda2e48
             model_list_without_parms, model_list_with_parms = cls._reformat_model_list(model_list)
             payload = {
                 "name": name,
