--- conflicted
+++ resolved
@@ -64,20 +64,12 @@
         )
 
     @classmethod
-<<<<<<< HEAD
-    def get(cls, metric_id: Text) -> Metric:
+    def get(cls, metric_id: Text, api_key: str = None) -> Metric:
         """Create a Metric object from a metric ID.
 
         Args:
             metric_id (Text): The unique identifier of the metric to retrieve.
-=======
-    def get(cls, metric_id: Text, api_key: str = None) -> Metric:
-        """Create a 'Metric' object from metric id
-
-        Args:
-            model_id (Text): Model ID of required metric.
             api_key (str, optional): API key for authentication. Defaults to None.
->>>>>>> 7e34f190
 
         Returns:
             Metric: The retrieved Metric object.
@@ -119,20 +111,12 @@
         """Get a list of supported metrics based on the given filters.
 
         Args:
-<<<<<<< HEAD
-            model_id (Text, optional): ID of model for which metrics are to be used. Defaults to None.
-            is_source_required (bool, optional): Filter metrics that require source input. Defaults to None.
-            is_reference_required (bool, optional): Filter metrics that require reference input. Defaults to None.
-            page_number (int, optional): Page number for pagination. Defaults to 0.
-            page_size (int, optional): Number of items per page. Defaults to 20.
-=======
             model_id (Text, optional): ID of model for which metric is to be used. Defaults to None.
             is_source_required (bool, optional): Should the metric use source. Defaults to None.
             is_reference_required (bool, optional): Should the metric use reference. Defaults to None.
             page_number (int, optional): page number. Defaults to 0.
             page_size (int, optional): page size. Defaults to 20.
             api_key (str, optional): API key for authentication. Defaults to None.
->>>>>>> 7e34f190
 
         Returns:
             Dict: A dictionary containing:
