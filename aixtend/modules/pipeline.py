--- conflicted
+++ resolved
@@ -117,7 +117,6 @@
         """
         start = time.time()
         try:
-            success = False
             response = self.run_async(data, name=name)
             if response["status"] == "FAILED":
                 end = time.time()
@@ -134,14 +133,8 @@
             end = time.time()
             return {"status": "FAILED", "error": error_message, "elapsed_time": end - start}
 
-<<<<<<< HEAD
-    def run_async(self, data: Union[str, dict], name: str = "pipeline_process", size=None):
-        """
-        Runs asynchronously a pipeline call.
-=======
     def run_async(self, data: Union[str, dict], name: str = "pipeline_process") -> dict:
         """Runs asynchronously a pipeline call.
->>>>>>> 62c251ea
 
         Args:
             data (Union[str, dict]): link to the input data
@@ -153,30 +146,16 @@
    
         headers = {"x-api-key": self.api_key, "Content-Type": "application/json"}
         if isinstance(data, dict):
-            if size is not None:
-                data['size'] = size
             payload = json.dumps(data)
         else:
             try:
                 data_json = json.loads(data)
-                if size is not None:
-                    data_json['size'] = size
                 payload = json.dumps(data_json)
             except Exception as e:
-<<<<<<< HEAD
-                payload = {"data": data}
-                if size is not None:
-                    payload["size"] = size
-                payload = json.dumps(payload)
-        
-        logging.info(f"Start service for {name}  - {self.url} - {payload}")
-        r = _request_with_retry("post", self.url, headers=headers, data=payload)
-=======
                 payload = json.dumps({"data": data})
         call_url = f"{self.url}/{self.id}"
         logging.info(f"Start service for {name}  - {call_url} - {payload}")
         r = _request_with_retry("post", call_url, headers=headers, data=payload)
->>>>>>> 62c251ea
 
         resp = None
         try:
