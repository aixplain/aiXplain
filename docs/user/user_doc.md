--- conflicted
+++ resolved
@@ -1,9 +1,5 @@
 # User Documentation
-<<<<<<< HEAD
-aiXplain has a vast repository of multiple assets such as models, corpus, datasets, metrics, pipelines, and more. The factories in aiXtend SDK provide a powerful set of tools for creating, searching, and managing these assets.
-=======
-aiXplain has a vast repository of multiple assets such as models, datasets, metrics, pipelines, and more. The factories in aixplain SDK provide a powerful set of tools for creating, searching, and managing these assets.
->>>>>>> d74aa97b
+aiXplain has a vast repository of multiple assets such as models, corpus, datasets, metrics, pipelines, and more. The factories in aiXplain SDK provide a powerful set of tools for creating, searching, and managing these assets.
 
 The asset types currently supported by the SDK are:
 - [Model](#models)
@@ -29,11 +25,7 @@
 
 Once the Model ID of the desired model is available, it can be used to create a `Model` object from the `ModelFactory`.
 ```python
-<<<<<<< HEAD
-from aixtend.factories import ModelFactory
-=======
-from aixplain.factories.model_factory  import ModelFactory
->>>>>>> d74aa97b
+from aixplain.factories import ModelFactory
 model = ModelFactory.create_asset_from_id(<MODEL_ID>) 
 ```
 
@@ -42,11 +34,7 @@
 If you need, the aixplain SDK allows searching for existing models that match a specific criteria. `ModelFactory` can search for machine learning models that perform a particular task and optionally support a specific input/output language pair.
 
 ```python
-<<<<<<< HEAD
-from aixtend.factories  import ModelFactory
-=======
-from aixplain.factories.model_factory  import ModelFactory
->>>>>>> d74aa97b
+from aixplain.factories  import ModelFactory
 model_list = ModelFactory.get_first_k_assets(k=5, task="translation", input_language="en", output_language="hi")
 ```
 
@@ -77,11 +65,7 @@
 
 Once the Pipeline ID of the desired pipeline is available, it can be used to create a `Pipeline` object from the `PipelineFactory`. 
 ```python
-<<<<<<< HEAD
-from aixtend.factories  import PipelineFactory
-=======
-from aixplain.factories.pipeline_factory  import PipelineFactory
->>>>>>> d74aa97b
+from aixplain.factories  import PipelineFactory
 pipeline = PipelineFactory.create_asset_from_id(<PIPELINE_ID>) 
 ```
 
@@ -90,11 +74,7 @@
 If you need, the aixplain SDK allows searching for existing pipelines. 
 
 ```python
-<<<<<<< HEAD
-from aixtend.factories  import PipelineFactory
-=======
-from aixplain.factories.pipeline_factory  import PipelineFactory
->>>>>>> d74aa97b
+from aixplain.factories  import PipelineFactory
 pipeline_list = PipelineFactory.get_first_k_assets(k=5)
 ```
 
@@ -116,18 +96,18 @@
 ## Corpus
 aiXplain has an extensive collection of general-purpose corpora to be explored, processed and used to create task-specific datasets.
 
-The aiXtend SDK allows searching for existing corpora that match a specific criteria. `CorpusFactory` can search for corpora that contain data from a particular language pair or data type.
+The aiXplain SDK allows searching for existing corpora that match a specific criteria. `CorpusFactory` can search for corpora that contain data from a particular language pair or data type.
 
 ```python
-from auxtend.enums import DataType
-from aixtend.factories  import CorpusFactory
+from aixplain.enums import DataType
+from aixplain.factories  import CorpusFactory
 corpus_list = CorpusFactory.get_first_k_assets(k=5, language="en", dtype=[DataType.AUDIO, DataType.TEXT])
 ```
 Note: This does not download the resulted corpora to your local machine.
 
 ### Corpus Onboarding
 
-Using the aiXtend SDK, you can also onboard your corpus into the aiXplain platform. A step-by-step example on how to do it can be accessed [here](/docs/samples/corpus_onboarding/corpus_onboarding.ipynb).
+Using the aiXplain SDK, you can also onboard your corpus into the aiXplain platform. A step-by-step example on how to do it can be accessed [here](/docs/samples/corpus_onboarding/corpus_onboarding.ipynb).
 
 ## Datasets
 Different from corpus, a dataset is a representative sample of a specific phenomenon to a specific AI task. aiXplain also counts with an extensive collection of datasets for training, infer and benchmark various tasks like Translation, Speech Recognition, Diacritization, Sentiment Analysis, and much more.
