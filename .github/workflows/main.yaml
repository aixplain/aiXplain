--- conflicted
+++ resolved
@@ -11,15 +11,11 @@
 jobs:
   setup-and-test:
     runs-on: ubuntu-latest
-<<<<<<< HEAD
     timeout-minutes: 45  # Global timeout fallback
-=======
->>>>>>> 61e2ca1f
     strategy:
       fail-fast: false
       matrix:
         test-suite: [
-<<<<<<< HEAD
           'unit',
           'file_asset',
           'data_asset',
@@ -86,25 +82,6 @@
           - test-suite: 'agent_and_team_agent'
             path: 'tests/functional/agent tests/functional/team_agent'
             timeout: 45
-=======
-          'tests/unit',
-          'tests/functional/file_asset',
-          'tests/functional/data_asset',
-          'tests/functional/benchmark',
-          'tests/functional/model',
-          'tests/functional/pipelines/run_test.py --pipeline_version 2.0 --sdk_version v1 --sdk_version_param PipelineFactory',
-          'tests/functional/pipelines/run_test.py --pipeline_version 2.0 --sdk_version v2 --sdk_version_param PipelineFactory',
-          'tests/functional/pipelines/run_test.py --pipeline_version 3.0 --sdk_version v1 --sdk_version_param PipelineFactory',
-          'tests/functional/pipelines/run_test.py --pipeline_version 3.0 --sdk_version v2 --sdk_version_param PipelineFactory',
-          'tests/functional/pipelines/designer_test.py',
-          'tests/functional/pipelines/create_test.py',
-          'tests/functional/finetune --sdk_version v1 --sdk_version_param FinetuneFactory',
-          'tests/functional/finetune --sdk_version v2 --sdk_version_param FinetuneFactory',
-          'tests/functional/general_assets',
-          'tests/functional/apikey',
-          'tests/functional/agent tests/functional/team_agent',
-        ]
->>>>>>> 61e2ca1f
     steps:
       - name: Checkout repository
         uses: actions/checkout@v4
@@ -135,9 +112,5 @@
           fi
           
       - name: Run Tests
-<<<<<<< HEAD
         timeout-minutes: ${{ matrix.timeout }}
-        run: python -m pytest ${{ matrix.path }}
-=======
-        run: python -m pytest ${{ matrix.test-suite}}
->>>>>>> 61e2ca1f
+        run: python -m pytest ${{ matrix.path }}