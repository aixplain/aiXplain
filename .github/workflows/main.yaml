name: Run Tests

on:
  push:
    branches:
      - main
      # any branch other than main, will use the test key
      - test
  workflow_dispatch:  

jobs:
  setup-and-test:
    runs-on: ubuntu-latest
    timeout-minutes: 45  # Global timeout fallback
    strategy:
      fail-fast: false
      matrix:
        test-suite: [
          'unit',
          'file_asset',
          'data_asset',
          'benchmark',
          'model',
          'pipeline_2.0_v1',
          'pipeline_2.0_v2',
          'pipeline_3.0_v1',
          'pipeline_3.0_v2',
          'pipeline_designer',
          'pipeline_create',
          'finetune_v1',
          'finetune_v2',
          'general_assets',
          'apikey',
          'agent_and_team_agent',
        ]
        include:
          - test-suite: 'unit'
            path: 'tests/unit'
            timeout: 45  # Tweaked timeout for each unit tests
          - test-suite: 'file_asset'
            path: 'tests/functional/file_asset'
            timeout: 45
          - test-suite: 'data_asset'
            path: 'tests/functional/data_asset'
            timeout: 45
          - test-suite: 'benchmark'
            path: 'tests/functional/benchmark'
            timeout: 45
          - test-suite: 'model'
            path: 'tests/functional/model'
            timeout: 45
          - test-suite: 'pipeline_2.0_v1'
            path: 'tests/functional/pipelines/run_test.py --pipeline_version 2.0 --sdk_version v1 --sdk_version_param PipelineFactory'
            timeout: 45
          - test-suite: 'pipeline_2.0_v2'
            path: 'tests/functional/pipelines/run_test.py --pipeline_version 2.0 --sdk_version v2 --sdk_version_param PipelineFactory'
            timeout: 45
          - test-suite: 'pipeline_3.0_v1'
            path: 'tests/functional/pipelines/run_test.py --pipeline_version 3.0 --sdk_version v1 --sdk_version_param PipelineFactory'
            timeout: 45
          - test-suite: 'pipeline_3.0_v2'
            path: 'tests/functional/pipelines/run_test.py --pipeline_version 3.0 --sdk_version v2 --sdk_version_param PipelineFactory'
            timeout: 45
          - test-suite: 'pipeline_designer'
            path: 'tests/functional/pipelines/designer_test.py'
            timeout: 45
          - test-suite: 'pipeline_create'
            path: 'tests/functional/pipelines/create_test.py'
            timeout: 45
          - test-suite: 'finetune_v1'
            path: 'tests/functional/finetune --sdk_version v1 --sdk_version_param FinetuneFactory'
            timeout: 45
          - test-suite: 'finetune_v2'
            path: 'tests/functional/finetune --sdk_version v2 --sdk_version_param FinetuneFactory'
            timeout: 45
          - test-suite: 'general_assets'
            path: 'tests/functional/general_assets'
            timeout: 45
          - test-suite: 'apikey'
            path: 'tests/functional/apikey'
            timeout: 45
          - test-suite: 'agent_and_team_agent'
            path: 'tests/functional/agent tests/functional/team_agent'
            timeout: 45
    steps:
      - name: Checkout repository
        uses: actions/checkout@v4

      - name: Set up Python
        uses: actions/setup-python@v4
        with:
          python-version: "3.8"
          cache: 'pip'
      
      - name: Install dependencies
        run: |
          python -m pip install --upgrade pip
          pip install ".[test]"

      - name: Set environment variables
        run: |
          if [ "${{ github.ref_name }}" = "refs/heads/main" ]; then
            echo "TEAM_API_KEY=${{ secrets.TEAM_API_KEY_PROD }}" >> $GITHUB_ENV
            echo "BACKEND_URL=https://platform-api.aixplain.com" >> $GITHUB_ENV
            echo "MODELS_RUN_URL=https://models.aixplain.com/api/v1/execute" >> $GITHUB_ENV
            echo "PIPELINES_RUN_URL=https://platform-api.aixplain.com/assets/pipeline/execution/run" >> $GITHUB_ENV
          else
            echo "TEAM_API_KEY=${{ secrets.TEAM_API_KEY }}" >> $GITHUB_ENV
            echo "BACKEND_URL=https://test-platform-api.aixplain.com" >> $GITHUB_ENV
            echo "MODELS_RUN_URL=https://test-models.aixplain.com/api/v1/execute" >> $GITHUB_ENV
            echo "PIPELINES_RUN_URL=https://test-platform-api.aixplain.com/assets/pipeline/execution/run" >> $GITHUB_ENV
          fi
<<<<<<< HEAD
          echo "HF_TOKEN=${{ secrets.HF_TOKEN }}" >> $GITHUB_ENV
=======
          echo "SLACK_TOKEN=${{ secrets.SLACK_TOKEN }}" >> $GITHUB_ENV
>>>>>>> 47fa8f47
          
      - name: Run Tests
        timeout-minutes: ${{ matrix.timeout }}
        run: python -m pytest ${{ matrix.path }}<|MERGE_RESOLUTION|>--- conflicted
+++ resolved
@@ -110,11 +110,8 @@
             echo "MODELS_RUN_URL=https://test-models.aixplain.com/api/v1/execute" >> $GITHUB_ENV
             echo "PIPELINES_RUN_URL=https://test-platform-api.aixplain.com/assets/pipeline/execution/run" >> $GITHUB_ENV
           fi
-<<<<<<< HEAD
+          echo "SLACK_TOKEN=${{ secrets.SLACK_TOKEN }}" >> $GITHUB_ENV
           echo "HF_TOKEN=${{ secrets.HF_TOKEN }}" >> $GITHUB_ENV
-=======
-          echo "SLACK_TOKEN=${{ secrets.SLACK_TOKEN }}" >> $GITHUB_ENV
->>>>>>> 47fa8f47
           
       - name: Run Tests
         timeout-minutes: ${{ matrix.timeout }}
